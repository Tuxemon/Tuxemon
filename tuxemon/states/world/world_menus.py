# SPDX-License-Identifier: GPL-3.0
# Copyright (c) 2014-2023 William Edwards <shadowapex@gmail.com>, Benjamin Bean <superman2k5@gmail.com>
from __future__ import annotations

import logging
from functools import partial
from typing import Any, Callable, Dict, Sequence, Tuple

import pygame_menu

from tuxemon import prepare
from tuxemon.animation import Animation
from tuxemon.locale import T
from tuxemon.menu.interface import MenuItem
from tuxemon.menu.menu import PygameMenuState
from tuxemon.session import local_session
from tuxemon.states.journal import MonsterInfoState
from tuxemon.states.techniques import TechniqueMenuState
from tuxemon.tools import open_choice_dialog, open_dialog

logger = logging.getLogger(__name__)


WorldMenuGameObj = Callable[[], object]


def add_menu_items(
    menu: pygame_menu.Menu,
    items: Sequence[Tuple[str, WorldMenuGameObj]],
) -> None:

    menu.add.vertical_fill()
    for key, callback in items:
        label = T.translate(key).upper()
        menu.add.button(label, callback)
        menu.add.vertical_fill()

    width, height = prepare.SCREEN_SIZE
    widgets_size = menu.get_size(widget=True)
    b_width, b_height = menu.get_scrollarea().get_border_size()
    menu.resize(
        widgets_size[0],
        height - 2 * b_height,
        position=(width + b_width, b_height, False),
    )


class WorldMenuState(PygameMenuState):
    """Menu for the world state."""

    def __init__(self) -> None:
        _, height = prepare.SCREEN_SIZE

        super().__init__(height=height)

        self.animation_offset = 0

        def change_state(state: str, **kwargs: Any) -> Callable[[], object]:
            return partial(self.client.replace_state, state, **kwargs)

        def exit_game() -> None:
            self.client.event_engine.execute_action("quit")

        # Main Menu - Allows users to open the main menu in game.
        menu_items_map = [
            ("menu_monster", self.open_monster_menu),
            ("menu_bag", change_state("ItemMenuState")),
            ("menu_player", change_state("PlayerState")),
            ("menu_save", change_state("SaveMenuState")),
            ("menu_load", change_state("LoadMenuState")),
            ("menu_options", change_state("ControlState")),
            ("exit", exit_game),
        ]
<<<<<<< HEAD
        if local_session.player.find_item("nu_phone"):
=======
        if local_session.player.has_item("nu_phone"):
            menu_items_map.insert(3, ("nu_phone", change_state("NuPhone")))
        if local_session.player.has_item("app_tuxepedia"):
>>>>>>> f36e177b
            menu_items_map.insert(
                0,
                ("menu_tuxepedia", change_state("JournalChoice")),
            )
        add_menu_items(self.menu, tuple(menu_items_map))

    def open_monster_menu(self) -> None:
        from tuxemon.states.monster import MonsterMenuState

        def monster_menu_hook() -> None:
            """
            Used to rearrange monsters interactively.

            This is slow b/c forces each slot to be re-rendered.
            Probably not an issue except for very slow systems.

            """
            monster = context.get("monster")
            if monster:
                # TODO: maybe some API for re-arranging menu items
                # at this point, the cursor will have changed
                # so we need to re-arrange the list before it is rendered again
                # TODO: API for getting the game player object
                player = local_session.player
                monster_list = player.monsters

                # get the newly selected item.  it will be set to previous
                # position
                original_monster = monster_menu.get_selected_item().game_object

                # get the position in the list of the cursor
                index = monster_list.index(original_monster)

                # set the old spot to the old monster
                monster_list[context["old_index"]] = original_monster

                # set the current cursor position to the monster we move
                monster_list[index] = context["monster"]

                # store the old index
                context["old_index"] = index

            # call the super class to re-render the menu with new positions
            # TODO: maybe add more hooks to eliminate this runtime patching
            MonsterMenuState.on_menu_selection_change(monster_menu)

        def select_first_monster() -> None:
            # TODO: API for getting the game player obj
            player = local_session.player
            monster = monster_menu.get_selected_item().game_object
            context["monster"] = monster
            context["old_index"] = player.monsters.index(monster)
            self.client.pop_state()  # close the info/move menu

        def open_monster_stats() -> None:
            """Show monster statistics."""
            self.client.pop_state()
            monster = monster_menu.get_selected_item().game_object
            self.client.push_state(MonsterInfoState(monster=monster))

        def positive_answer() -> None:
            success = False
            player = local_session.player
            monster = monster_menu.get_selected_item().game_object
            success = player.release_monster(monster)

            # Close the dialog and confirmation menu, and inform the user
            # their tuxemon has been released.
            if success:
                self.client.pop_state()
                self.client.pop_state()
                open_dialog(
                    local_session,
                    [T.format("tuxemon_released", {"name": monster.name})],
                )
                monster_menu.refresh_menu_items()
                monster_menu.on_menu_selection_change()
            else:
                open_dialog(local_session, [T.translate("cant_release")])

        def negative_answer() -> None:
            self.client.pop_state()  # close menu
            self.client.pop_state()  # close confirmation dialog

        def release_monster_from_party() -> None:
            """Show release monster confirmation dialog."""
            # Remove the submenu and replace with a confirmation dialog
            self.client.pop_state()

            monster = monster_menu.get_selected_item().game_object
            open_dialog(
                local_session,
                [T.format("release_confirmation", {"name": monster.name})],
            )
            open_choice_dialog(
                local_session,
                menu=(
                    ("no", T.translate("no"), negative_answer),
                    ("yes", T.translate("yes"), positive_answer),
                ),
                escape_key_exits=True,
            )

        def open_monster_techs() -> None:
            """Show techniques."""
            self.client.pop_state()
            monster = monster_menu.get_selected_item().game_object
            self.client.push_state(TechniqueMenuState(monster=monster))

        def open_monster_submenu(
            menu_item: MenuItem[WorldMenuGameObj],
        ) -> None:
            open_choice_dialog(
                local_session,
                menu=(
                    (
                        "info",
                        T.translate("monster_menu_info").upper(),
                        open_monster_stats,
                    ),
                    (
                        "tech",
                        T.translate("monster_menu_tech").upper(),
                        open_monster_techs,
                    ),
                    (
                        "move",
                        T.translate("monster_menu_move").upper(),
                        select_first_monster,
                    ),
                    (
                        "release",
                        T.translate("monster_menu_release").upper(),
                        release_monster_from_party,
                    ),
                ),
                escape_key_exits=True,
            )

        def handle_selection(menu_item: MenuItem[WorldMenuGameObj]) -> None:
            if "monster" in context:
                del context["monster"]
            else:
                open_monster_submenu(menu_item)

        context: Dict[
            str, Any
        ] = dict()  # dict passed around to hold info between menus/callbacks
        monster_menu = self.client.push_state(MonsterMenuState())
        monster_menu.on_menu_selection = handle_selection  # type: ignore[assignment]
        monster_menu.on_menu_selection_change = monster_menu_hook  # type: ignore[assignment]

    def update_animation_position(self) -> None:
        self.menu.translate(-self.animation_offset, 0)

    def animate_open(self) -> Animation:
        """
        Animate the menu sliding in.

        Returns:
            Sliding in animation.

        """

        width = self.menu.get_width(border=True)
        self.animation_offset = 0

        ani = self.animate(self, animation_offset=width, duration=0.50)
        ani.update_callback = self.update_animation_position

        return ani

    def animate_close(self) -> Animation:
        """
        Animate the menu sliding out.

        Returns:
            Sliding out animation.

        """
        ani = self.animate(self, animation_offset=0, duration=0.50)
        ani.update_callback = self.update_animation_position

        return ani<|MERGE_RESOLUTION|>--- conflicted
+++ resolved
@@ -71,13 +71,9 @@
             ("menu_options", change_state("ControlState")),
             ("exit", exit_game),
         ]
-<<<<<<< HEAD
         if local_session.player.find_item("nu_phone"):
-=======
-        if local_session.player.has_item("nu_phone"):
             menu_items_map.insert(3, ("nu_phone", change_state("NuPhone")))
-        if local_session.player.has_item("app_tuxepedia"):
->>>>>>> f36e177b
+        if local_session.player.find_item("app_tuxepedia"):
             menu_items_map.insert(
                 0,
                 ("menu_tuxepedia", change_state("JournalChoice")),
