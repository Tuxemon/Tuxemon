--- conflicted
+++ resolved
@@ -211,22 +211,14 @@
     <property name="act1" value="create_npc Maple,39,36,maple,stay"/>
     <property name="cond1" value="not npc_exists Maple"/>
    </properties>
-<<<<<<< HEAD
-  </object>
-  <object id='120' name='create boss' type='event' x='13' y='12' width='16' height='16'>
-=======
- </object>
+  </object>
 <!--   <object id='120' name='create boss' type='event' x='13' y='12' width='16' height='16'>
->>>>>>> 2f487003
    <properties>
     <property name="act1" value="create_npc Boss,13,12,boss,stay"/>
     <property name="cond1" value="not npc_exists Boss"/>
    </properties>
-<<<<<<< HEAD
-  </object>
-=======
+  </object>
  </object> -->
->>>>>>> 2f487003
   <object id='121' name='create girl1' type='event' x='31' y='44' width='16' height='16'>
    <properties>
     <property name="act1" value="create_npc Girl1,31,44,girl1,stay"/>
