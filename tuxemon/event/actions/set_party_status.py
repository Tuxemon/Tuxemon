--- conflicted
+++ resolved
@@ -59,11 +59,7 @@
             _lost_hp += monster.hp - monster.current_hp
             level_average += monster.level
 
-<<<<<<< HEAD
-        level_average = int(level_average / len(char.monsters))
-=======
         level_average = int(round(level_average / len(char.monsters)))
->>>>>>> abeafc11
         party_healthy = "yes" if _healthy == len(char.monsters) else "no"
 
         # ship data in variables
