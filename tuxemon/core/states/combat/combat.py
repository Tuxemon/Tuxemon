# -*- coding: utf-8 -*-
#
# Tuxemon
# Copyright (C) 2014, William Edwards <shadowapex@gmail.com>,
#                     Benjamin Bean <superman2k5@gmail.com>
#
# This file is part of Tuxemon.
#
# Tuxemon is free software: you can redistribute it and/or modify
# it under the terms of the GNU General Public License as published by
# the Free Software Foundation, either version 3 of the License, or
# (at your option) any later version.
#
# Tuxemon is distributed in the hope that it will be useful,
# but WITHOUT ANY WARRANTY; without even the implied warranty of
# MERCHANTABILITY or FITNESS FOR A PARTICULAR PURPOSE.  See the
# GNU General Public License for more details.
#
# You should have received a copy of the GNU General Public License
# along with Tuxemon.  If not, see <http://www.gnu.org/licenses/>.
#
# Contributor(s):
#
# Benjamin Bean <superman2k5@gmail.com>
# Leif Theden <leif.theden@gmail.com>
#
#
# core.states.combat Combat Start module
#
#
from __future__ import division

import logging
from collections import defaultdict, namedtuple
from functools import partial
from itertools import chain

import pygame

from tuxemon.core import state, tools
from tuxemon.core.components.locale import T
from tuxemon.core.components.pyganim import PygAnimation
from tuxemon.core.components.sprite import Sprite
from tuxemon.core.components.technique import Technique
from tuxemon.core.components.ui.draw import GraphicBox
from tuxemon.core.components.ui.text import TextArea
from .combat_animations import CombatAnimations


# Create a logger for optional handling of debug messages.
logger = logging.getLogger(__name__)

EnqueuedAction = namedtuple("EnqueuedAction", "user technique target")

faint = Technique("status_faint")

MULT_MAP = {
    4: "attack_very_effective",
    2: "attack_effective",
    0.5: "attack_resisted",
    0.25: "attack_weak",
}

def check_status(monster, status_name):
    return any(t for t in monster.status if t.slug == status_name)


def fainted(monster):
    return check_status(monster, "status_faint")


def get_awake_monsters(player):
    """ Iterate all non-fainted monsters in party

    :param player:
    :return:
    """
    for monster in player.monsters:
        if not fainted(monster):
            yield monster


def fainted_party(party):
    return all(map(fainted, party))


def defeated(player):
    return fainted_party(player.monsters)


class WaitForInputState(state.State):
    """ Just wait for input blocking everything
    """

    def process_event(self, event):
        if event.type == pygame.KEYDOWN and event.key == pygame.K_RETURN:
            self.game.pop_state(self)


class CombatState(CombatAnimations):
    """ The state-menu responsible for all combat related tasks and functions.
        .. image:: images/combat/monster_drawing01.png

    General description of this class:
        * implements a simple state machine
        * various phases are executed using a queue of actions
        * "decision queue" is used to queue player interactions/menus
        * this class holds mostly logic, though some graphical functions exist
        * most graphical functions are contained in "CombatAnimations" class

    Currently, status icons are implemented as follows:
       each round, all status icons are destroyed
       status icons are created for each status on each monster
       obvs, not ideal, maybe someday make it better? (see transition_phase)
    """
    background_filename = "gfx/ui/combat/battle_bg03.png"
    draw_borders = False
    escape_key_exits = False

    def startup(self, **kwargs):
        self.max_positions = 1  # TODO: make dependant on match type
        self.phase = None
        self.monsters_in_play = defaultdict(list)
        self._damage_map = defaultdict(set)  # track damage so experience can be awarded later
        self._technique_cache = dict()  # cache for technique animations
        self._decision_queue = list()  # queue for monsters that need decisions
        self._position_queue = list()  # queue for asking players to add a monster into play (subject to change)
        self._action_queue = list()  # queue for techniques, items, and status effects
        self._status_icons = list()  # list of sprites that are status icons
        self._monster_sprite_map = dict()  # monster => sprite
        self._hp_bars = dict()  # monster => hp bar
        self._layout = dict()  # player => home areas on screen
        self._animation_in_progress = False  # if true, delay phase change
        self._round = 0

        super(CombatState, self).startup(**kwargs)
        self.is_trainer_battle = kwargs.get('combat_type') == "trainer"
        self.players = list(self.players)
        self.show_combat_dialog()
        self.transition_phase("begin")
        self.task(partial(setattr, self, "phase", "ready"), 3)

    def update(self, time_delta):
        """ Update the combat state.  State machine is checked.

        General operation:
        * determine what phase to update
        * if new phase, then run transition into new one
        * update the new phase, or the current one
        """
        super(CombatState, self).update(time_delta)
        if not self._animation_in_progress:
            new_phase = self.determine_phase(self.phase)
            if new_phase:
                self.phase = new_phase
                self.transition_phase(new_phase)
            self.update_phase()

    def draw(self, surface):
        super(CombatState, self).draw(surface)
        self.draw_hp_bars()

    def draw_hp_bars(self):
        """ Go through the HP bars and redraw them

        :returns: None
        """
        for monster, hud in self.hud.items():
            rect = pygame.Rect(0, 0, tools.scale(70), tools.scale(8))
            rect.right = hud.image.get_width() - tools.scale(8)
            rect.top += tools.scale(12)
            self._hp_bars[monster].draw(hud.image, rect)

    def determine_phase(self, phase):
        """ Determine the next phase and set it

        Part of state machine
        Only test and set new phase.
        * Do not update phase actions
        * Try not to modify any values
        * Return a phase name and phase will change
        * Return None and phase will not change

        :returns: None or String
        """
        if phase == "ready":
            return "housekeeping phase"

        elif phase == "housekeeping phase":
            # this will wait for players to fill battleground positions
            for player in self.active_players:
                positions_available = self.max_positions - len(self.monsters_in_play[player])
                if positions_available:
                    return

            # DO NOT REMOVE THIS CODE
            # enable it to test for draw matches
            if 0:
                t = Technique("technique_poison_sting")
                for p, m in self.monsters_in_play.items():
                    for m in m:
                        m.current_hp = min(m.current_hp, 1)
                        t.use(m, m)

            # enable to test for defeat in matches
            if 0:
                [setattr(m, 'current_hp', 1) for m in self.players[0].monsters]

            return "decision phase"

        elif phase == "decision phase":
            # TODO: only works for single player and if player runs
            if len(self.remaining_players) == 1:
                return "ran away"

            # assume each monster executes one action
            # if number of actions == monsters, then all monsters are ready
            if len(self._action_queue) == len(self.active_monsters):
                return "pre action phase"

        elif phase == "pre action phase":
            return "action phase"

        if phase == "action phase":
            if not self._action_queue:
                return "post action phase"

        elif phase == "post action phase":
            if not self._action_queue:
                return "resolve match"

        elif phase == "resolve match":
            remaining = len(self.remaining_players)

            if remaining == 0:
                return "draw match"
            elif remaining == 1:
                return "has winner"
            else:
                return "housekeeping phase"

        elif phase == "ran away":
            return "end combat"

        elif phase == "draw match":
            return "end combat"

        elif phase == "has winner":
            return "end combat"

    def transition_phase(self, phase):
        """ Change from one phase from another.

        Part of state machine
        * Will be run just -once- when phase changes.
        * Do not change phase.
        * Execute code only to change into new phase.
        * The phase's update will be executed -after- this

        :param phase:
        :return:
        """
        if phase == "housekeeping phase":
            self._round += 1
            # fill all battlefield positions, but on round 1, don't ask
            self.fill_battlefield_positions(ask=self._round > 1)

        if phase == "decision phase":
            self.reset_status_icons()
            if not self._decision_queue:
                for player in self.human_players:
                    # the decision queue tracks human players who need to choose an
                    # action
                    self._decision_queue.extend(self.monsters_in_play[player])

                for trainer in self.ai_players:
                    for monster in self.monsters_in_play[trainer]:
                        action = self.get_combat_decision_from_ai(monster)
                        self._action_queue.append(action)

        elif phase == "action phase":
            self.sort_action_queue()

        elif phase == "post action phase":
            # apply status effects to the monsters
            for monster in self.active_monsters:
                for technique in monster.status:
                    self.enqueue_action(None, technique, monster)

        elif phase == "resolve match":
            pass

        elif phase == "ran away":
            self.alert(T.translate('combat_player_run'))

            # after 3 seconds, push a state that blocks until enter is pressed
            # after the state is popped, the combat state will clean up and close
            # if you run in PvP, you need "defeated message"
            self.task(partial(self.game.push_state, "WaitForInputState"), 2)
            self.suppress_phase_change(3)

        elif phase == "draw match":
            # it is a draw match; both players were defeated in same round
            self.alert(T.translate('combat_draw'))

            # after 3 seconds, push a state that blocks until enter is pressed
            # after the state is popped, the combat state will clean up and close
            self.task(partial(self.game.push_state, "WaitForInputState"), 2)
            self.suppress_phase_change(3)

        elif phase == "has winner":
            # TODO: proper match check, etc
            # This assumes that player[0] is the human playing in single player
            if self.remaining_players[0] == self.players[0]:
                self.alert(T.translate('combat_victory'))
            else:
                self.players[0].game_variables['battle_lost_healing_center'] = 'true'
                self.alert(T.translate('combat_defeat'))

            # after 3 seconds, push a state that blocks until enter is pressed
            # after the state is popped, the combat state will clean up and close
            self.task(partial(self.game.push_state, "WaitForInputState"), 2)
            self.suppress_phase_change(3)

        elif phase == "end combat":
            self.end_combat()

    def get_combat_decision_from_ai(self, monster):
        """ Get ai action from a monster and enqueue it

        :param monster:
        :param opponents:
        :return:
        """
        # TODO: parties/teams/etc to choose opponents
        opponents = self.monsters_in_play[self.players[0]]
        technique, target = monster.ai.make_decision(monster, opponents)
        return EnqueuedAction(monster, technique, target)

    def sort_action_queue(self):
        """ Sort actions in the queue according to game rules

        * Swap actions are always first
        * Techniques that damage are sorted by monster speed
        * Items are sorted by trainer speed

        :return:
        """

        def rank_action(action):
            sort = action.technique.sort
            try:
                primary_order = sort_order.index(sort)
            except IndexError:
                logger.error("unsortable action: ", action)
                primary_order = -1

            if sort == 'meta':
                # all meta items sorted together
                # use of 0 leads to undefined sort/probably random
                return primary_order, 0

            else:
                # TODO: determine the secondary sort element, monster speed, trainer speed, etc
                return primary_order, action.user.speed_test(action)

        sort_order = ['meta', 'item', 'utility', 'potion', 'food', 'heal', 'damage']

        # TODO: Running happens somewhere else, it should be moved here i think.
        # TODO: Eventually make an action queue class?
        self._action_queue.sort(key=rank_action, reverse=True)

    def update_phase(self):
        """ Execute/update phase actions

        Part of state machine
        * Do not change phase.
        * Will be run each iteration phase is active.
        * Do not test conditions to change phase.

        :return: None
        """
        if self.phase == "decision phase":
            # show monster action menu for human players
            if self._decision_queue:
                monster = self._decision_queue.pop()
                for tech in monster.moves:
                    tech.recharge()
                self.show_monster_action_menu(monster)

        elif self.phase == "action phase":
            self.handle_action_queue()

        elif self.phase == "post action phase":
            self.handle_action_queue()

    def handle_action_queue(self):
        """ Take one action from the queue and do it

        :return: None
        """
        if self._action_queue:
            action = self._action_queue.pop()
            self.perform_action(*action)
            self.check_party_hp()
            self.task(self.animate_party_status, 3)

    def ask_player_for_monster(self, player):
        """ Open dialog to allow player to choose a TXMN to enter into play

        :param player:
        :return:
        """

        def add(menuitem):
            monster = menuitem.game_object
            if monster.current_hp == 0:
                tools.open_dialog(self.game, [T.format("combat_fainted", parameters={"name": monster.name})])
            elif monster in self.active_monsters:
                tools.open_dialog(self.game, [T.format("combat_isactive", parameters={"name": monster.name})])
                msg = T.translate("combat_replacement_is_fainted")
                tools.open_dialog(self.game, [msg])
            else:
                self.add_monster_into_play(player, monster)
                self.game.pop_state()

        state = self.game.push_state("MonsterMenuState")
        # must use a partial because alert relies on a text box that may not exist
        # until after the state hs been startup
        state.task(partial(state.alert, T.translate("combat_replacement")), 0)
        state.on_menu_selection = add

    def fill_battlefield_positions(self, ask=False):
        """ Check the battlefield for unfilled positions and send out monsters

        :param ask: bool.  if True, then open dialog for human players
        :return:
        """
        # TODO: let work for trainer battles
        humans = list(self.human_players)

        # TODO: integrate some values for different match types
        released = False
        for player in self.active_players:
            positions_available = self.max_positions - len(self.monsters_in_play[player])
            if positions_available:
                available = get_awake_monsters(player)
                for i in range(positions_available):
                    released = True
                    if player in humans and ask:
                        self.ask_player_for_monster(player)
                    else:
                        self.add_monster_into_play(player, next(available))

        if released:
            self.suppress_phase_change()

    def add_monster_into_play(self, player, monster):
        """

        :param player:
        :param monster:
        :return:
        """
        # TODO: refactor some into the combat animations
        self.animate_monster_release(player, monster)
        self.build_hud(self._layout[player]['hud'][0], monster)
        self.monsters_in_play[player].append(monster)

        # TODO: not hardcode
        if player is self.players[0]:
<<<<<<< HEAD
            self.alert(T.format('combat_call_tuxemon', {"name": monster.name.upper()}))
=======
            self.alert(trans('combat_call_tuxemon', {"name": monster.name.upper()}))
        elif self.is_trainer_battle:
            self.alert(
                trans('combat_opponent_call_tuxemon', {
                    "name": monster.name.upper(),
                    "user": player.name.upper(),
                })
           )
>>>>>>> 632d8a06
        else:
            self.alert(T.format('combat_wild_appeared', {"name": monster.name.upper()}))

    def reset_status_icons(self):
        """ Update/reset status icons for monsters

        TODO: caching, etc
        """
        # remove all status icons
        for s in self._status_icons:
            self.sprites.remove(s)

        # add status icons
        for monster in self.active_monsters:
            for status in monster.status:
                if status.icon:
                    # get the rect of the monster
                    rect = self._monster_sprite_map[monster].rect
                    # load the sprite and add it to the display
                    self.load_sprite(status.icon, layer=200, center=rect.topleft)

    def show_combat_dialog(self):
        """ Create and show the area where battle messages are displayed
        """
        # make the border and area at the bottom of the screen for messages
        x, y, w, h = self.game.screen.get_rect()
        rect = pygame.Rect(0, 0, w, h // 4)
        rect.bottomright = w, h
        border = tools.load_and_scale(self.borders_filename)
        self.dialog_box = GraphicBox(border, None, self.background_color)
        self.dialog_box.rect = rect
        self.sprites.add(self.dialog_box, layer=100)

        # make a text area to show messages
        self.text_area = TextArea(self.font, self.font_color)
        self.text_area.rect = self.dialog_box.calc_inner_rect(self.dialog_box.rect)
        self.sprites.add(self.text_area, layer=100)

    def show_monster_action_menu(self, monster):
        """ Show the main window for choosing player actions

        :param monster: Monster to choose an action for
        :type monster: core.components.monster.Monster

        :returns: None
        """
        message = T.format('combat_monster_choice', {"name": monster.name})
        self.alert(message)
        x, y, w, h = self.game.screen.get_rect()
        rect = pygame.Rect(0, 0, w // 2.5, h // 4)
        rect.bottomright = w, h

        state = self.game.push_state("MainCombatMenuState", columns=2)
        state.monster = monster
        state.rect = rect

    def skip_phase_change(self):
        """ Skip phase change animations

        Useful if player wants to skip a battle animation
        """
        for ani in self.animations:
            ani.finish()

    def enqueue_action(self, user, technique, target=None):
        """ Add some technique or status to the action queue

        :param user:
        :param technique:
        :param target:
        :returns: None
        """
        self._action_queue.append(EnqueuedAction(user, technique, target))

    def rewrite_action_queue_target(self, original, new):
        """ Used for swapping monsters

        :param original:
        :param new:
        :return:
        """
        # rewrite actions in the queue to target the new monster
        for index, action in enumerate(self._action_queue):
            if action.target is original:
                new_action = EnqueuedAction(action.user, action.technique, new)
                self._action_queue[index] = new_action

    def remove_monster_from_play(self, trainer, monster):
        """ Remove monster from play without fainting it

        * If another monster has targeted this monster, it can change action
        * Will remove actions as well
        * currently for 'swap' technique

        :param monster:
        :return:
        """
        self.remove_monster_actions_from_queue(monster)
        self.animate_monster_faint(monster)

    def remove_monster_actions_from_queue(self, monster):
        """ Remove all queued actions for a particular monster

        This is used mainly for removing actions after monster is fainted

        :type monster: core.components.monster.Monster
        :returns: None
        """
        to_remove = set()
        for action in self._action_queue:
            if action.user is monster or action.target is monster:
                to_remove.add(action)
        [self._action_queue.remove(action) for action in to_remove]

    def suppress_phase_change(self, delay=3.0):
        """ Prevent the combat phase from changing for a limited time

        Use this function to prevent the phase from changing.  When
        animating elements of the phase, call this to prevent player
        input as well as phase changes.

        :param delay:
        :return:
        """
        if self._animation_in_progress:
            logger.debug("double suppress: bug?")
            return

        self._animation_in_progress = True
        return self.task(partial(setattr, self, "_animation_in_progress", False), delay)

    def perform_action(self, user, technique, target=None):
        """ Do something with the thing: animated

        :param user:
        :param technique: Not a dict: a Technique or Item
        :param target:

        :returns:
        """
        technique.advance_round()

        # This is the time, in seconds, that the animation takes to finish.
        action_time = 3.0
        result = technique.use(user, target)

        if technique.use_item:
            # "Monster used move!"
            context = {"user": getattr(user, "name", ''),
                       "name": technique.name,
                       "target": target.name}
            message = T.format(technique.use_item, context)
        else:
            message = ''

        try:
            tools.load_sound(technique.sfx).play()
        except AttributeError:
            pass

        # action is performed, so now use sprites to animate it
        # this value will be None if the target is off screen
        target_sprite = self._monster_sprite_map.get(target, None)

        # slightly delay the monster shake, so technique animation
        # is synchronized with the damage shake motion
        hit_delay = 0
        if user:

            # TODO: a real check or some params to test if should tackle, etc
            if result["should_tackle"]:
                hit_delay += .5
                user_sprite = self._monster_sprite_map[user]
                self.animate_sprite_tackle(user_sprite)

                if target_sprite:
                    self.task(partial(self.animate_sprite_take_damage, target_sprite), hit_delay + .2)
                    self.task(partial(self.blink, target_sprite), hit_delay + .6)

                # TODO: track total damage
                # Track damage
                self._damage_map[target].add(user)

                element_damage_key = MULT_MAP.get(result['element_multiplier'])
                if element_damage_key:
                    m = T.translate(element_damage_key)
                    message += "\n" + m

                for status in result.get("statuses", []):
                    m = T.format(status.use_item, {"user": status.link.name if status.link else "", "target": status.carrier.name})
                    message += "\n" + m

            else:  # assume this was an item used

                # handle the capture device
                if result["capture"]:
                    message += "\n" + T.translate('attempting_capture')
                    action_time = result["num_shakes"] + 1.8
                    self.animate_capture_monster(result["success"], result["num_shakes"], target)

                    # TODO: Don't end combat right away; only works with SP, and 1 member parties
                    # end combat right here
                    if result["success"]:
                        self.task(self.end_combat, action_time + 0.5)  # Display 'Gotcha!' first.
                        self.task(partial(self.alert, T.translate('gotcha')), action_time)
                        self._animation_in_progress = True
                        return

                # generic handling of anything else
                else:
                    msg_type = 'use_success' if result['success'] else 'use_failure'
                    template = getattr(technique, msg_type)
                    if template:
                        message += "\n" + T.translate(template)

            self.alert(message)
            self.suppress_phase_change(action_time)

        else:
            if result["success"]:
                self.suppress_phase_change()
                self.alert(T.format('combat_status_damage', {"name": target.name, "status": technique.name}))

        if result["success"] and target_sprite and technique.images:
            tech_sprite = self.get_technique_animation(technique)
            tech_sprite.rect.center = target_sprite.rect.center
            self.task(tech_sprite.image.play, hit_delay)
            self.task(partial(self.sprites.add, tech_sprite, layer=50), hit_delay)
            self.task(tech_sprite.kill, 3)

    def faint_monster(self, monster):
        """ Instantly make the monster faint (will be removed later)

        :type monster: core.components.monster.Monster
        :returns: None
        """
        monster.current_hp = 0
        monster.status = [faint]

        """
        Experience is earned when the target monster is fainted.
        Any monsters who contributed any amount of damage will be awarded
        Experience is distributed evenly to all participants
        """
        if monster in self._damage_map:
            # Award Experience
            awarded_exp = monster.total_experience / monster.level / len(self._damage_map[monster])
            for winners in self._damage_map[monster]:
                winners.give_experience(awarded_exp)

            # Remove monster from damage map
            del self._damage_map[monster]

    def animate_party_status(self):
        """ Animate monsters that need to be fainted

        * Animation to remove monster is handled here
        TODO: check for faint status, not HP

        :returns: None
        """
        for player, party in self.monsters_in_play.items():
            for monster in party:
                if fainted(monster):
                    self.alert(T.format('combat_fainted', {"name": monster.name}))
                    self.animate_monster_faint(monster)
                    self.suppress_phase_change(3)

    def check_party_hp(self):
        """ Apply status effects, then check HP, and party status

        * Monsters will be removed from play here

        :returns: None
        """
        for player, party in self.monsters_in_play.items():
            for monster in party:
                self.animate_hp(monster)
                if monster.current_hp <= 0 and not fainted(monster):
                    self.remove_monster_actions_from_queue(monster)
                    self.faint_monster(monster)

    def get_technique_animation(self, technique):
        """ Return a sprite usable as a technique animation

        TODO: move to some generic animation loading thingy

        :type technique: core.components.technique.Technique
        :rtype: core.components.sprite.Sprite
        """
        try:
            return self._technique_cache[technique]
        except KeyError:
            sprite = self.load_technique_animation(technique)
            self._technique_cache[technique] = sprite
            return sprite

    @staticmethod
    def load_technique_animation(technique):
        """

        TODO: move to some generic animation loading thingy

        :param technique:
        :rtype: core.components.sprite.Sprite
        """
        frame_time = .09
        images = list()
        for fn in technique.images:
            image = tools.load_and_scale(fn)
            images.append((image, frame_time))

        tech = PygAnimation(images, False)
        sprite = Sprite()
        sprite.image = tech
        sprite.rect = tech.get_rect()
        return sprite

    @property
    def active_players(self):
        """ Generator of any non-defeated players/trainers

        :rtype: collections.Iterable[core.components.player.Player]
        """
        for player in self.players:
            if not defeated(player):
                yield player

    @property
    def human_players(self):
        for player in self.players:
            if player.isplayer:
                yield player

    @property
    def ai_players(self):
        for player in set(self.active_players) - set(self.human_players):
            yield player

    @property
    def active_monsters(self):
        """ List of any non-defeated monsters on battlefield

        :rtype: list
        """
        return list(chain.from_iterable(self.monsters_in_play.values()))

    @property
    def remaining_players(self):
        """ List of non-defeated players/trainers.  WIP

        right now, this is similar to Combat.active_players, but it may change in the future.
        For implementing teams, this would need to be different than active_players

        Use to check for match winner

        :return: list
        """
        # TODO: perhaps change this to remaining "parties", or "teams", instead of player/trainer
        return [p for p in self.players if not defeated(p)]

    def trigger_player_run(self, player):
        """ WIP.  make player run from battle

        This is a temporary fix for now.  Expected to be called by the command menu.

        :param player:
        :return:
        """
        # TODO: non SP things
        del self.monsters_in_play[player]
        self.players.remove(player)

    def end_combat(self):
        """ End the combat
        """
        # TODO: End combat differently depending on winning or losing
        for player in self.active_players:
            for mon in player.monsters:
                mon.end_combat()

        # clear action queue
        self._action_queue = list()

        # fade music out
        self.game.event_engine.execute_action("fadeout_music", [1000])

        # remove any menus that may be on top of the combat state
        while self.game.current_state is not self:
            self.game.pop_state()

        self.game.push_state("FadeOutTransition", caller=self)<|MERGE_RESOLUTION|>--- conflicted
+++ resolved
@@ -469,18 +469,14 @@
 
         # TODO: not hardcode
         if player is self.players[0]:
-<<<<<<< HEAD
             self.alert(T.format('combat_call_tuxemon', {"name": monster.name.upper()}))
-=======
-            self.alert(trans('combat_call_tuxemon', {"name": monster.name.upper()}))
         elif self.is_trainer_battle:
             self.alert(
-                trans('combat_opponent_call_tuxemon', {
-                    "name": monster.name.upper(),
-                    "user": player.name.upper(),
+                T.format('combat_opponent_call_tuxemon', {
+                  "name": monster.name.upper(),
+                  "user": player.name.upper(),
                 })
-           )
->>>>>>> 632d8a06
+            )
         else:
             self.alert(T.format('combat_wild_appeared', {"name": monster.name.upper()}))
 
