{
    "maps": [
        {
            "fileName": "spyder_routea.tmx",
            "height": 0,
            "width": 0,
            "x": 960,
            "y": 0
        },
        {
            "fileName": "spyder_route5.tmx",
            "height": 0,
            "width": 0,
            "x": 0,
            "y": 640
        },
        {
            "fileName": "spyder_nimrod_bottom.tmx",
            "height": 0,
            "width": 0,
            "x": 0,
            "y": 320
        },
        {
            "fileName": "spyder_nimrod_middle.tmx",
            "height": 0,
            "width": 0,
            "x": 320,
            "y": 320
        },
        {
            "fileName": "spyder_nimrod_top.tmx",
            "height": 0,
            "width": 0,
            "x": 640,
            "y": 320
        },
        {
            "fileName": "spyder_flower_city.tmx",
            "height": 0,
            "width": 0,
            "x": 640,
            "y": 640
        },
        {
            "fileName": "spyder_flower_petshop.tmx",
            "height": 144,
            "width": 224,
            "x": 1280,
            "y": 496
        },
        {
            "fileName": "spyder_timber_town.tmx",
            "height": 0,
            "width": 0,
            "x": 0,
            "y": 960
        },
        {
            "fileName": "spyder_route4.tmx",
            "height": 0,
            "width": 0,
            "x": 1280,
            "y": 640
        },
        {
            "fileName": "spyder_route3.tmx",
            "height": 0,
            "width": 0,
            "x": 1600,
            "y": 640
        },
        {
            "fileName": "spyder_leather_town.tmx",
            "height": 0,
            "width": 0,
            "x": 1600,
            "y": 1280
        },
        {
            "fileName": "spyder_cotton_town.tmx",
            "height": 0,
            "width": 0,
            "x": 1600,
            "y": 1920
        },
        {
            "fileName": "spyder_citypark.tmx",
            "height": 0,
            "width": 0,
            "x": 2240,
            "y": 1600
        },
        {
            "fileName": "spyder_route2.tmx",
            "height": 0,
            "width": 0,
            "x": 2240,
            "y": 2240
        },
        {
            "fileName": "spyder_dryadsgrove.tmx",
            "height": 0,
            "width": 0,
            "x": 960,
            "y": 1920
        },
        {
            "fileName": "spyder_route6.tmx",
            "height": 0,
            "width": 0,
            "x": 320,
            "y": 1920
        },
        {
            "fileName": "spyder_tunnel.tmx",
            "height": 0,
            "width": 0,
            "x": 0,
            "y": 1600
        },
        {
            "fileName": "spyder_candy_town.tmx",
            "height": 0,
            "width": 0,
            "x": 320,
            "y": 2240
        },
        {
            "fileName": "spyder_candy_hospital3.tmx",
            "height": 0,
            "width": 0,
            "x": 0,
            "y": 2240
        },
        {
            "fileName": "spyder_candy_hospital3_alt.tmx",
            "height": 0,
            "width": 0,
            "x": 0,
            "y": 2560
        },
        {
            "fileName": "spyder_greenwash.tmx",
            "height": 0,
            "width": 0,
            "x": -320,
            "y": 2688
        },
        {
            "fileName": "spyder_greenwash_level2.tmx",
            "height": 0,
            "width": 0,
            "x": -640,
            "y": 2688
        },
        {
            "fileName": "spyder_greenwash_greenhouse.tmx",
            "height": 0,
            "width": 0,
            "x": -320,
            "y": 3200
        },
        {
            "fileName": "spyder_routec.tmx",
            "height": 0,
            "width": 0,
            "x": 960,
            "y": 2560
        },
        {
            "fileName": "spyder_route1.tmx",
            "height": 0,
            "width": 0,
            "x": 1600,
            "y": 2560
        },
        {
            "fileName": "spyder_routed.tmx",
            "height": 0,
            "width": 0,
            "x": 960,
            "y": 1280
        },
        {
            "fileName": "spyder_routee.tmx",
            "height": 0,
            "width": 0,
            "x": 320,
            "y": 1600
        },
        {
            "fileName": "spyder_tunnel_below.tmx",
            "height": 0,
            "width": 0,
            "x": -640,
            "y": 1600
        },
        {
            "fileName": "spyder_wayfarer_inn1.tmx",
            "height": 256,
            "width": 240,
            "x": 1904,
            "y": 0
        },
        {
            "fileName": "spyder_wayfarer_inn2.tmx",
            "height": 256,
            "width": 240,
            "x": 1904,
            "y": 256
        },
        {
            "fileName": "spyder_paper_scoop.tmx",
            "height": 0,
            "width": 0,
            "x": 2240,
            "y": 3240
        },
        {
            "fileName": "spyder_cotton_tunnel.tmx",
            "height": 0,
            "width": 0,
            "x": 2580,
            "y": 3240
        },
        {
            "fileName": "spyder_scoop1.tmx",
            "height": 0,
            "width": 0,
            "x": -640,
            "y": 960
        },
        {
            "fileName": "spyder_scoop2.tmx",
            "height": 0,
            "width": 0,
            "x": -640,
            "y": 1280
        },
        {
            "fileName": "spyder_scoop3.tmx",
            "height": 0,
            "width": 0,
            "x": -288,
            "y": 960
        },
        {
            "fileName": "spyder_scoop4.tmx",
            "height": 0,
            "width": 0,
            "x": -320,
            "y": 1280
        },
        {
            "fileName": "spyder_bedroom.tmx",
            "height": 0,
            "width": 0,
            "x": 2560,
            "y": 2560
        },
        {
            "fileName": "spyder_downstairs.tmx",
            "height": 0,
            "width": 0,
            "x": 2560,
            "y": 2880
        },
        {
            "fileName": "spyder_mansion_top.tmx",
            "height": 304,
            "width": 368,
            "x": -176,
            "y": -400
        },
        {
            "fileName": "spyder_mansion_basement.tmx",
            "height": 352,
            "width": 384,
            "x": 192,
            "y": -448
        },
        {
            "fileName": "spyder_mansion.tmx",
            "height": 288,
            "width": 288,
            "x": 576,
            "y": -384
        },
        {
            "fileName": "spyder_leather_scoop.tmx",
            "height": 176,
            "width": 208,
            "x": 2288,
            "y": 1152
        },
        {
            "fileName": "spyder_leather_house1.tmx",
            "height": 128,
            "width": 160,
            "x": 2448,
            "y": 1328
        },
        {
            "fileName": "spyder_leather_house2.tmx",
            "height": 128,
            "width": 160,
            "x": 2288,
            "y": 1328
        },
        {
            "fileName": "spyder_leather_museum.tmx",
            "height": 176,
            "width": 480,
            "x": 2608,
            "y": 1280
        },
        {
            "fileName": "spyder_dojo1.tmx",
            "height": 0,
            "width": 0,
            "x": -192,
            "y": 0
        },
        {
            "fileName": "spyder_dojo2.tmx",
            "height": 0,
            "width": 0,
            "x": 192,
            "y": 0
        },
        {
            "fileName": "spyder_dojo3.tmx",
            "height": 0,
            "width": 0,
            "x": 576,
            "y": 0
        },
        {
            "fileName": "spyder_daycare.tmx",
            "height": 0,
            "width": 0,
            "x": 2240,
            "y": 2880
        },
        {
            "fileName": "spyder_dragonscave.tmx",
            "height": 0,
            "width": 0,
            "x": 320,
            "y": 2880
        },
        {
            "fileName": "spyder_healing_center.tmx",
            "height": 0,
            "width": 0,
            "x": 2240,
            "y": 2560
        },
        {
            "fileName": "spyder_cotton_cafe.tmx",
            "height": 0,
            "width": 0,
            "x": 2880,
            "y": 1660
        },
        {
            "fileName": "spyder_cotton_artshop.tmx",
            "height": 0,
            "width": 0,
            "x": 3200,
            "y": 1660
        },
        {
            "fileName": "spyder_cotton_scoop.tmx",
            "height": 0,
            "width": 0,
            "x": 2880,
            "y": 1920
        },
        {
            "fileName": "spyder_cotton_house1.tmx",
            "height": 0,
            "width": 0,
            "x": 3200,
            "y": 1920
        },
        {
            "fileName": "spyder_cotton_house2.tmx",
            "height": 0,
            "width": 0,
            "x": 3360,
            "y": 1920
        },
        {
            "fileName": "spyder_omnichannel1.tmx",
            "height": 0,
            "width": 0,
            "x": 2880,
            "y": 2240
        },
        {
            "fileName": "spyder_omnichannel2.tmx",
            "height": 0,
            "width": 0,
            "x": 3200,
            "y": 2240
        },
        {
            "fileName": "spyder_radiotower.tmx",
            "height": 0,
            "width": 0,
            "x": 3540,
            "y": 2240
        },
        {
            "fileName": "spyder_omnichannel3.tmx",
            "height": 0,
            "width": 0,
            "x": 2880,
            "y": 2592
        },
        {
            "fileName": "spyder_omnichannel4.tmx",
            "height": 0,
            "width": 0,
            "x": 3200,
            "y": 2592
        },
        {
            "fileName": "spyder_paper_town.tmx",
            "height": 0,
            "width": 0,
            "x": 1600,
            "y": 2880
        },
        {
            "fileName": "spyder_routeb.tmx",
            "height": 640,
            "width": 256,
            "x": 640,
            "y": 1280
        },
        {
            "fileName": "spyder_candy_house2.tmx",
            "height": 128,
            "width": 160,
            "x": 1824,
            "y": 512
        },
        {
            "fileName": "spyder_leather_gym.tmx",
            "height": 176,
            "width": 400,
            "x": 2608,
            "y": 1104
        },
        {
            "fileName": "spyder_leather_shaft1.tmx",
            "height": 240,
            "width": 240,
            "x": 2608,
            "y": 864
        },
        {
            "fileName": "spyder_leather_shaft2.tmx",
            "height": 160,
            "width": 160,
            "x": 2848,
            "y": 944
        },
        {
            "fileName": "spyder_paper_manor.tmx",
            "height": 128,
            "width": 160,
            "x": 1664,
            "y": 512
        },
        {
            "fileName": "spyder_candy_center.tmx",
            "height": 176,
            "width": 320,
            "x": -960,
            "y": 2240
        },
        {
            "fileName": "spyder_candy_hospital1.tmx",
            "height": 320,
            "width": 320,
            "x": -960,
            "y": 1600
        },
        {
            "fileName": "spyder_candy_hospital2.tmx",
            "height": 320,
            "width": 320,
            "x": -960,
            "y": 1920
        },
        {
            "fileName": "spyder_flower_house2.tmx",
            "height": 128,
            "width": 160,
            "x": 1504,
            "y": 512
        },
        {
            "fileName": "spyder_flower_house1.tmx",
            "height": 128,
            "width": 160,
            "x": 1984,
            "y": 512
        },
        {
<<<<<<< HEAD
            "fileName": "spyder_paper_rival_downstairs.tmx",
            "height": 208,
            "width": 176,
            "x": 1584,
            "y": 3312
        },
        {
            "fileName": "spyder_paper_rival_bedroom.tmx",
            "height": 128,
            "width": 128,
            "x": 1760,
            "y": 3312
        },
        {
            "fileName": "spyder_paper_rival_office.tmx",
            "height": 112,
            "width": 112,
            "x": 1472,
            "y": 3312
=======
            "fileName": "spyder_route7.tmx",
            "height": 640,
            "width": 640,
            "x": 960,
            "y": -640
        },
        {
            "fileName": "spyder_lion_mountain.tmx",
            "height": 1600,
            "width": 720,
            "x": 1600,
            "y": -2240
        },
        {
            "fileName": "sphalian_town.tmx",
            "height": 400,
            "width": 368,
            "x": 1232,
            "y": -1040
        },
        {
            "fileName": "sphalian_town_cafe.tmx",
            "height": 192,
            "width": 192,
            "x": 1408,
            "y": -1232
        },
        {
            "fileName": "sphalian_town_house.tmx",
            "height": 128,
            "width": 144,
            "x": 1456,
            "y": -1360
        },
        {
            "fileName": "sphalian_center.tmx",
            "height": 176,
            "width": 208,
            "x": 1200,
            "y": -1216
>>>>>>> f8e1ec8f
        }
    ],
    "onlyShowAdjacentMaps": false,
    "type": "world"
}<|MERGE_RESOLUTION|>--- conflicted
+++ resolved
@@ -512,7 +512,6 @@
             "y": 512
         },
         {
-<<<<<<< HEAD
             "fileName": "spyder_paper_rival_downstairs.tmx",
             "height": 208,
             "width": 176,
@@ -532,7 +531,8 @@
             "width": 112,
             "x": 1472,
             "y": 3312
-=======
+        },
+        {
             "fileName": "spyder_route7.tmx",
             "height": 640,
             "width": 640,
@@ -573,7 +573,6 @@
             "width": 208,
             "x": 1200,
             "y": -1216
->>>>>>> f8e1ec8f
         }
     ],
     "onlyShowAdjacentMaps": false,
