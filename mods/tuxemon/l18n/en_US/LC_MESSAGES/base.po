# SOME DESCRIPTIVE TITLE.
# Copyright (C) YEAR The Tuxemon Team
# This file is distributed under the same license as the PACKAGE package.
# FIRST AUTHOR <EMAIL@ADDRESS>, YEAR.
msgid "PROJECT DESCRIPTION\n"
msgstr "<<MISSING>>"
"Project-Id-Version: Insert package version from somewhere\n"
"Report-Msgid-Bugs-To: andymenderunix@gmail.com\n"
"POT-Creation-Date: 2018-10-07 20:58:38+0000\n"
"PO-Revision-Date: 2018-10-07 20:58:38+0000\n"
"Last-Translator: Andy Mender <andymenderunix@gmail.com>\n"
"Language-Team: English <andymenderunix@gmail.com>\n"
"Language: en_US\n"
"MIME-Version: 1.0\n"
"Content-Type: text/plain; charset=UTF-8\n"
"Content-Transfer-Encoding: 8bit\n"
"Plural-Forms: nplurals=2; plural=n != 1;\n"

## ITEM TRANSLATIONS ##

# Apple
msgid "apple"
msgstr "Apple"

msgid "apple_description"
msgstr "Heals a monster by 10 HP."

# Berry
msgid "berry"
msgstr "Berry"

msgid "berry_description"
msgstr "Heals a monster by 10 HP."

# Cherry
msgid "cherry"
msgstr "Cherry"

msgid "cherry_description"
msgstr "Heals a monster by 10 HP."

# Orange
msgid "orange"
msgstr "Orange"

msgid "orange_description"
msgstr "Heals a monster by 20 HP."

# Potion
msgid "potion"
msgstr "Potion"

msgid "potion_description"
msgstr "Heals a monster by 50 HP."

# Super Potion
msgid "super_potion"
msgstr "Super Potion"

msgid "super_potion_description"
msgstr "Heals a monster by 150 HP."

# Imperial Potion
msgid "imperial_potion"
msgstr "Imperial Potion"

msgid "imperial_potion_description"
msgstr "Heals a monster by 350 HP."

# Revive
msgid "revive"
msgstr "Revive"

msgid "revive_description"
msgstr "Revives knocked out Tuxemon and restores 20 HP."

# Capture Device
msgid "capture_device"
msgstr "Capture Device"

msgid "capture_device_description"
msgstr "Captures a monster."

# TMs
msgid "tm_avalanche"
msgstr "TM: Avalanche"

msgid "tm_avalanche_description"
msgstr "Technique Manual that teaches a Water or Earth Tuxemon the Avalanche technique."

msgid "tm_blossom"
msgstr "TM: Blossom"

msgid "tm_blossom_description"
msgstr "Technique Manual that teaches a Wood Tuxemon the Blossom technique."

msgid "item_cannot_use_here"
msgstr "{name} cannot be used here!"

msgid "item_no_available_target"
msgstr "{name} cannot be used on any of your Tuxemon right now."

# Allie's Address
msgid "allies_address"
msgstr "Allie's Address"

msgid "allies_address_description"
msgstr "Room 31, Block 2, Omnichannel Tower, Cotton Town\n"
"\n"
"There's a kiss mark next to the address"

## NOTIFICATION TRANSLATIONS ##

# Combat notifications
msgid "combat_run"
msgstr "{user} ran away!"

msgid "combat_miss"
msgstr "It missed..."

msgid "combat_can't_run_from_trainer"
msgstr "Can't run from trainer battles!"

msgid "combat_player_run"
msgstr "You have run away!"

msgid "combat_used_x"
msgstr "{user} used {name}!"

msgid "combat_used_x_on_y"
msgstr "{user} used {name} on {target}!"

msgid "combat_swap"
msgstr "{user} sent out {target}!"

msgid "combat_call_tuxemon"
msgstr "Go {name}!"

# TODO: similar to combat_swap - refactor!
msgid "combat_opponent_call_tuxemon"
msgstr "{user} sent out {name}!"

msgid "combat_state_poison_get"
msgstr "{target} is poisoned."

msgid "combat_state_poison_damage"
msgstr "{name} took poison damage!"

msgid "combat_state_lifeleech_get"
msgstr "{user} is leeching health from {target}."

msgid "combat_state_lifeleech_success"
msgstr "{user} lost health to lifeleech!"

msgid "combat_state_lifeleech_failure"
msgstr "{link} can't heal any further."

msgid "combat_state_recover_get"
msgstr "{target} started to recover health."

msgid "combat_state_recover_success"
msgstr "{user} recovered health!"

msgid "combat_state_recover_failure"
msgstr "{user} can't heal any further."

msgid "combat_status_damage"
msgstr "{name} took {status} damage!"

msgid "combat_trainer_appeared"
msgstr "{name} wants to battle!"

msgid "combat_victory"
msgstr "You have won!"

msgid "combat_defeat"
msgstr "You've been defeated!"

msgid "combat_draw"
msgstr "All parties have fainted!"

msgid "combat_capturing_success"
msgstr "You captured {name}!"

msgid "combat_capturing_fail"
msgstr "{name} broke free!"

msgid "combat_recharging"
msgstr "{name} needs a break before using {move} again..."

msgid "combat_replacement"
msgstr "Choose a replacement!"

msgid "combat_replacement_is_fainted"
msgstr "That monster has fainted already!"

msgid "combat_wild_appeared"
msgstr "A wild {name} appeared!"

msgid "combat_monster_choice"
msgstr "What will {name} do?"

msgid "combat_fainted"
msgstr "{name} fainted!"

msgid "combat_isactive"
msgstr "{name} is already in play."

msgid "attack_very_effective"
msgstr "The attack did a lot of extra damage!"

msgid "attack_effective"
msgstr "The attack did extra damage!"

msgid "attack_resisted"
msgstr "The attack was resisted!"

msgid "attack_weak"
msgstr "The attack was strongly resisted!"

# Generic notifications
msgid "empty_slot"
msgstr "Empty Slot"

msgid "exit"
msgstr "Exit"

msgid "item_confirm_use"
msgstr "Use"

msgid "item_confirm_cancel"
msgstr "Cancel"

# TODO same as generic_success and generic_failure - refactor!
msgid "item_success"
msgstr "It worked!"

msgid "item_failure"
msgstr "It failed!"

msgid "generic_success"
msgstr "It worked!"

msgid "generic_failure"
msgstr "It failed!"

msgid "attempting_capture"
msgstr "Attempting capture..."

msgid "gotcha"
msgstr "Gotcha!"

msgid "not_implemented"
msgstr "This feature is not yet implemented."

msgid "receive_happiness"
msgstr "Received 5 Capture Devices!"

msgid "received_x"
msgstr "Received {name}!"

msgid "save_success"
msgstr "Saved!"

msgid "save_failure"
msgstr "There was a problem saving!"

msgid "save_overwrite"
msgstr "Yes, overwrite this save."

msgid "save_keep"
msgstr "No, keep this save."

msgid "slot"
msgstr "Slot"

msgid "status_faint"
msgstr "Faint"

msgid "status_poison"
msgstr "Poison"

msgid "status_lifeleech"
msgstr "Lifeleech"

msgid "status_recover"
msgstr "Recover"


## TECHNIQUE TRANSLATIONS ##

msgid "all_in"
msgstr "All In"

msgid "amnesia"
msgstr "Amnesia"

msgid "avalanche"
msgstr "Avalanche"

msgid "battery_acid"
msgstr "Battery Acid"

msgid "battery_discharge"
msgstr "Battery Discharge"

msgid "beam"
msgstr "Beam"

msgid "berserk"
msgstr "Berserk"

msgid "biting_winds"
msgstr "Biting Winds"

msgid "blade"
msgstr "Blade"

msgid "blood_bond"
msgstr "Blood Bond"

msgid "blossom"
msgstr "Blossom"

msgid "boulder"
msgstr "Boulder"

msgid "breathe_fire"
msgstr "Breathe Fire"

msgid "bubble_trap"
msgstr "Bubble Trap"

msgid "bullet"
msgstr "Bullet"

msgid "chill_mist"
msgstr "Chill Mist"

msgid "clamp_on"
msgstr "Clamp On"

msgid "constrict"
msgstr "Constrict"

msgid "electrical_storm"
msgstr "Electrical Storm"

msgid "energy_claws"
msgstr "Energy Claws"

msgid "energy_field"
msgstr "Energy Field"

msgid "eyebite"
msgstr "Eyebite"

msgid "feint"
msgstr "Feint"

msgid "fester"
msgstr "Fester"

msgid "fire_ball"
msgstr "Fire Ball"

msgid "fire_claw"
msgstr "Fire Claw"

msgid "flamethrower"
msgstr "Flamethrower"

msgid "flood"
msgstr "Flood"

msgid "flow"
msgstr "Flow"

msgid "fluff_up"
msgstr "Fluff Up"

msgid "font"
msgstr "Font"

msgid "frostbite"
msgstr "Frostbite"

msgid "fume"
msgstr "Fume"

msgid "give_all"
msgstr "Give All"

msgid "glower"
msgstr "Glower"

msgid "goad"
msgstr "Goad"

msgid "headbutt"
msgstr "Headbutt"

msgid "hibernate"
msgstr "Hibernate"

msgid "ice_claw"
msgstr "Ice Claw"

msgid "icicle_spear"
msgstr "Icicle Spear"

msgid "invictus"
msgstr "Invictus"

msgid "kindling_flame"
msgstr "Kindling Flame"

msgid "levitate"
msgstr "Levitate"

msgid "midnight_mantle"
msgstr "Midnight Mantle"

msgid "muddle"
msgstr "Muddle"

msgid "mudslide"
msgstr "Mudslide"

msgid "one_two"
msgstr "One-Two"

msgid "overgrowth"
msgstr "Overgrowth"

msgid "peck"
msgstr "Peck"

msgid "peregrine"
msgstr "Peregrine"

msgid "perfect_cut"
msgstr "Perfect Cut"

msgid "petrify"
msgstr "Petrify"

msgid "probiscus"
msgstr "Probiscus"

msgid "pseudopod"
msgstr "Pseudopod"

msgid "quicksand"
msgstr "Quicksand"

msgid "ram"
msgstr "Ram"

msgid "refresh"
msgstr "Refresh"

msgid "rock"
msgstr "Rock"

msgid "rot"
msgstr "Rot"

msgid "rust_bomb"
msgstr "Rust Bomb"

msgid "salamander"
msgstr "Salamander"

msgid "sand_spray"
msgstr "Sand Spray"

msgid "shadow_boxing"
msgstr "Shadow Boxing"

msgid "shrapnel"
msgstr "Shrapnel"

msgid "shuriken"
msgstr "Shuriken"

msgid "sleep_bomb"
msgstr "Sleep Bomb"

msgid "sleeping_powder"
msgstr "Sleeping Powder"

msgid "snowstorm"
msgstr "Snowstorm"

msgid "splinter"
msgstr "Splinter"

msgid "spray"
msgstr "Spray"

msgid "stampede"
msgstr "Stampede"

msgid "starfall"
msgstr "Starfall"

msgid "static_field"
msgstr "Static Field"

msgid "sting"
msgstr "Sting"

msgid "stone_rot"
msgstr "Stone Rot"

msgid "strike"
msgstr "Strike"

msgid "suck_poison"
msgstr "Suck Poison"

msgid "sudden_glow"
msgstr "Sudden Glow"

msgid "supernova"
msgstr "Supernova"

msgid "surge"
msgstr "Surge"

msgid "take_cover"
msgstr "Take Cover"

msgid "thunderball"
msgstr "Thunderball"

msgid "thunderclap"
msgstr "Thunderclap"

msgid "tonguespear"
msgstr "Tonguespear"

msgid "venomous_tentacle"
msgstr "Venomous Tentacle"

msgid "wall_of_steel"
msgstr "Wall of Steel"

msgid "wallow"
msgstr "Wallow"

msgid "web"
msgstr "Web"

msgid "whirlwind"
msgstr "Whirlwind"

msgid "wing_tip"
msgstr "Wing Tip"


## MENU TRANSLATIONS ##

# Monster Menu notifications
msgid "monster_menu_info"
msgstr "Info"

msgid "monster_menu_move"
msgstr "Move"

# Menu notifications
msgid "log_off"
msgstr "Log Off"

msgid "menu_bag"
msgstr "Bag"

msgid "menu_fight"
msgstr "Fight"

msgid "menu_item"
msgstr "Item"

msgid "menu_items"
msgstr "Items"

msgid "menu_journal"
msgstr "Journal"

msgid "menu_load"
msgstr "Load"

msgid "menu_monster"
msgstr "Tuxemon"

# TODO: duplicate of menu_monster?
msgid "menu_monsters"
msgstr "Monsters"

msgid "menu_multiplayer"
msgstr "Multiplayer"

msgid "menu_new_game"
msgstr "New Game"

msgid "menu_options"
msgstr "Options"

msgid "menu_player"
msgstr "Player"

msgid "menu_run"
msgstr "Run"

msgid "menu_save"
msgstr "Save"

# Multiplayer notifications
msgid "multiplayer_accept"
msgstr "Accept"

msgid "multiplayer_decline"
msgstr "Decline"

msgid "multiplayer_duel"
msgstr "{name} would like to Duel!"

msgid "multiplayer_host_game"
msgstr "Host Game"

msgid "multiplayer_scan_games"
msgstr "Scan for Games"

msgid "multiplayer_join_game"
msgstr "Join Game"

msgid "multiplayer_hosting_ready"
msgstr "Ready to accept clients!"

msgid "multiplayer_already_hosting"
msgstr "Already hosting!"

msgid "multiplayer_no_servers"
msgstr "No servers found..."

msgid "multiplayer_join_prompt"
msgstr "Hostname or IP?"


## MONSTER TRANSLATIONS ##

# Monster details
msgid "aardart_description"
msgstr "It keeps count of every ant it has eaten, and celebrates significant numbers."

msgid "aardart"
msgstr "Aardart"

msgid "aardorn_description"
msgstr "When born it is placed in an anthill and left to eat its way out."

msgid "aardorn"
msgstr "Aardorn"

msgid "agnidon_description"
msgstr "It prefers four legs, but can stand on two to open doors, push over trees or hold things."

msgid "agnidon"
msgstr "Agnidon"

msgid "agnigon_description"
msgstr "It is called a 'false dragon', because it appears to be a dragon, but actually evolved from a different line of ancient reptiles."

msgid "agnigon"
msgstr "Agnigon"

msgid "agnite_description"
msgstr "It is playful, but must be taught early on to keep its fire in check."

msgid "agnite"
msgstr "Agnite"

msgid "allagon_description"
msgstr "Allagon are drawn to relics made from the metals left behind by their ancestors, and will be violent to retrieve them."

msgid "allagon"
msgstr "Allagaon"

msgid "anoleaf_description"
msgstr "It considers the plants growing near it to be its brothers and sisters."

msgid "anoleaf"
msgstr "Anoleaf"

msgid "axylightl_description"
msgstr "It lights the deep waters with its tail, marking a safe shelter for fish."

msgid "axylightl"
msgstr "Axylightl"

msgid "bamboon_description"
msgstr "It fights with its bamboo staff, which it also uses for balance."

msgid "bamboon"
msgstr "Bamboon"

msgid "bigfin_description"
msgstr "A whole ecosystem exists on its back, so it tries not to go underwater."

msgid "bigfin"
msgstr "Bigfin"

msgid "bolt_description"
msgstr "<<MISSING>>"

msgid "bolt"
msgstr "Bolt"

msgid "cairfrey_description"
msgstr "A jolly piece of furniture who awoke one morning and decided to explore."

msgid "cairfrey"
msgstr "Cairfrey"

msgid "capiti_description"
msgstr "It looks like a baby, but some specimens have been found that are hundreds of years old."

msgid "capiti"
msgstr "Capiti"

msgid "cardiling_description"
msgstr "One wouldn't expect it to breathe fire, until it does."

msgid "cardiling"
msgstr "Cardiling"

msgid "cardinale_description"
msgstr "It hates all predators with a passion, and makes war with them and their young when it can."

msgid "cardinale"
msgstr "Cardinale"

msgid "cardiwing_description"
msgstr "Its song is remarkable, but few dare keep an explosive songbird."

msgid "cardiwing"
msgstr "Cardiwing"

msgid "chillimp_description"
msgstr "It is rumoured to live atop snowy mountains, but no clear photo of it has ever been taken."

msgid "chillimp"
msgstr "Chillimp"

msgid "chloragon_description"
msgstr "It hatches when an ancient egg is planted in fertile soil. When the eggs run out, there will be no more CHLORAGON."

msgid "chloragon"
msgstr "Chloragon"

msgid "conifrost_description"
msgstr "If it sneezes, an avalanche occurs. It has a permanent sniffle."

msgid "conifrost"
msgstr "Conifrost"

msgid "corvix_description"
msgstr "It arms its wings with bone shards from its victims."

msgid "corvix"
msgstr "Corvix"

msgid "dandylion_description"
msgstr "It gives birth to one litter in its life. Then it wanders the world trying to find them."

msgid "dandylion"
msgstr "Dandylion"

msgid "djinnbo_description"
msgstr "It is mistakenly believed that it is a human who died in a fire. Actually, its relatives did."

msgid "djinnbo"
msgstr "Djinnbo"

msgid "dollfin_description"
msgstr "Each one follows a ship from place to place, exploring the world."

msgid "dollfin"
msgstr "Dollfin"

msgid "dracune_description"
msgstr "It is immobile during the day, but can wriggle and bite at night."

msgid "dracune"
msgstr "Dracune"

msgid "dragarbor_description"
msgstr "When it feels it is coming to the end of its life, it travels to a graveyard where it plants itself. Its tail flower grows forever."

msgid "dragarbor"
msgstr "Dragarbor"

msgid "dune_pincher_description"
msgstr "<<MISSING>>"

msgid "dune_pincher"
msgstr "Dune Pincher"

msgid "eaglace_description"
msgstr "When it takes flight, clouds form. When it claps its wings, hail falls."

msgid "eaglace"
msgstr "Eaglace"

msgid "eruptibus_description"
msgstr "Smiths work with it, heating up metals in its caldera."

msgid "eruptibus"
msgstr "Eruptibus"

msgid "eyenemy_description"
msgstr "It feeds on beautiful views and other spectacular sights."

msgid "eyenemy"
msgstr "Eyenemy"

msgid "falcono_description"
msgstr "It is totally unafraid of adversaries, and will attack an enemy of any size without hesitation."

msgid "falcono"
msgstr "Falcono"

msgid "ferricran_description"
msgstr "Once, the Ferricran were covered all over with adamantine scales, and had wings of mithril."

msgid "ferricran"
msgstr "Ferricran"

msgid "firomenis_description"
msgstr "<<MISSING>>"

msgid "firomenis"
msgstr "Firomenis"

msgid "fluttaflap_description"
msgstr "It feeds on impurities, so it returns purified blood to those it sucks on."

msgid "fluttaflap"
msgstr "Fluttaflap"

msgid "fruitera_description"
msgstr "<<MISSING>>"

msgid "fruitera"
msgstr "Fruitera"

msgid "gectile_description"
msgstr "It is so quick and light that it can walk on leaves."

msgid "gectile"
msgstr "Gectile"

msgid "heronquak_description"
msgstr "The crystal on its chest is mistaken for a diamond by poachers. It melts when it is removed from HERONQUAK's body."

msgid "heronquak"
msgstr "Heronquak"

msgid "hydrone_description"
msgstr "<<MISSING>>"

msgid "hydrone"
msgstr "Hydrone"

msgid "katacoon_description"
msgstr "It stays in a meditative pose for its chrysalis, moving only to jab enemies."

msgid "katacoon"
msgstr "Katacoon"

msgid "lambert_description"
msgstr "It is placed in its nut by its parent, who then sends it into the world."

msgid "lambert"
msgstr "Lambert"

msgid "legko_description"
msgstr "Long thought to be legless, its leaves are actually vestigial limbs."

msgid "legko"
msgstr "Legko"

msgid "magmaturtle_description"
msgstr "<<MISSING>>"

msgid "magmaturtle"
msgstr "Magmaturtle"

msgid "merlicun_description"
msgstr "<<MISSING>>"

msgid "merlicun"
msgstr "Merlicun"

msgid "moloch_description"
msgstr "It can stiffen or soften its skin to respond to friends and foes."

msgid "moloch"
msgstr "Moloch"

msgid "noctalo_description"
msgstr "It inhabits only places abandoned by humans - castles, graveyards and sewers."

msgid "noctalo"
msgstr "Noctalo"

msgid "noctula_description"
msgstr "It eats bugs and PIPIS eat fruit, so despite living in close proximity they do not compete."

msgid "noctula"
msgstr "Noctula"

msgid "nostray_description"
msgstr "It can smell anything in the ocean, no matter how far away."

msgid "nostray"
msgstr "Nostray"

msgid "nudiflot_female_description"
msgstr "It eats and stores the poison of the sea creatures that it feeds upon."

msgid "nudiflot_male_description"
msgstr "It eats and stores the poison of the sea creatures that it feeds upon."

msgid "nudiflot_female"
msgstr "Nudiflot (F)"

msgid "nudiflot_male"
msgstr "Nudiflot (M)"

msgid "nut_description"
msgstr "<<MISSING>>"

msgid "nut"
msgstr "Nut"

msgid "pigabyte_description"
msgstr "<<MISSING>>"

msgid "pigabyte"
msgstr "Pigabyte"

msgid "possessun_description"
msgstr "It is a ghost that inhabits a dead CAIRFREY."

msgid "possessun"
msgstr "Possessun"

msgid "propellercat_description"
msgstr "<<MISSING>>"

msgid "propellercat"
msgstr "Propellercat"

msgid "rockat_description"
msgstr "<<MISSING>>"

msgid "rockat"
msgstr "Rockat"

msgid "rockitten_description"
msgstr "<<MISSING>>"

msgid "rockitten"
msgstr "Rockitten"

msgid "sapragon_description"
msgstr "In olden times, each element had a mighty dragon - but those creatures have diminished and are rare in these days."

msgid "sapragon"
msgstr "Sapragon"

msgid "selket_description"
msgstr "<<MISSING>>"

msgid "selket"
msgstr "Selket"

msgid "selmatek_description"
msgstr "<<MISSING>>"

msgid "selmatek"
msgstr "Selmatek"

msgid "sharpfin_description"
msgstr "It is invisible in the water, being visible only when it leaps out of the water to drag animals on the shore back into the deep."

msgid "sharpfin"
msgstr "Sharpfin"

msgid "sludgehog_description"
msgstr "<<MISSING>>"

msgid "sludgehog"
msgstr "Sludgehog"

msgid "snowrilla_description"
msgstr "It delights in playing tag with skiers on desolate slopes."

msgid "snowrilla"
msgstr "Snowrilla"

msgid "spycozeus_description"
msgstr "<<MISSING>>"

msgid "spycozeus"
msgstr "Spycozeus"

msgid "sumchon_description"
msgstr "It uses its weight to trip much larger enemies. It is as dense as a star."

msgid "sumchon"
msgstr "Sumchon"

msgid "swap"
msgstr "Swap"

msgid "template_description"
msgstr "Some description here"

msgid "template"
msgstr "Template Name"

msgid "tigrock_description"
msgstr "It is said that it had to invent itself because an evolution was not designed."

msgid "tigrock"
msgstr "Tigrock"

msgid "tumbleworm_description"
msgstr "<<MISSING>>"

msgid "tumbleworm"
msgstr "Tumbleworm"

msgid "tux_description"
msgstr "<<MISSING>>"

msgid "tux"
msgstr "Tux"

msgid "tweesher_description"
msgstr "The colder the weather, the harder its beak. At below 0 degrees, it is harder than diamond."

msgid "tweesher"
msgstr "Tweesher"

msgid "vamporm_description"
msgstr "It thirsts for blood, but must make do with tree sap."

msgid "vamporm"
msgstr "Vamporm"

msgid "velocitile_description"
msgstr "It can outrun a bullet, but only when it has warmed up."

msgid "velocitile"
msgstr "Velocitile"

msgid "wrougon_description"
msgstr "Each WROUGON is born with a patch of rust larger than the patch of its parents."

msgid "wrougon"
msgstr "Wrougon"

msgid "zunna_description"
msgstr "Cheerful ZUNNA sucks up all the food it can find into its stomach."

msgid "zunna"
msgstr "Zunna"

# Monster categories
msgid "anteater"
msgstr "Anteater"

msgid "snout"
msgstr "Snout"

msgid "false_dragon"
msgstr "False Dragon"

msgid "dragon"
msgstr "Dragon"

msgid "sprout"
msgstr "Sprout"

msgid "inchoate"
msgstr "Inchoate"

msgid "prehensile"
msgstr "Prehensile"

msgid "island"
msgstr "Island"

msgid "host"
msgstr "Host"

msgid "woodwose"
msgstr "Woodwose"

msgid "firebird"
msgstr "Firebird"

msgid "frost_ape"
msgstr "Frost Ape"

msgid "taiga"
msgstr "Taiga"

msgid "horned_raptor"
msgstr "Horned Raptor"

msgid "lions_tooth"
msgstr "Lion's Tooth"

msgid "vengeance"
msgstr "Vengeance"

msgid "joyful"
msgstr "Joyful"

msgid "cloaked"
msgstr "Cloaked"

msgid "cirrus"
msgstr "Cirrus"

msgid "hot_rock"
msgstr "Hot Rock"

msgid "pupil"
msgstr "Pupil"

msgid "fire"
msgstr "Fire"

msgid "sanguine"
msgstr "Sanguine"

msgid "wood"
msgstr "Wood"

msgid "climbing"
msgstr "Climbing"

msgid "crested"
msgstr "Crested"

msgid "metal_water"
msgstr "Metal, Water"

msgid "stance"
msgstr "Stance"

msgid "gumnut"
msgstr "Gumnut"

msgid "lizard"
msgstr "Lizard"

msgid "earth_fire"
msgstr "Earth, Fire"

msgid "devil"
msgstr "Devil"

msgid "nightcrawler"
msgstr "Nightcrawler"

msgid "flopped"
msgstr "Flopped"

msgid "metal"
msgstr "Metal"

msgid "visitor"
msgstr "Visitor"

msgid "earth"
msgstr "Earth"

msgid "rip"
msgstr "Rip"

msgid "yeti"
msgstr "Yeti"

msgid "some_category_here"
msgstr "Some category here"

msgid "ex_machina"
msgstr "Ex Machina"

msgid "water"
msgstr "Water"

msgid "clot"
msgstr "Clot"

msgid "restless"
msgstr "Restless"

msgid "slurpy"
msgstr "Slurpy"


## NPC TRANSLATIONS ##

# NPC slugs and names
msgid "aeble"
msgstr "Aeble"

msgid "allie"
msgstr "Allie"

msgid "cottonnurse"
msgstr "Cotton Nurse"

msgid "karrianna"
msgstr "Karrianna"

msgid "knight1"
msgstr "Knight I"

msgid "knight2"
msgstr "Knight II"

msgid "liela"
msgstr "Liela"

msgid "maple_girl"
msgstr "Maple"

msgid "misa"
msgstr "Misa"

msgid "npc_wife"
msgstr "Wife NPC"

msgid "professor"
msgstr "Professor"

msgid "npc_red"
msgstr "Red"

msgid "tabanurse"
msgstr "Taba Nurse"

msgid "tuxemart_keeper"
msgstr "Tuxemart Shopkeeper"

msgid "tuxemart_aide"
msgstr "Tuxemart Employee"

msgid "xerogrund1"
msgstr "Team Xero Grunt I"

msgid "xerogrund2"
msgstr "Team Xero Grunt II"

msgid "xerogrunt2"
msgstr "Team Xero Grunt II"

msgid "xerogrunt3"
msgstr "Team Xero Grunt III"

msgid "xerogrunt4"
msgstr "Team Xero Grunt IV"

msgid "xerogrunt5"
msgstr "Team Xero Grunt V"

msgid "xerogrunt6"
msgstr "Team Xero Grunt VI"

msgid "xerogrunt7"
msgstr "Team Xero Grunt VII"

msgid "xerogrunt8"
msgstr "Team Xero Grunt VIII"

msgid "xerogrunt9"
msgstr "Team Xero Grunt IX"

msgid "xerogrunt10"
msgstr "Team Xero Grunt X"


## DIALOG TRANSLATIONS ##

# general dialogs
msgid "healmytuxemon"
msgstr "Do you want to heal your Tuxemon?"

msgid "haveagoodday"
msgstr "Have a nice day!"

msgid "yes"
msgstr "Yes"

msgid "no"
msgstr "No"

msgid "door_problems"
msgstr "The door is stuck and won't open..."

msgid "empty_pot"
msgstr "It's an empty pot, maybe someone will plant something here"

msgid "purple_flowers"
msgstr "Somebody planted some sweet smelling purple flowers!"

msgid "orange_flowers"
msgstr "Someone planted some beautiful orange flowers!"

msgid "famous_statue"
msgstr "It's a statue of a former Tuxemon master. The name is weathered away..."

msgid "famous_statue2"
msgstr "It says: For our beloved friends and heroes of all, the wywen"

msgid "cotton_town_fountain"
msgstr "It's a fountain. A lot of coins are at the bottom"

msgid "tree"
msgstr "This tree looks happy and healthy!"

msgid "route_2"
msgstr "Route 2"

msgid "sure_i_do"
msgstr "Sure I do"

msgid "not_really"
msgstr "Not really"

msgid "mistaken"
msgstr "You're mistaken"

msgid "thats_me"
msgstr "That's me!"

msgid "cash_register"
msgstr "It's a cash register, looks relatively new."

msgid "potions_in_shop"
msgstr "The display case seems to have a lot of potions, must be pretty popular around here"

msgid "capture_devices_in_shop"
msgstr "Capture devices. How do they make these?"

# NPC dialogs
msgid "professor_dialog\n"
msgstr "Professor: Ah, yes. The very person I've been wanting to meet.\n"
"I've heard that you want to learn about Tuxemon. Is that the case?"

msgid "professor_yes"
msgstr "Great!"

msgid "professor_no"
msgstr "Well, too bad then. I trekked all the way up here to talk to you, so you listen!"

msgid "professor_dialog2\n"
msgstr "Where did Tuxemon come from?\n"
"Nobody really knows, but they have inhabited our planet for thousands of years at the very least\n"
"Tuxemon are little animals. We befriend them, learn from them, and use them to battle other Tuxemon in sport.\n"
"Well... at least we used to...\n"
"I was wondering, I just received three new Tuxemon and I would like to research how they act with a trainer\n"
"Would you be interested in one?"

msgid "professor_turn"
msgstr "Of course you would, who am I kidding?"

msgid "professor_select"
msgstr "Which one would you like?"

msgid "professor_dialog6.1"
msgstr "Professor: An excellent choice! Hydrone is a water Tuxemon."

msgid "professor_dialog6.2"
msgstr "Professor: A superb choice! Rockitten is an earth Tuxemon."

msgid "professor_dialog6.3"
msgstr "Professor: A great choice! Fruitera is a wood Tuxemon."

msgid "professor_dialog7"
msgstr "Professor: I hope to see you around! I'm about to head on a journey, so maybe we'll meet up sometime."

msgid "karrianna_dialog1"
msgstr "Karrianna: I've been training for the past month! Nobody has beaten me yet!"

msgid "karrianna_dialog2"
msgstr "Well... You were the first trainer I've faced..."

msgid "xero_hideout1"
msgstr "Xero Institute for Tuxemon Research and Advancement ahead."

msgid "cherry_found"
msgstr "You found a cherry."

msgid "xero_grunts_block"
msgstr "This area is under construction, it should be done soon."

msgid "waiting_for_misa"
msgstr "Our leader would like to talk with you. When you are ready, talk to my friend next to me."

msgid "teleport?"
msgstr "Are you ready to meet our leader?"

msgid "ouch"
msgstr "Sorry, but this may hurt a bit..."

msgid "maybe_sometime_again?"
msgstr "Okay, I'll be here when you are ready."

msgid "youcantleave"
msgstr "The doors are locked from the outside... Is there a key somewhere?"

msgid "discovered_a_person"
msgstr "You found me! Haha!"

msgid "a_serious_discussion\n"
msgstr "I have been observing you for a while now, I'm glad my followers managed to grab you without harm.\n"
"Oh, where are my manners! \n"
"I am Misa, Premier of the Xero Institute for Tuxemon Research and Advancement.\n"
"What was your name again? \n"
"....  .....  ....\n"
"${{name}}?\n"
"That sounds like a good name for someone who illegally owns a Tuxemon.\n"

msgid "oops\n"
msgstr "Oh. I guess you didn't know that...\n"
"You shouldn't be afraid, having a Tuxemon by your side is the best thing ever to happen to you.\n"

msgid "backstory\n"
msgstr "About thirty years ago, a group called Omnichannel started controlling the media.\n"
"Soon after, nobody was allowed to express themselves via the media.\n"
"So people decided to use Tuxemon as messengers and to settle disputes. \n"
"About ten years ago, the crackdown on Tuxemon was initiated.\n"
"Now, only approved persons can own and raise Tuxemon. \n"
"My group uses Tuxemon for research, that's why we all have them. \n"
"You are unusual, you are not approved by Omnichannel. \n"
"You might be the trainer we have been waiting for.\n"
"Omnichannel, as ruthless as they are, are not the only threat we have here. \n"
"There is another organization called Spyder.\n"
"You shouldn't have to worry too much about them, they aren't too active around here. \n"
"Now, we'll send you back on your journey. \n"
"But only if you agree to help us against Omnichannel.\n"
"Otherwise, we will report you to Omnichannel ourselves. \n"
"And you will lose everything. \n"
"We are always watching.\n"

msgid "backstory9"
msgstr "What do you say? Will you help us?"

msgid "sorryfurthis"
msgstr "Good Choice. Sorry, this will only sting a little"

msgid "mwah\n"
msgstr "???: What do you want? ... ... ... Well too bad. You're not getting in here even though your clothes are tastefully done.\n"
"I'm Allie by the way.\n"
"Allie: Yes, this is the Omnichannel, I'm just a lowly guard though. Who are you?\n"
"${{name}}...\n"
"Hmm. A strong name. My house is not too far, maybe... after work... you could show me your strength?\n"
"... ... No! what do you mean no? Unless... ... You're Jess's new boyfriend aren't you! She played me this whole time!\n"

msgid "mwah2"
msgstr "JESS!!!"

msgid "itslockedboi"
msgstr "Allie locked the door behind her..."

msgid "hellothere"
msgstr "???: Hello there!"

msgid "kmere"
msgstr "Why don't you come over here and talk to me?"

msgid "theinfo\n"
msgstr "I'm sorry about that scene, Allie is sometimes hard to deal with, unlike my daughter Jess.\n"
"Oh! Where are my manners. My name is Ae... You know what? I'll just write it.\n"
"Aeble\n"
"It's pronounced ahbluh, but everyone just calls me Able. You can call me that, I guess...\n"
"Aeble: I'm the CEO here at the omnichannel, every broadcast you see, gets approved by me.\n"
"Now, I'm not the only one that does their part, we have a board that helps us administrate the districts\n"
"The board has been reelected since it was formed. They've done a great job though, so it makes sense.\n"
"Omnichannel's goal is to open up the world to all. The only way to do that though, to make everyone equal,\n"
"Was to restrict Tuxemon.\n"
"We started with confiscation, but most Tuxemon managed to escape. So we went to extreme measures.\n"
"Our sister organization Spyder developed a drug that could change Tuxemon.\n"
"It isolated a portion of the brain that every Tuxemon mysteriously has and overloaded it.\n"
"Once the Gage Paludal Lamina was overloaded with electricity, their will to resist faded and they became docile.\n"
"Because of this, a few species are dead, Rockitten, Fruitera, and Hydrone specifically.\n"
"This doesn't matter now though. This generation now doesn't even know what Tuxemon are unless they work for us.\n"
"The birthrate is at an all time high, and approval of the Omnichannel has not fallen since the year before the restriction\n"
"Tuxemon are a perversive curse that destroys humanity. Omnichannel has fixed that and imposed order.\n"
"Tuxemon destroy and anyone who says otherwise is lying. Sorry, I must head to work.\n"

msgid "liela_goes_to_battle"
msgstr "If you are going to disturb me while I pick berries, I'm just going to have to challenge you!"

msgid "Cathedral_Center"
msgstr "Cathedral Center: We Live to Serve"

msgid "Cotton_Mart"
msgstr "Get the scoop at the Scoop Store!"

msgid "Cotton_Town_Sign\n"
msgstr "Welcome to Cotton Town: A Growing Force\n"
"↑ Cotton Town --- Route 1 ↓\n"

msgid "column1"
msgstr "A rare and ancient column. This used to be a temple."

msgid "column2"
msgstr "A rare and ancient column. Other ruins from the same culture can be found in Route 3. "

msgid "cityparksign\n"
msgstr "Welcome to City Park: A Taste of the Wild\n"
"↑ City Park --- Route 2 ↓\n"

msgid "route2speech"
msgstr "EEK!!!"

msgid "route2speech2\n"
msgstr "Oh. It's just you ${{name}}...\n"
"Be more considerate the next time you push someone. The cliff goes down farther than it looks...\n"

msgid "route2speech3\n"
msgstr "Although that may not be a bad thing...\n"
"I know, everyone needs me to lead, but with everything going on...\n"
"But you don't want to listen to me... do you?\n"

msgid "yestalk"
msgstr "Really? Thanks..."

msgid "notalk"
msgstr "You insensitive person! You'll listen to me anyway!"

msgid "spillit\n"
msgstr "You know that I am the leader of the Xero institute and that I recruited you to fight them. But you don't know something else.\n"
"Allie, who you met before... What? I told you we would be watching, you don't have to be surprised by it.\n"

msgid "spillit3"
msgstr "Whatever... Allie is my sister and means the world to me, so it destroyed me when I found out he had taken her to HQ."

msgid "spillit4"
msgstr "It may not seem like a bad thing, but it is. Do you know what they do to them? DO YOU!?"

msgid "spillit5"
msgstr "Because neither do I... All I know is that no one has ever left Omnichannel after being recruited."

msgid "spillit6"
msgstr "Anyways... it doesn't concern you. All that matters is bringing down Omnichannel."

msgid "spillit7"
msgstr "I'm sorry for troubling you with my issues. City Park is up ahead when you want to move on"

msgid "leavemealone"
msgstr "We used to play here all the time when we were younger..."

msgid "iamknight"
msgstr "AHHH!!!\n"
"I thought you were someone else. I'm sorry for shouting."

msgid "iamknight2"
msgstr "Wait, you're the one they whisper about right? The one with the illegal Tuxemon?"

msgid "mistakenknight"
msgstr "Nope, there's no way I'm wrong. It's you!\n"
"Don't worry, I won't tell anyone."

msgid "thatsmeknight"
msgstr "Oh, Splendid! I knew from the beginning it had to be you\n"
"Don't worry, I won't tell anyone."

msgid "quicklyknight"
msgstr "I don't have much time left. Omnichannel is coming...\n"
"I was supposed to meet a contact, but you'll have to do. They're coming."

msgid "quicklyknight2"
msgstr "Two people control Omnichannel. The board is a joke.\n"
"I only know one of the names though"

msgid "quicklyknight3"
msgstr "Allie. Allie is the name."

msgid "quicklyknight4"
msgstr "Sorry, but I should leave now"

msgid "omnichannelarrives"
msgstr "STOP"

msgid "omnichannelarrives2"
msgstr "<<MISSING>>"

msgid "yesmaam"
msgstr "Yes Ma'am"

msgid "firsts"
msgstr "♪ Watch me whip ♪\n"
"♪ Watch me nae nae ♪"

msgid "nopenotyet"
msgstr "Sorry, someone got injured on the route. It's closed right now."

msgid "bothofyou"
msgstr "Both of you, come outside. A contingent from Omnichannel requests your presence."

msgid "hellolovelypeople"
msgstr "HELLOOOOO CITIZENS OF TABA TOWN!"

msgid "darnitjohn"
msgstr "Wait... Where's John?"

msgid "darnitjohn2"
msgstr "DARN IT JOHN! Get out here!"

msgid "darnitjohn3"
msgstr "John."

msgid "darnitjohn4"
msgstr "Y-Yes ma'am?"

msgid "darnitjohn5"
msgstr "Why are you still here?"

msgid "darnitjohn6"
msgstr "Uhh..."

msgid "darnitjohn7"
msgstr "I'm not sure..."

msgid "darnitjohn8"
msgstr "AAAAAGH!!!"

msgid "darnitjohn9"
msgstr "YOU IMBECILE!\n"
"I will say this once and only once:\n"
"GO. INSPECT. THE. HOUSES."

msgid "darnitjohn10"
msgstr "NOW!"

msgid "johnissorry"
msgstr "Sorry Ma'am... I... \nSaw... \nSome... \nFlowers..."

msgid "uselessnes"
msgstr "You're absolutely useless John. I can't believe we were ever together."

msgid "cometomepls"
msgstr "NOW, EVERYONE, PLEASE COME TO THE CENTER OF TOWN. OMNICHANNEL WISHES TO ADDRESS YOU!"

msgid "hellolovelypeople2"
msgstr "I know you're probably wondering why my Omni knights and I are here.\n"
"Wait..."

msgid "hellolovelypeople3"
msgstr "Are you really the only people in this town? There's no one here! This has GOT to be the smallest town in the Fondent Region."

msgid "hellolovelypeople4"
msgstr "I'm pretty sure there are houses in Cotton Town larger than this..."

msgid "hellolovelypeople5"
msgstr "No... Wait... We are missing one person... \n"
"The lone Tuxemon breeder left in the Fondent region. The one that calls himself the Tuxemon Professor"

msgid "whereismyhairbrush"
msgstr "John, Grant, spread out. FIND HIM."

msgid "oopsie"
msgstr "Sorry you had to see that. He's just SOOOOOOO useless sometimes."

msgid "ourstuffisours"
msgstr "Why are you actually here?"

msgid "oopsie2"
msgstr "Why don't we wait for my knights to return. \n"
"I hate to announce bad news alone"

msgid "maamiexist"
msgstr "Ma'am, He isn't in the house."

msgid "maamiexist2"
msgstr "Was there anything of interest?"

msgid "maamiexist3"
msgstr "There's a computer running Ubuntu.\n"
"I know going Gnome isn't your style, but..."

msgid "maamiexist4"
msgstr "Nah, leave it. These people obviously have terrible taste and despise usefulness and simplicity...\n"
"Check the lab now Grant. I'll wait for John."

msgid "itsmyaurababe"
msgstr "Now, who are you?"

msgid "itsmyaurababe2"
msgstr "Hmm, now that I actually look at you, you have a rather mysterious aura.\n"
"...   ...   ...   ...\n"
"We should talk sometime. Maybe see me in Cotton Town?"

msgid "itsmyduhduhduh"
msgstr "Received Allie's Address!"

msgid "itsmyaurababe3"
msgstr "I hope we'll meet again. "

msgid "maamnothing"
msgstr "Ma'am...\n"

msgid "maamnothing2"
msgstr "Darn it John! We were having a moment!\n"
"What do you want?"

msgid "maamnothing3"
msgstr "I... I... Didn't find anything."

msgid "maamnothing4"
msgstr "Great. Thanks for the notice."

msgid "maamnothing5"
msgstr "Ma'am, I haven't found him either."

msgid "maamnothing6"
msgstr "... ... ... ...\n"
"... Fine. We should probably head back to HQ and report."

msgid "solongjohn"
msgstr "John, you should stay here to keep the peace.\n"
"I don't want you around anyways."

msgid "solongjohn2"
msgstr "Come on Grant, we have a schedule to keep."

msgid "seeme"
msgstr "Make sure you come see me..."

msgid "knight4ispoor"
msgstr "She's really not a bad person"

msgid "frowntime"
msgstr "I don't mind being here...\n"
"It's just lonely sometimes..."

msgid "wherewasshe"
msgstr "She didn't tell us the bad news..."

msgid "waitdontgo"
msgstr "${{name}}! Wait! Don't Leave Yet!"

msgid "thetvbescreamin"
msgstr "Honey, wait. I turned on the TV and an Omnichannel press conference was happening.\n"
"We should watch it."

msgid "ipausedit"
msgstr "I paused the TV, grab a glass of water and then we can watch together."

msgid "announcement1"
msgstr "HELLO CITIZENS OF THE FONDENT REGION!\n"
"THANK YOU FOR TUNING IN TO THIS MANDATORY ANNOUNCEMENT"

msgid "announcement2"
msgstr "WE LOVE YOU ABLE!"

msgid "announcement3"
msgstr "Thank you. I love you too\n"
"Now, to the matter at hand."

msgid "announcement4"
msgstr "To ALL the citizens of the Fondent Region and beyond who are tuning in, I welcome you.\n"
"My name is Aeble, spelled A-E-B-L-E for those who wonder, and I am the CEO of Omnichannel!\n"

msgid "whythecheering"
msgstr "Those Omnichannel people are cheering a lot for him. I wonder why?"

msgid "announcement5"
msgstr "It has been a long, hard road to our current situation here in the Fondent Region.\n"
"However, it is my pleasure to announce, on this day, the 25th Anniversary of the founding of omnichannel...\n"
"TUXEMON ARE CONTROLLED!\n"
"*deafening screaming*\n"
"Quiet Down! Quiet Down! You're enthusiasm is infectious I must say!\n"
"In conjunction with the Xero institute, we have stripped away their will to attack!\n"
"Due to this, we are confident that releasing Tuxemon into the wild is safe.\n"
"However, curfews must still be enforced, we are not a lawless region after all.\n"
"After all... WE ARE SAFETY, WE ARE ORDER, WE ARE OMNICHANNEL!"

msgid "ohnoes"
msgstr "Well... I don't know how to feel about this..."

msgid "ohnoes2"
msgstr "Regardless, We need potions from the Tuxemart. You should probably head into town and get some.\n"
"Make sure you're back before curfew though!"

msgid "depressedmom"
msgstr "Why would he do something like that... I thought he cared..."

msgid "waterwater"
msgstr "The water is ice cold and delicious!"

msgid "ripjimmy"
msgstr "The grave says:\n"
"Here lies Jimmy. A friend, a knight, and ... bad person overall. However, ... never ... ... Help! ...\n"
"The rest is weathered away."

msgid "cottonnurse_dialog"
msgstr "Welcome to the Cotton Town Tuxecenter!"

msgid "tabanurse_dialog\n"
msgstr "Welcome to the Taba Town Tuxecenter!\n"
"Do you want to heal your Tuxemon?\n"

msgid "okaythen"
msgstr "Okay! Just give me a second and I will heal your Tuxemon!"

msgid "okaythen2"
msgstr "Well, it looks like your Tuxemon are full of energy! Here they are!"

msgid "waithere"
msgstr "We have to wait here for now. Apparently a tree fell up ahead."

msgid "nodrink"
msgstr "I'm pretty sure you're too young to drink..."

msgid "professorswife"
msgstr "Oh No! You just missed him. I think he went into town though. Maybe check there?"

msgid "waithere2"
msgstr "Oh, I hope nobody got hurt from the fallen tree!"

msgid "input_name"
msgstr "Name?"

msgid "input_monster_name"
msgstr "Name your Tuxemon?"

msgid "happy_guy_dialog"
msgstr "Happy: Hi! I love giving Tuxemon nicknames, do you wanna give yours a nickname?"

msgid "happy_rename"
msgstr "Happy: That's a great name! I'm sure your Tuxemon loves it :)"

msgid "shady_guy_dialog"
msgstr "Shady Guy: Hey. If you have some... 'trouble' attached to your name I can fix it for you..."

msgid "shady_rename"
msgstr "Shady Guy: Good luck with your new name, friend..."

msgid "37707_sign_welcome"
msgstr "Welcome to town 37707! We are..."

msgid "37707_sign_tower"
msgstr "Town 37707 tower. This structure is highly unstable: Do not enter!"

msgid "37707_sign_foreign"
msgstr "This sign is written in a foreign language you can't understand."

msgid "37707_sign_hidden"
msgstr "Get out while you still can..."

msgid "37707_sign_missing_welcome"
msgstr "We11c0me T0 t0wn ERROR! We ne^er weR3"

msgid "37707_sign_missing_tower"
msgstr "Town N/A <undefined_structure>. Denetsil evah dluohs uoy"

msgid "37707_sign_missing_foreign"
msgstr "PyGame - UnboundLocalError: Local variable 'map_id' referenced before assignment\n"
"Error 404: **** resources not found. Please notify tHe dEvEl0p#r$ @b0%t t#1# ##### ###########\n"
"01010010 01100101 01101101 01100101 01101101 01100010 01100101 01110010 00100000 01101101 01100101 00101110"

msgid "37707_sign_missing_hidden_read"
msgstr "W3 KN0W Y0U R3@D TH1$: Y0U H@D 833N W@RN3D."

msgid "37707_sign_missing_hidden_unread"
msgstr "1T i$ t00 L8 N0W"

msgid "37707_house"
msgstr "Strange: It's locked. No one seems to be using this building."

msgid "37707_mail"
msgstr "It's empty and full of spider webs."

msgid "37707_house_missing"
msgstr "Th3r3 is n0th1ng here. The7e n3vEr w@$."

msgid "37707_mail_missing"
msgstr "1t\"$ empty @nd y0u c@n $EE th3 v0id."

msgid "37707_flower"
msgstr "You sense a warm energy emanating from this flower. It's the only thing in this town your Tuxemon seem to enjoy."

msgid "37707_flower_missing"
msgstr "E330R: Event @ction set_monster_health contains inv@l1d p@r@meter$. He@l1ng aLL Tu+em0n.,."

msgid "37707_computer"
msgstr "Developer console: This is intended for Tuxemon developers only, for testing an experimental data loading system.\n"
"The variable for the new loader will now be enabled. Please report any issues you find at https://tuxemon.org\n"
"Developer note 1: This suppresses crashes for missing maps. The system may attempt to load invalid data!\n"
"Developer note 2: Do NOT save your game with this enabled, it may result in data corruption.\n"
"Developer note 3: As of switching to Python 3, data seems to be aggregated and combined in a very unusual manner. Please debug this!"

msgid "37707_tower_missing"
msgstr "Y0u c@nn0t ente7 @ bu1ldIng th@t d0e$ n0t e+i$t."

msgid "37707_exit_missing"
msgstr "<recovery_module>: GREETINGS ${{name}}. PLEASE UNDERSTAND THIS AREA NEVER EXISTED. YOU HAVE EXPERIENCED A SYSTEM ERROR.\n"
"<recovery_module>: THE GLITCH HAS NOW BEEN PATCHED. YOU MAY CONTINUE THE GAME NORMALLY FROM HERE ON. DO NOT ATTEMPT TO RETURN HERE.\n"
"<recovery_module>: WAKE UP. FORGET ALL. ALL IS BUT A DREAM..."

msgid "37707_villager_male_1"
msgstr "Blank: Hmph. Hi. Sorry: We're usually weary of outsiders. We only get visited... sometimes.\n"
"Blank: But since you're here, maybe you can do me a favor. It might sound strange of me to ask you this, yet I must know...\n"
"Blank: Do you know who I am? Have you... ever seen me? I'm curious: My name, do I have a...\n"
"Blank: No. Sorry: I have made a mistake. Please do not speak of this. Carry on, enjoy your trip here."

msgid "37707_villager_male_2"
msgstr "Blank: You can't help any more. We are not allowed to talk about it. You cannot understand. Leave."

msgid "37707_villager_male_3"
msgstr "Blank: You... you will doom us all over again. Go back and never return!"

msgid "37707_villager_female_1"
msgstr "Wish: Oh... a newcomer! How did you get here? We haven't seen anyone new in... oh, never mind.\n"
"Wish: Welcome! Welcome to... oh my: We never got around to giving our town a name! Just call us whatever you'd like I guess.\n"
"Wish: Please make yourself at home. Usually there are more people around... it depends on the seed, maybe it's a bad omen today.\n"
"Wish: Let me know if you need anything that exists here. Just don't make the same mistake as the others: We don't want you to leave us too."

msgid "37707_villager_female_2"
msgstr "Wish: Please: Do not enter the tower. It hasn't been built yet."

msgid "37707_villager_female_3"
msgstr "Wish: No, no, no: Stop doing this! Do you not understand it's not there?"

msgid "37707_villager_male_missing"
msgstr "00000: i W@$ n3v3R B0rN\n"
"${{name}} ${{name}} ${{name}} ${{name}} ${{name}} ${{name}} ${{name}} ${{name}} ${{name}} ${{name}}"

msgid "37707_villager_female_missing"
msgstr "@*!^: 0H... @ n3wc0m3r! H0vv p1d y0v g3t he7e? <NONE> h3llen\"T $33N %^&one new 1n... ()h, never n3ver m3V3t N3W37 MIIIIIIIIND\n"
"@*!^: WElcoME! W3lcome t0... 0H N/A: We never g0t ar0und to gi^ing 0ur town {<1} We never g00000000 {<2} W3 neVer Bu1lt 0uR t0wN\n"
"TH S D ES N T EX ST Y U AR  C NNE  ED TO TH  V ID YO  M ST LEA E N W"

<<<<<<< HEAD

## DIALOG TRANSLATIONS ##

# spyder dialogs

msgid "spyder_papertown_stopthere" 
msgstr "Hey! What do you think you're doing?\n It's not safe to go into the wilds unless you have a tuxemon.\n Come buy one from our shop." 
msgid "spyder_papertown_homemaker1" 
msgstr "How are you, NAME? \n Quiet and solemn as always, I see." 
msgid "spyder_papertown_mom1" 
msgstr "Good morning sunshine! Rest here any time you like. \n Why am I saying that? You live here!" 
msgid "spyder_papertown_mom2" 
msgstr "Hello dear. I should get on with my inventing. \n Can't you occupy yourself? \n Back in my day, we could amuse ourselves with anything - a stick, a rock, rubbish we found in bins ... " 
msgid "spyder_papertown_mom3" 
msgstr "Oh, you found yourself a tuxemon. Congratulations! \n Why don't you head over to the next town and explore?" 
msgid "spyder_papertown_mom4" 
msgstr "Welcome back! Look at you, growing up so fast." 
msgid "spyder_papertown_mom5" 
msgstr "You know, Granny Piper next door has opened up her Daycare Centre. \n Well, not everyone can be an inventor, I guess. " 
msgid "spyder_papertown_mom6" 
msgstr "Congratulations! You took down the corporations! \n Of course, now lots of people don't have a job ... but you did the right thing. I think." 
msgid "spyder_papertown_grannypiper1" 
msgstr "Oh hello NAME, I didn't see you there among all this hustle and debris! \n I can't wait till the Daycare Centre is installed!" 
msgid "spyder_papertown_grannypiper2" 
msgstr "You know, the Pipers made our fortune in the daycare business! \n I've been retired for ten years and I'm getting bored. I want to get back into it!" 
msgid "spyder_papertown_danteshop" 
msgstr "I'm working, boss, I'm working! \n Oh, it's just you. You know, we throw out so much of our stock. \n It's such a terrible waste. It all goes into the bins behind the back of the Store." 
msgid "spyder_papertown_myfirstmon" 
msgstr "Hey, you came! That's great.\n When the fancy new tuxemon come through from the Cathedral, we just threw all our old ones in the bin!\n It seems like such a waste, especially when kids like you don't have any!" 
msgid "spyder_papertown_myfirstmon1" 
msgstr "*rummages* *rumages* " 
msgid "spyder_papertown_myfirstmon2" 
msgstr "Here we go, five tuxemon! Which would you like?" 
msgid "spyder_papertown_rockittenchosen" 
msgstr "An excellent choice! Rockitten is an Earth tuxemon." 
msgid "spyder_papertown_lambertchosen" 
msgstr "A fine choice! Lambert is a Wood tuxemon." 
msgid "spyder_papertown_nutchosen" 
msgstr "A magnificent choice! Nut is a Metal tuxemon." 
msgid "spyder_papertown_tweesherchosen" 
msgstr "An inspired choice! Tweesher is a Water tuxemon." 
msgid "spyder_papertown_agnitechosen" 
msgstr "A great choice! Agnite is a Fire tuxemon." 
msgid "spyder_papertown_wrapup" 
msgstr "I'll give the rest of these to other kids who missed out on their own tuxemon! And I might keep one for myself. " 
msgid "spyder_papertown_firstfight" 
msgstr "Hey, what are you doing rummaging in bins? That's gross - and it's against the rules! \n ... \n What, they were throwing out perfectly good tuxemon? \n ... \n Well, if they were perfectly good, they wouldn't throw them out, would they? \n They must be inferior to the new models. Here, I'll show you! " 
msgid "spyder_papertown_firstfight2" 
msgstr "Huh, must be a fluke. There's no way the new model would be worse than the old!" 
msgid "spyder_cottontown_monk" 
msgstr "I am assigned by the Dojo of the Five Elements to tend the statues here. \n But Omnichannel is planning to expand its offices into this space. \n I don't know what will happen to the statues when they do." 
msgid "spyder_cottontown_hackerintro" 
msgstr "Hey, cool tuxemon! Can I see the receipt? \n ... \n Just kidding, I had a feeling you hadn't picked it up using, ah, official channels. \n For years, the Five Pillars have controlled the strongest tuxemon. Do you think it'd be cool to poke them in the eye? \n ... \n Good! I have a project for you. Meet me in the Cafe!" 
msgid "spyder_cottontown_stopthere" 
msgstr "Hey, that's not cool! You have to come to my talk at the cafe before you run off!" 
msgid "spyder_cottontown_enforcer" 
msgstr "Butt out of it, kid, this is private property!" 
msgid "spyder_cottoncafe_hackerchat" 
msgstr "It's so cool that you're helping with Tuxepedia.\n  ... \n Is there a prize for adding all the tuxemon? \n Only the satisfaction of helping the human race, man." 
msgid "spyder_cottoncafe_barmaidintro" 
msgstr "We call ourselves Team Bazaar. Maybe that's a little pretentious. \n We're a group of rogues and scoundrels who like to get together to drink coffee, discuss philosophy and defy our corporate overlords! \n We try to look out for each other. For example, unlike the Cathedral we don't charge for you to heal your tuxemon! \n Would you like me to heal them now?" 
msgid "spyder_cottoncafe_barmaid" 
msgstr "Welcome back. Shall I chuck your tuxemon in the healing unit?" 
msgid "spyder_cottonart_barmaid" 
msgstr "Do you like my set? \n They capture my early days as a professional tuxemon trainer, before I retired on my winnings. \n  I call them: 'Monsters' Eyes Meet', 'Starry, Starry, Starry Night' and 'Trepidation'. They're for sale! \n Get them while they're hot! Just 1,000 each." 
msgid "spyder_cottonart_granny" 
msgstr "I must be getting nostalgic. I almost said \n "Back in my day, things were better!"" 
msgid "spyder_cottonart_goth" 
msgstr "I used to enjoy coming here every weekend to look at the paintings. \n Now all the best ones have been sold and the tickets are too expensive. \n But my nanna wanted to come, so ..." 
msgid "spyder_cottonart_florist" 
msgstr "What do you think of the blue painting of a ship in the harbour? \n It's in the impressionist style - that means it tries to capture how light looks and behaves. \n See the small red sun reflected along the waves of the water?" 

msgid "spyder_cottonart_intro" 
msgstr "Welcome to the Cotton Town Art Gallery. Ah - I mean Art Shop! \n Ever since they cut our funding, we've had to sell the artworks instead of just displaying them. \n Entry is $50. It goes towards the company's annual dividend." 
msgid "spyder_cottonart_shopkeeper" 
msgstr "Welcome to the Cotton Town Art Gallery. Ah - I mean Art Shop! \n Ever since they cut our funding, we've had to sell the artworks instead of just displaying them. \n Entry is $50. It goes towards the company's annual dividend." 
msgid "spyder_cottonscoop_shopassistant" 
msgstr "Capture Devices allow you to capture tuxemon and keep them as servants. \n They're most effective when used on injured and low-level tuxemon. \n Select them during battle from your Item menu." 
msgid "spyder_cottonscoop_deviceoffer" 
msgstr "Welcome customer. Today, we're promoting Capture Devices. Do you know what those are?" 
msgid "spyder_cottonscoop_devicenoexplan" 
msgstr "     Okay, well here's five as a free sample. If you have any questions about how Capture Devices work, just ask my assistant!" 
msgid "spyder_cottonscoop_deviceexplan" 
msgstr "Let my assistant introduce you." 
msgid "spyder_cottonscoop_deviceexplan2" 
msgstr "Capture Devices allow you to capture tuxemon and keep them as servants. \n They're most effective when used on injured and low-level tuxemon. Select them during battle from your Item menu. \n Thank you for listening. Here's five Capture Devices as a free sample. " 

msgid "spyder_cotton_tuxepediaintro" 
msgstr "Currently, the only reliable information about tuxemon is from the expensive and incomplete Encyclopaedia Tuxemon! \n That's not cool; information should be freely available. That's why we're introducing Tuxepedia. \n It's open source, it's free, it's available for everyone to read, write and edit. How cool is that? \n In fact, I've installed it as an app on all your phones just now. " 
msgid "spyder_cotton_tuxepediaintro2" 
msgstr "All it takes to add information is for you to catch that particular tuxemon. It's so cool." 
msgid "spyder_cotton_tuxepediaintro3" 
msgstr "You are so engrossed reading the new entries, that you don't notice people leaving." 
msgid "spyder_cotton_tuxepediaintro4" 
msgstr "It's so cool that you came. There's still so many tuxemon to be added - over a hundred, I think. \n You could really get into it, and make a difference to the world. " 

msgid "spyder_route2_billie1" 
msgstr "Hey cheapskate! Still got your stolen tuxemon?" 

msgid "spyder_route2_billie2" 
msgstr "This was a fluke. My tuxemon were expensive, and that means that they're high quality." 

msgid "spyder_route2_graf1" 
msgstr "I'm an ace - in battling and tennis!" 

msgid "spyder_route2_marion1" 
msgstr "So many tasty ants around! ... For my Aardorn, I mean." 

msgid "spyder_route2_roddick1" 
msgstr "When I was ambushed on the dunny by SPIGHTER I was pretty creeped out." 

msgid "spyder_route2_roddick2" 
msgstr "Hey, you didn't seem creeped out at all!" 

msgid "spyder_citypark_maniac" 
msgstr "Phew, we're pooped!" 

msgid "spyder_citypark_granny" 
msgstr "We'll walk back to Leather Town after a little rest." 

msgid "spyder_citypark_florist" 
msgstr "Enjoy the flower display! It's the pride of Leather Town." 

msgid "spyder_citypark2_florist" 
msgstr "The flowers look okay, don't they? ... Ever since the mining began in Leather Town, the flowers have been under the weather!" 

msgid "spyder_route2_graf2" 
msgstr "I got served." 
msgid "spyder_route2_marion2" 
msgstr "I don't eat ants." 

msgid "spyder_citypark_frances2" 
msgstr "You must come and visit some time. " 

msgid "spyder_citypark_frances1" 
msgstr "I have the finest gardens in all the land. That's why these Shybulb keep turning up." 

msgid "spyder_citypark_bobette1" 
msgstr " I love cats. An Aardorn is basically a cat, right?" 
msgid "spyder_citypark_bobette2" 
msgstr " A cat would have won …" 
msgid "spyder_citypark_edith1" 
msgstr "Hey, did you say I'm like my tuxemon? I'll fight you for that!" 
msgid "spyder_citypark_edith2" 
msgstr "Hmm, you may have a point." 
msgid "spyder_museum_entrance1" 
msgstr "Welcome to the museum of natural history! It's free, but depends on your generous donations. Would you consider a donation of $50?" 
msgid "spyder_museum_entrance2" 
msgstr "Please explore our five sections, and make sure to read about our five sponsors" 
msgid "spyder_museum_entrance3" 
msgstr "Unfortunately we now need to charge for tickets. $100 please." 
msgid "spyder_museum_shopkeeper_chat" 
msgstr "I volunteer to keep the museum as affordable as possible. " 
msgid "spyder_museum_miner1" 
msgstr "There used to be a whole section here on the history of our world! \n But when Nimrod became the sponsor, they replaced it with just military history! \n Now everyone is just inventing their own theories of world history!" 
msgid "spyder_museum_postboy1" 
msgstr "Did you know that the first spectacles were made of beryl, not glass? \n … \n I learned that last year from a guide at this museum! But there aren't any guides around this place any more." 

msgid "spyder_leather_maniac" 
msgstr "How is your adventure so far? \n ... \n Wow, so talkative! You are really coming out of your shell." 
msgid "spyder_route3_drag1" 
msgstr "AGENT: What happened to the excavation? \n SHAFT BOSS: We got ... interrupted. By ... a kid. \n AGENT: A kid?! \n SHAFT BOSS: But we did manage to recover one ... \n AGENT: Hush! You know that's top secret. Alright, hand it over and scram! \n SHAFT BOSS: Okay, here ... uh!" 
msgid "spyder_route3_drag2" 
msgstr "AGENT: What the?! Come with me, you can explain this to HQ!" 
msgid "spyder_route3_zoolander1" 
msgstr "A boulder is causing problems for travellers? It's "our fault"? Who cares? We've got urgent work to do!" 
msgid "spyder_route3_zoolander2" 
msgstr "Ah, I dropped the keys to my earth-mover!" 
msgid "spyder_route3_qqq1" 
msgstr "Ah, the Enforcers weren't meant to let anyone out!" 
msgid "spyder_route3_qqq2" 
msgstr "I'll reveal nothing about our plot! In fact, forget I said anything about a plot!" 
msgid "spyder_route3_novak1" 
msgstr " My Elofly is a genius! I'm going to collect as many as I can." 
msgid "spyder_route3_novak2" 
msgstr "Hmm, not smart enough ..." 
msgid "spyder_route3_weaver1" 
msgstr "Hey, butt out of it! This mine site belongs to Shaft!" 
msgid "spyder_route3_weaver2" 
msgstr "Go on, get out!" 
msgid "spyder_route3_curie1" 
msgstr "Look at my magnificent invention!" 
msgid "spyder_route3_curie2" 
msgstr "Why did you do that?" 
msgid "spyder_route3_connor1" 
msgstr "My Weavifly is fighting fit now - there was a while there where it couldn't fly." 
msgid "spyder_route3_connor2" 
msgstr "Oh well, this will be a learning experience for them." 
msgid "spyder_route3_roxby1" 
msgstr "Bring that pile driver over here and be quick! Hey ... you don't look like a miner. " 
msgid "spyder_route3_roxby2" 
msgstr "Scram! " 
msgid "spyder_route3_roxby3" 
msgstr "I hope Boss is not mad - she gets angry so fast, \n But she is a nice person and has a heart like a diamond." 
msgid "spyder_route3_surat1" 
msgstr " They call it the "dark artery" - the fossilised blood and bone of ancient tuxemon beneath the soil. \n And we get to dig it up!" 
msgid "spyder_route3_surat2" 
msgstr "I knew you wouldn't understand. " 
msgid "spyder_route3_surat3" 
msgstr "Scram! You're getting in our way." 
msgid "spyder_route3_twig1" 
msgstr "Some of the stuff we're digging up belongs in a museum! Wait, you don't work here. " 
msgid "spyder_route3_twig2" 
msgstr "Don't mention that museum stuff to the boss, okay?" 
msgid "spyder_route3_twig3" 
msgstr "I will train more and become as strong as our Boss. \n She worked so hard to become the leader, I wanna be like her someday." 
msgid "spyder_route3_wanda1" 
msgstr "All I ever seem to catch is boring Nudiflot!" 
msgid "spyder_route3_wanda2" 
msgstr "The fishing's good in Flower City - but who wants to walk that far? \n Here, you can have my Fishing Rod." 

msgid "spyder_papertown_danteresting" 
msgstr "I'm working, boss, I'm working! \n Oh, it's just you. You know, we throw out so much of our stock. It's such a terrible waste. \n It all goes into the bins behind the back of the Store." 

msgid "spyder_cotton_nurse1" 
msgstr "Welcome to the Cotton Town Cathedral Centre! \n Do you want to heal your Tuxemon?" 



msgid "spyder_stop_dante" 
msgstr "Dante" 

msgid "spyder_frolicking_rockitten" 
msgstr "Rockitten" 

msgid "spyder_frolicking_conileaf" 
msgstr "Conileaf" 

msgid "spyder_papertown_riverboatcaptain" 
msgstr "Riverboat Captain" 

msgid "spyder_papertown_homemaker" 
msgstr "Homemaker" 

msgid "spyder_papertown_mom" 
msgstr "Mom" 

msgid "spyder_papertown_grannypiper" 
msgstr "Granny Piper" 

msgid "spyder_papertown_shopkeeper" 
msgstr "Shopkeeper" 

msgid "spyder_instore_dante" 
msgstr "Dante" 

msgid "spyder_billie" 
msgstr "Billie" 

msgid "spyder_cottontown_monk" 
msgstr "Monk" 

msgid "spyder_cottontown_hacker" 
msgstr "Hacker" 

msgid "spyder_omnichannel_enforcer" 
msgstr "Enforcer" 

msgid "spyder_cottontown_barmaid" 
msgstr "Barmaid" 

msgid "spyder_granny" 
msgstr "Granny" 

msgid "spyder_goth" 
msgstr "Goth" 

msgid "spyder_florist" 
msgstr "Florist" 

msgid "spyder_shopkeeper" 
msgstr "Shopkeeper" 

msgid "spyder_shopassistant" 
msgstr "Shop Assistant" 

msgid "spyder_route2_billie" 
msgstr "Billie" 

msgid "spyder_route2_roddick" 
msgstr "Roddick" 

msgid "spyder_route2_marion" 
msgstr "Marion" 

msgid "spyder_route2_graf" 
msgstr "Graf" 

msgid "spyder_maniac" 
msgstr "Maniac" 

msgid "spyder_citypark_florist" 
msgstr "Florist" 

msgid "spyder_citypark_frances" 
msgstr "Frances" 

msgid "spyder_citypark_bobette" 
msgstr "Bobette" 
msgid "spyder_citypark_edith" 
msgstr "Edith" 
msgid "spyder_miner" 
msgstr "Miner" 
msgid "spyder_postboy" 
msgstr "Postboy" 
msgid "spyder_route3_zoolander" 
msgstr "Zoolander" 
msgid "spyder_rookie" 
msgstr "Rookie" 
msgid "spyder_route3_weaver" 
msgstr "Weaver" 
msgid "spyder_route3_qqq" 
msgstr "???" 
msgid "spyder_route3_novak" 
msgstr "Novak" 
msgid "spyder_route3_curie" 
msgstr "Curie" 
msgid "spyder_route3_connor" 
msgstr "Connor" 
msgid "spyder_route3_wanda" 
msgstr "Wanda" 
msgid "spyder_route3_twig" 
msgstr "Twig" 
msgid "spyder_route3_surat" 
msgstr "Surat" 
msgid "spyder_route3_roxby" 
msgstr "Roxby" 



## MESSAGE TRANSLATIONS ##

# spyder messages

msgid "spyder_multi_underrepairs" 
msgstr "The sign reads, 'Under repairs'" 

msgid "spyder_papertown_townsign" 
msgstr "Paper Town: The gateway to Fondent!" 

msgid "spyder_multi_martsign" 
msgstr "Buy things here" 

msgid "spyder_papertown_daycare1" 
msgstr "Daycare Centre: Under construction" 

msgid "spyder_route1_routesign" 
msgstr "Route 1: Take care!" 

msgid "spyder_papertown_daycare2" 
msgstr "Daycare Centre: Open now!" 

msgid "spyder_papertown_sunnyside" 
msgstr "Sunnyside Manor: If we are not home leave a message with our housekeeper." 

msgid "spyder_papertown_home" 
msgstr "Home sweet home!" 

msgid "spyder_papertown_restinbed" 
msgstr "You awake fully rested!" 

msgid "spyder_papertown_tvwatch" 
msgstr "What's on TV? A prom queen is breaking her tiara into pieces and handing it out." 

msgid "spyder_papertown_tvwatch" 
msgstr "What's on TV? A prom queen is breaking her tiara into pieces and handing it out." 

msgid "spyder_citypark_achievement" 
msgstr "Achievement Maniac's House: Closed" 

msgid "spyder_cottontown_townsign" 
msgstr "Welcome to Cotton Town: A growing force." 
msgid "spyder_route2_routesign" 
msgstr "Welcome to Route 2: The historic path." 
msgid "spyder_citypark_routesign" 
msgstr "City Park: A taste of the wild." 
msgid "spyder_column1_sign" 
msgstr "A rare ancient column. This was once part of a temple building." 
msgid "spyder_column2_sign" 
msgstr "A rare ancient column. Other ruins from the same culture can be found in Route 3. " 
msgid "spyder_ruby_plaque" 
msgstr "Ruby is just the term for any corundum that is red! \n When corundum comes in other colours like blue, pink and clear, it is called a sapphire. \n When tuxemon eat rubies, they become passionate and vigorous, making them better at physical attacks like slaps, claws and bites." 
msgid "spyder_opal_plaque" 
msgstr "Opals show flashes of coloured light. \n They form in fissues and dips in rock when water evaporates leaving behind silica. \n Tuxemon that eat opals benefit from its magical warding are better able to escape magical distant attacks like blasts, sprays and rays." 
msgid "spyder_emerald_plaque" 
msgstr "An emerald is a green variety of beryl. Beryl that is blue is called aquamarine instead. \n A one-carat emerald is larger but less dense than a one-carat diamond. \n Tuxemon that eat emeralds have their sight and intuition heighten, making their ranged attacks like shots, sprays and blasts more potent." 
msgid "spyder_agate_plaque" 
msgstr "Agate is a rock, often formed by volcanoes and often banded with parallel lines. \n It features a great variety of colours: browns, greys, creams, reds, oranges and even blues. \n Feeding agate to a tuxemon can increase its speed and agility, making it faster to react in battle." 
msgid "spyder_diamond_plaque" 
msgstr "Famously the hardest gemstone in the world, diamonds are great on necklaces, engagement rings and earrings! \n If your fiance doesn't buy a Shaft diamond ring for you, he doesn't love you! \n Feed diamonds to your tuxemon to harden their skin, making them better able to resist physical blows." 
msgid "spyder_quartz_plaque" 
msgstr "Quartz is one of the most abundant minerals on the planet, but some of its varieties - like onyx, amethyst and carnelian - are rarer and more precious. \n Quartz is used in clocks to keep very precise time. \n Tuxemon that eat quartz have their fortitude and vitality increased, making them able to endure more attacks before being kocked out. " 
msgid "spyder_shaft_plaque" 
msgstr "Sponsored by Shaft. "We dig it!"" 
msgid "spyder_nimrod_plaque" 
msgstr "Sponsored by Nimrod. "If we didn't sell them, someone else would!"" 
msgid "spyder_nimrod2_plaque" 
msgstr "Tuxemon are powerful weapons that have fought alongside humans for as long as there has been war. \n Rock paintings found in caves show prehistoric humans training sabretoothed Rockats to fight wild Wolffsky." 
msgid "spyder_nimrod3_plaque" 
msgstr "The symbol of an ancient empire was the Eaglace, because when the empire invaded from the icy north their generals and scouts rode on Eaglace. \n Today, medic teams in our mighty republic are training with Agnidon for protection and transport. " 
msgid "spyder_nimrod4_plaque" 
msgstr "But soon, tuxemon and humans may be rendered obsolete. \n Our corporate sponsors Nimrod are developing robot technology that could make war a bloodless affair. \n In the meantime, sign up for the Nimrod Enforcers for good pay, free education and a life of adventure." 
msgid "spyder_route3_sign" 
msgstr "Route 3: Rehabilitation will begin as soon as possible. \n Please stop nagging us." 
msgid "spyder_leathertown_sign" 
msgstr "Leather Town: Proof that beauty and mining can co-exist." 
msgid "spyder_shaft1_sign" 
msgstr "Shaft Headquarters: Mining Division" 
msgid "spyder_shaft2_sign" 
msgstr "Shaft Headquarters: Public Relations Division" 
msgid "spyder_leathercafe_sign" 
msgstr "Open Air Cafe and Marketplace" 
msgid "spyder_leathercbd_sign" 
msgstr "Leather Town Business District" 


=======
msgid "cannot_use_item_monster"
msgstr "This item cannot be used on this monster."
>>>>>>> 2c741edc
<|MERGE_RESOLUTION|>--- conflicted
+++ resolved
@@ -1583,6 +1583,7 @@
 msgstr "Nope, there's no way I'm wrong. It's you!\n"
 "Don't worry, I won't tell anyone."
 
+
 msgid "thatsmeknight"
 msgstr "Oh, Splendid! I knew from the beginning it had to be you\n"
 "Don't worry, I won't tell anyone."
@@ -1953,8 +1954,6 @@
 msgstr "@*!^: 0H... @ n3wc0m3r! H0vv p1d y0v g3t he7e? <NONE> h3llen\"T $33N %^&one new 1n... ()h, never n3ver m3V3t N3W37 MIIIIIIIIND\n"
 "@*!^: WElcoME! W3lcome t0... 0H N/A: We never g0t ar0und to gi^ing 0ur town {<1} We never g00000000 {<2} W3 neVer Bu1lt 0uR t0wN\n"
 "TH S D ES N T EX ST Y U AR  C NNE  ED TO TH  V ID YO  M ST LEA E N W"
-
-<<<<<<< HEAD
 
 ## DIALOG TRANSLATIONS ##
 
@@ -2370,8 +2369,5 @@
 msgid "spyder_leathercbd_sign" 
 msgstr "Leather Town Business District" 
 
-
-=======
 msgid "cannot_use_item_monster"
-msgstr "This item cannot be used on this monster."
->>>>>>> 2c741edc
+msgstr "This item cannot be used on this monster."