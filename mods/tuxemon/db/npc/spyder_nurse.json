{
<<<<<<< HEAD
    "slug": "spyder_nurse",
    "sprite_name": "nurse",
	    "combat_front": "nurse.png",
    "combat_back": "red_back.png" }
=======
  "slug": "spyder_nurse",
  "gender": "female",
  "sprite_name": "nurse",
  "combat_front": "nurse.png",
  "combat_back": "red_back.png"
}
>>>>>>> 2d905269
<|MERGE_RESOLUTION|>--- conflicted
+++ resolved
@@ -1,14 +1,7 @@
 {
-<<<<<<< HEAD
-    "slug": "spyder_nurse",
-    "sprite_name": "nurse",
-	    "combat_front": "nurse.png",
-    "combat_back": "red_back.png" }
-=======
   "slug": "spyder_nurse",
   "gender": "female",
   "sprite_name": "nurse",
   "combat_front": "nurse.png",
   "combat_back": "red_back.png"
-}
->>>>>>> 2d905269
+}