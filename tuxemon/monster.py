--- conflicted
+++ resolved
@@ -137,12 +137,9 @@
         self._types: list[Element] = []
         self.shape = MonsterShape.default
         self.randomly = True
-<<<<<<< HEAD
         self.out_of_range = False
-=======
         self.got_experience = False
         self.levelling_up = False
->>>>>>> bc406633
         self.traded = False
 
         self.status: list[Condition] = []
@@ -765,14 +762,10 @@
         self.apply_status(faint)
 
     def end_combat(self) -> None:
-<<<<<<< HEAD
+        """
+        Ends combat, recharges all moves and heals statuses.
+        """
         self.out_of_range = False
-
-=======
-        """
-        Ends combat, recharges all moves and heals statuses.
-        """
->>>>>>> bc406633
         for move in self.moves:
             move.full_recharge()
 
