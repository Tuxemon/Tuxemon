# SPDX-License-Identifier: GPL-3.0
# Copyright (c) 2014-2023 William Edwards <shadowapex@gmail.com>, Benjamin Bean <superman2k5@gmail.com>
from __future__ import annotations

import difflib
import json
import logging
import os
import sys
from enum import Enum
from operator import itemgetter
from typing import (
    Any,
    Dict,
    List,
    Literal,
    Mapping,
    Optional,
    Sequence,
    Union,
    overload,
)

from pydantic import BaseModel, Field, ValidationError, validator

from tuxemon import prepare
from tuxemon.locale import T

logger = logging.getLogger(__name__)

# Load the default translator for data validation
T.collect_languages(False)
T.load_translator()

# Target is a mapping of who this targets
Target = Mapping[str, int]


# ItemSort defines the sort of item an item is.
class ItemSort(str, Enum):
    food = "food"
    potion = "potion"
    utility = "utility"
    quest = "quest"


class PlagueType(str, Enum):
    healthy = "healthy"
    inoculated = "inoculated"
    infected = "infected"


class GenderType(str, Enum):
    neuter = "neuter"
    male = "male"
    female = "female"


class TasteWarm(str, Enum):
    tasteless = "tasteless"
    peppy = "peppy"
    salty = "salty"
    hearty = "hearty"
    zesty = "zesty"
    refined = "refined"


class TasteCold(str, Enum):
    tasteless = "tasteless"
    mild = "mild"
    sweet = "sweet"
    soft = "soft"
    flakey = "flakey"
    dry = "dry"


class ElementType(str, Enum):
    aether = "aether"
    wood = "wood"
    fire = "fire"
    earth = "earth"
    metal = "metal"
    water = "water"
<<<<<<< HEAD
    normal = "normal"
    frost = "frost"
    heroic = "heroic"
    lightning = "lightning"
    cosmic = "cosmic"
    shadow = "shadow"
    sky = "sky"
    venom = "venom"
=======
>>>>>>> 7acecd9f


class ItemType(str, Enum):
    consumable = "Consumable"
    key_item = "KeyItem"


class ItemCategory(str, Enum):
    none = "none"
    badge = "badge"
    booster = "booster"
    fossil = "fossil"
    morph = "morph"
    revive = "revive"
    potion = "potion"
    technique = "technique"
    phone = "phone"
    fish = "fish"
    destroy = "destroy"
    capture = "capture"
    stats = "stats"


class OutputBattle(str, Enum):
    won = "won"
    lost = "lost"
    draw = "draw"
    ran = "ran"
    forfeit = "forfeit"


class MonsterShape(str, Enum):
    blob = "blob"
    brute = "brute"
    dragon = "dragon"
    flier = "flier"
    grub = "grub"
    humanoid = "humanoid"
    hunter = "hunter"
    landrace = "landrace"
    leviathan = "leviathan"
    piscine = "piscine"
    polliwog = "polliwog"
    serpent = "serpent"
    sprite = "sprite"
    varmint = "varmint"


class SeenStatus(str, Enum):
    unseen = "unseen"
    seen = "seen"
    caught = "caught"


class MapType(str, Enum):
    notype = "notype"
    town = "town"
    route = "route"
    clinic = "clinic"
    shop = "shop"
    dungeon = "dungeon"


class EvolutionType(str, Enum):
    element = "element"
    gender = "gender"
    item = "item"
    location = "location"
    season = "season"
    daytime = "daytime"
    standard = "standard"
    stat = "stat"
    tech = "tech"


class StatType(str, Enum):
    armour = "armour"
    dodge = "dodge"
    hp = "hp"
    melee = "melee"
    ranged = "ranged"
    speed = "speed"


class EvolutionStage(str, Enum):
    standalone = "standalone"
    basic = "basic"
    stage1 = "stage1"
    stage2 = "stage2"


# TODO: Automatically generate state enum through discovery
State = Enum(
    "State",
    {
        "MainCombatMenuState": "MainCombatMenuState",
        "WorldState": "WorldState",
        "None": "",
    },
)


class ItemModel(BaseModel):
    slug: str = Field(..., description="Slug to use")
    use_item: str = Field(
        ...,
        description="Slug to determine which text is displayed when this item is used",
    )
    use_success: str = Field(
        "generic_success",
        description="Slug to determine which text is displayed when this item is used successfully",
    )
    use_failure: str = Field(
        "generic_failure",
        description="Slug to determine which text is displayed when this item failed to be used",
    )
    sort: ItemSort = Field(..., description="The kind of item this is.")
    sprite: str = Field(..., description="The sprite to use")
    type: ItemType = Field(..., description="The type of item this is")
    category: ItemCategory = Field(
        ..., description="The category of item this is"
    )
    usable_in: Sequence[State] = Field(
        ..., description="State(s) where this item can be used."
    )
    # TODO: We'll need some more advanced validation logic here to parse item
    # conditions and effects to ensure they are formatted properly.
    conditions: Sequence[str] = Field(
        [], description="Conditions that must be met"
    )
    effects: Sequence[str] = Field(
        [], description="Effects this item will have"
    )

    class Config:
        title = "Item"

    # Validate fields that refer to translated text
    @validator("use_item", "use_success", "use_failure")
    def translation_exists(cls: ItemModel, v: Any) -> Any:
        if has.translation(v):
            return v
        raise ValueError(f"no translation exists with msgid: {v}")

    @validator("slug")
    def translation_exists_item(cls: ItemModel, v: Any) -> Any:
        if has.translation(v):
            return v
        raise ValueError(f"no translation exists with msgid: {v}")

    # Validate resources that should exist
    @validator("sprite")
    def file_exists(cls: ItemModel, v: Any) -> Any:
        if has.file(v):
            return v
        raise ValueError(f"the sprite {v} doesn't exist in the db")


class MonsterMovesetItemModel(BaseModel):
    level_learned: int = Field(
        ..., description="Monster level in which this moveset is learned"
    )
    technique: str = Field(
        ..., description="Name of the technique for this moveset item"
    )
    element: Optional[ElementType] = Field(
        None, description="Element random technique"
    )

    @validator("level_learned")
    def valid_level(cls: MonsterMovesetItemModel, v: Any) -> Any:
        if v < 0:
            raise ValueError(f"invalid level learned: {v}")
        return v

    @validator("technique")
    def technique_exists(cls: MonsterMovesetItemModel, v: Any) -> Any:
        if has.db_entry("technique", v):
            return v
        raise ValueError(f"the technique {v} doesn't exist in the db")


class MonsterHistoryItemModel(BaseModel):
    mon_slug: str = Field(..., description="The monster in the evolution path")
    evo_stage: EvolutionStage = Field(
        ..., description="The evolution stage of the monster"
    )

    @validator("mon_slug")
    def monster_exists(cls: MonsterHistoryItemModel, v: Any) -> Any:
        if has.db_entry("monster", v):
            return v
        raise ValueError(f"the monster {v} doesn't exist in the db")


class MonsterEvolutionItemModel(BaseModel):
    path: EvolutionType = Field(..., description="Paths to evolution")
    at_level: int = Field(
        ...,
        description="The level at which this item can be used for evolution",
    )
    monster_slug: str = Field(
        ..., description="The monster slug that this evolution item applies to"
    )
    # optional fields
    element: Optional[ElementType] = Field(
        None, description="Element parameter"
    )
    gender: Optional[GenderType] = Field(None, description="Gender parameter")
    item: Optional[str] = Field(None, description="Item parameter.")
    inside: bool = Field(
        None,
        description="Location parameter: inside true or inside false (outside).",
    )
    season: Optional[str] = Field(None, description="Season parameter.")
    daytime: Optional[str] = Field(None, description="Daytime parameter.")
    stat1: Optional[StatType] = Field(
        None, description="Stat parameter stat1 >= stat2."
    )
    stat2: Optional[StatType] = Field(
        None, description="Stat parameter stat2 < stat1."
    )
    tech: Optional[str] = Field(None, description="Technique parameter.")

    @validator("tech")
    def technique_exists(cls: MonsterEvolutionItemModel, v: Any) -> Any:
        if has.db_entry("technique", v):
            return v
        raise ValueError(f"the technique {v} doesn't exist in the db")

    @validator("monster_slug")
    def monster_exists(cls: MonsterEvolutionItemModel, v: Any) -> Any:
        if has.db_entry("monster", v):
            return v
        raise ValueError(f"the monster {v} doesn't exist in the db")

    @validator("item")
    def item_exists(cls: MonsterEvolutionItemModel, v: Any) -> Any:
        if has.db_entry("item", v):
            return v
        raise ValueError(f"the item {v} doesn't exist in the db")


class MonsterFlairItemModel(BaseModel):
    category: str = Field(..., description="The category of this flair item")
    names: Sequence[str] = Field(..., description="The names")


class MonsterSpritesModel(BaseModel):
    battle1: str = Field(..., description="The battle1 sprite")
    battle2: str = Field(..., description="The battle2 sprite")
    menu1: str = Field(..., description="The menu1 sprite")
    menu2: str = Field(..., description="The menu2 sprite")

    # Validate resources that should exist
    @validator("battle1", "battle2", "menu1", "menu2")
    def file_exists(cls: MonsterSpritesModel, v: Any) -> Any:
        if has.file(f"{v}.png"):
            return v
        raise ValueError(f"no resource exists with path: {v}")


class MonsterSoundsModel(BaseModel):
    combat_call: str = Field(
        ..., description="The sound used when entering combat"
    )
    faint_call: str = Field(
        ..., description="The sound used when the monster faints"
    )


class MonsterModel(BaseModel):
    slug: str = Field(..., description="The slug of the monster")
    category: str = Field(..., description="The category of monster")
    txmn_id: int = Field(..., description="The id of the monster")
    height: float = Field(..., description="The height of the monster")
    weight: float = Field(..., description="The weight of the monster")
    stage: EvolutionStage = Field(
        ..., description="The evolution stage of the monster"
    )
    randomly: bool = Field(
        True,
        description="Whether or not this monster will be picked by random",
    )

    # Optional fields
    sprites: Optional[MonsterSpritesModel]
    shape: MonsterShape = Field(..., description="The shape of the monster")
    types: Sequence[ElementType] = Field(
        [], description="The type(s) of this monster"
    )
    catch_rate: float = Field(0, description="The catch rate of the monster")
    possible_genders: Sequence[GenderType] = Field(
        [], description="Valid genders for the monster"
    )
    lower_catch_resistance: float = Field(
        0, description="The lower catch resistance of the monster"
    )
    upper_catch_resistance: float = Field(
        0, description="The upper catch resistance of the monster"
    )
    moveset: Sequence[MonsterMovesetItemModel] = Field(
        [], description="The moveset of this monster"
    )
    history: Sequence[MonsterHistoryItemModel] = Field(
        [], description="The evolution history of this monster"
    )
    evolutions: Sequence[MonsterEvolutionItemModel] = Field(
        [], description="The evolutions this monster has"
    )
    flairs: Sequence[MonsterFlairItemModel] = Field(
        [], description="The flairs this monster has"
    )
    sounds: Optional[MonsterSoundsModel] = Field(
        None,
        description="The sounds this monster has",
    )

    class Config:
        # Validate assignment allows us to assign a default inside a validator
        validate_assignment = True

    # Set the default sprites based on slug. Specifying 'always' is needed
    # because by default pydantic doesn't validate null fields.
    @validator("sprites", always=True)
    def set_default_sprites(
        cls: MonsterModel, v: Any, values: Any
    ) -> Union[Any, MonsterSpritesModel]:
        slug = values["slug"]
        default = MonsterSpritesModel(
            battle1=f"gfx/sprites/battle/{slug}-front",
            battle2=f"gfx/sprites/battle/{slug}-back",
            menu1=f"gfx/sprites/battle/{slug}-menu01",
            menu2=f"gfx/sprites/battle/{slug}-menu02",
        )
        return v or default

    @validator("category")
    def translation_exists_category(cls: MonsterModel, v: Any) -> Any:
        if has.translation(f"cat_{v}"):
            return v
        raise ValueError(f"no translation exists with msgid: {v}")


class StatModel(BaseModel):
    value: float = Field(0.0, description="The value of the stat")
    max_deviation: int = Field(
        0, description="The maximum deviation of the stat"
    )
    operation: str = Field(
        "+", description="The operation to be done to the stat"
    )
    overridetofull: bool = Field(
        False, description="Whether or not to override to full"
    )


class Range(str, Enum):
    special = "special"
    melee = "melee"
    ranged = "ranged"
    touch = "touch"
    reach = "reach"
    reliable = "reliable"


# TechSort defines the sort of technique a technique is.
class TechSort(str, Enum):
    damage = "damage"
    meta = "meta"


class CategoryCondition(str, Enum):
    negative = "negative"
    positive = "positive"


class ResponseCondition(str, Enum):
    replaced = "replaced"
    removed = "removed"


class TechniqueModel(BaseModel):
    slug: str = Field(..., description="The slug of the technique")
    sort: TechSort = Field(..., description="The sort of technique this is")
    icon: str = Field(None, description="The icon to use for the technique")
    conditions: Sequence[str] = Field(
        [], description="Conditions that must be met"
    )
    effects: Sequence[str] = Field(
        [], description="Effects this technique uses"
    )
    flip_axes: Literal["", "x", "y", "xy"] = Field(
        ...,
        description="Axes along which technique animation should be flipped",
    )
    target: Target = Field(
        ..., description="Target mapping of who this technique is used on"
    )
    animation: Optional[str] = Field(
        None, description="Animation to play for this technique"
    )
    sfx: str = Field(
        ..., description="Sound effect to play when this technique is used"
    )

    # Optional fields
    category: Optional[CategoryCondition] = Field(
        None, description="Category status: positive or negative"
    )
    repl_pos: Optional[ResponseCondition] = Field(
        None, description="How to reply to a positive status"
    )
    repl_neg: Optional[ResponseCondition] = Field(
        None, description="How to reply to a negative status"
    )
    use_tech: Optional[str] = Field(
        None,
        description="Slug of what string to display when technique is used",
    )
    use_success: Optional[str] = Field(
        None,
        description="Slug of what string to display when technique succeeds",
    )
    use_failure: Optional[str] = Field(
        None,
        description="Slug of what string to display when technique fails",
    )
    types: Sequence[ElementType] = Field(
        [], description="Type(s) of the technique"
    )
    usable_on: bool = Field(
        False,
        description="Whether or not the technique can be used outside of combat",
    )
    power: float = Field(0, description="Power of the technique")
    is_fast: bool = Field(
        False, description="Whether or not this is a fast technique"
    )
    randomly: bool = Field(
        True,
        description="Whether or not this technique will be picked by random",
    )
    healing_power: int = Field(0, description="Value of healing power.")
    recharge: int = Field(0, description="Recharge of this technique")
    range: Range = Field(..., description="The attack range of this technique")
    tech_id: int = Field(..., description="The id of this technique")
    accuracy: float = Field(0, description="The accuracy of the technique")
    potency: Optional[float] = Field(
        None, description="How potetent the technique is"
    )
    statspeed: Optional[StatModel] = Field(None)
    stathp: Optional[StatModel] = Field(None)
    statarmour: Optional[StatModel] = Field(None)
    statdodge: Optional[StatModel] = Field(None)
    statmelee: Optional[StatModel] = Field(None)
    statranged: Optional[StatModel] = Field(None)

    # Validate resources that should exist
    @validator("icon")
    def file_exists(cls: TechniqueModel, v: Any) -> Any:
        if has.file(v):
            return v
        raise ValueError(f"the icon {v} doesn't exist in the db")

    # Validate fields that refer to translated text
    @validator("use_tech", "use_success", "use_failure")
    def translation_exists(cls: TechniqueModel, v: Any) -> Any:
        # None is ok here
        if not v:
            return v
        if has.translation(v):
            return v
        raise ValueError(f"no translation exists with msgid: {v}")

    @validator("slug")
    def translation_exists_tech(cls: TechniqueModel, v: Any) -> Any:
        if has.translation(v):
            return v
        raise ValueError(f"no translation exists with msgid: {v}")

    # Custom validation for range
    @validator("range")
    def range_validation(cls: TechniqueModel, v: Any, values: Any) -> Any:
        # Special indicates that we are not doing damage
        if v == Range.special and "damage" in values["effects"]:
            raise ValueError(
                '"special" range cannot be used with effect "damage"'
            )

        return v

    @validator("animation")
    def animation_exists(cls: TechniqueModel, v: Any) -> Any:
        file: str = f"animations/technique/{v}_00.png"
        if not v:
            return v
        if has.file(file):
            return v
        raise ValueError(f"the animation {v} doesn't exist in the db")


class PartyMemberModel(BaseModel):
    slug: str = Field(..., description="Slug of the monster")
    level: int = Field(..., description="Level of the monster")
    money_mod: int = Field(
        ..., description="Modifier for money this monster gives"
    )
    exp_req_mod: int = Field(..., description="Experience required modifier")
    gender: GenderType = Field(..., description="Gender of the monster")

    @validator("slug")
    def monster_exists(cls: PartyMemberModel, v: Any) -> Any:
        if has.db_entry("monster", v):
            return v
        raise ValueError(f"the monster {v} doesn't exist in the db")


class BagItemModel(BaseModel):
    slug: str = Field(..., description="Slug of the item")
    quantity: int = Field(..., description="Quantity of the item")

    @validator("slug")
    def item_exists(cls: BagItemModel, v: Any) -> Any:
        if has.db_entry("item", v):
            return v
        raise ValueError(f"the item {v} doesn't exist in the db")


class NpcTemplateModel(BaseModel):
    sprite_name: str = Field(
        ..., description="Name of the overworld sprite filename"
    )
    combat_front: str = Field(
        ..., description="Name of the battle front sprite filename"
    )
    slug: str = Field(
        ..., description="Name of the battle back sprite filename"
    )

    @validator("combat_front")
    def combat_file_exists(cls: NpcTemplateModel, v: Any) -> Any:
        file: str = f"gfx/sprites/player/{v}.png"
        if has.file(file):
            return v
        raise ValueError(f"{file} doesn't exist in the db")

    @validator("sprite_name")
    def sprite_exists(cls: NpcTemplateModel, v: Any) -> Any:
        sprite: str = f"sprites/{v}_front.png"
        sprite_obj: str = f"sprites_obj/{v}.png"
        if has.file(sprite) or has.file(sprite_obj):
            return v
        raise ValueError(f"the sprite {v} doesn't exist in the db")

    @validator("slug")
    def template_exists(cls: NpcTemplateModel, v: Any) -> Any:
        if has.db_entry("template", v):
            return v
        raise ValueError(f"the template {v} doesn't exist in the db")


class NpcModel(BaseModel):
    slug: str = Field(..., description="Slug of the name of the NPC")
    forfeit: bool = Field(True, description="Whether you can forfeit or not")
    template: Sequence[NpcTemplateModel] = Field(
        [], description="List of templates"
    )
    monsters: Sequence[PartyMemberModel] = Field(
        [], description="List of monsters in the NPCs party"
    )
    items: Sequence[BagItemModel] = Field(
        [], description="List of items in the NPCs bag"
    )


class BattleGraphicsModel(BaseModel):
    island_back: str = Field(..., description="Sprite used for back combat")
    island_front: str = Field(..., description="Sprite used for front combat")
    background: str = Field(..., description="Sprite used for background")

    # Validate resources that should exist
    @validator("island_back", "island_front", "background")
    def file_exists(cls: BattleGraphicsModel, v: Any) -> Any:
        file: str = f"gfx/ui/combat/{v}"
        if has.file(file):
            return v
        raise ValueError(f"no resource exists with path: {file}")


class EnvironmentModel(BaseModel):
    slug: str = Field(..., description="Slug of the name of the environment")
    battle_music: str = Field(
        ..., description="Filename of the music to use for this environment"
    )
    battle_graphics: BattleGraphicsModel


class EncounterItemModel(BaseModel):
    monster: str = Field(..., description="Monster slug for this encounter")
    encounter_rate: float = Field(..., description="Rate of this encounter")
    level_range: Sequence[int] = Field(
        ..., description="Level range to encounter"
    )
    daytime: bool = Field(
        True, description="Options: day (true), night (false)"
    )
    exp_req_mod: int = Field(1, description="Exp modifier wild monster")

    @validator("monster")
    def monster_exists(cls: EncounterItemModel, v: Any) -> Any:
        if has.db_entry("monster", v):
            return v
        raise ValueError(f"the monster {v} doesn't exist in the db")


class EncounterModel(BaseModel):
    slug: str = Field(
        ..., description="Slug to uniquely identify this encounter"
    )
    monsters: Sequence[EncounterItemModel] = Field(
        [], description="Monsters encounterable"
    )


class ElementItemModel(BaseModel):
    against: ElementType = Field(..., description="Name of the type")
    multiplier: float = Field(1.0, description="Multiplier against the type")


class ElementModel(BaseModel):
    slug: ElementType = Field(
        ..., description="Slug uniquely identifying the type"
    )
    types: Sequence[ElementItemModel]


class EconomyItemModel(BaseModel):
    item_name: str = Field(..., description="Name of the item")
    price: int = Field(0, description="Price of the item")
    cost: int = Field(0, description="Cost of the item")
    inventory: int = Field(0, description="Quantity of the item")

    @validator("item_name")
    def item_exists(cls: EconomyItemModel, v: Any) -> Any:
        if has.db_entry("item", v):
            return v
        raise ValueError(f"the item {v} doesn't exist in the db")


class EconomyModel(BaseModel):
    slug: str = Field(..., description="Slug uniquely identifying the economy")
    items: Sequence[EconomyItemModel]


class TemplateModel(BaseModel):
    slug: str = Field(
        ..., description="Slug uniquely identifying the template"
    )
    double: bool = Field(False, description="Whether triggers 2vs2 or not")


class MusicModel(BaseModel):
    slug: str = Field(..., description="Unique slug for the music")
    file: str = Field(..., description="File for the music")


class SoundModel(BaseModel):
    slug: str = Field(..., description="Unique slug for the sound")
    file: str = Field(..., description="File for the sound")


TableName = Literal[
    "economy",
    "element",
    "template",
    "encounter",
    "environment",
    "item",
    "monster",
    "music",
    "npc",
    "sounds",
    "technique",
]

DataModel = Union[
    EconomyModel,
    ElementModel,
    TemplateModel,
    EncounterModel,
    EnvironmentModel,
    ItemModel,
    MonsterModel,
    MusicModel,
    NpcModel,
    SoundModel,
    TechniqueModel,
]


def process_targets(json_targets: Target) -> Sequence[str]:
    """Return values in order of preference for targeting things.

    example: ["own monster", "enemy monster"]

    Parameters:
        json_targets: Dictionary of targets.

    Returns:
        Order of preference for targets.

    """
    return list(
        map(
            itemgetter(0),
            filter(
                itemgetter(1),
                sorted(
                    json_targets.items(),
                    key=itemgetter(1),
                    reverse=True,
                ),
            ),
        )
    )


class JSONDatabase:
    """
    Handles connecting to the game database for resources.

    Examples of such resources include monsters, stats, etc.

    """

    def __init__(self, dir: str = "all") -> None:
        self._tables: List[TableName] = [
            "item",
            "monster",
            "npc",
            "technique",
            "encounter",
            "environment",
            "sounds",
            "music",
            "economy",
            "element",
            "template",
        ]
        self.preloaded: Dict[TableName, Dict[str, Any]] = {}
        self.database: Dict[TableName, Dict[str, Any]] = {}
        self.path = ""
        for table in self._tables:
            self.preloaded[table] = {}
            self.database[table] = {}

        # self.load(dir)

    def preload(
        self, directory: Union[TableName, Literal["all"]] = "all"
    ) -> None:
        """
        Loads all data from JSON files located under our data path as an
        untyped preloaded dictionary.

        Parameters:
            directory: The directory under mods/tuxemon/db/ to load. Defaults
                to "all".

        """
        self.path = prepare.fetch("db")
        if directory == "all":
            for table in self._tables:
                self.load_json(table)
        else:
            self.load_json(directory)

    def load(
        self,
        directory: Union[TableName, Literal["all"]] = "all",
        validate: bool = False,
    ) -> None:
        """
        Loads all data from JSON files located under our data path.

        Parameters:
            directory: The directory under mods/tuxemon/db/ to load. Defaults
                to "all".
            validate: Whether or not we should raise an exception if validation
                fails

        """
        self.preload(directory)
        for table, entries in self.preloaded.items():
            for slug, item in entries.items():
                self.load_model(item, table, validate)
        self.preloaded.clear()

    def load_json(self, directory: TableName, validate: bool = False) -> None:
        """
        Loads all JSON items under a specified path.

        Parameters:
            directory: The directory under mods/tuxemon/db/ to look in.
            validate: Whether or not we should raise an exception if validation
                fails

        """
        for json_item in os.listdir(os.path.join(self.path, directory)):
            # Only load .json files.
            if not json_item.endswith(".json"):
                continue

            # Load our json as a dictionary.
            with open(os.path.join(self.path, directory, json_item)) as fp:
                try:
                    item = json.load(fp)
                except ValueError:
                    logger.error("invalid JSON " + json_item)
                    raise

            if type(item) is list:
                for sub in item:
                    self.load_dict(sub, directory)
            else:
                self.load_dict(item, directory)

    def load_dict(self, item: Mapping[str, Any], table: TableName) -> None:
        """
        Loads a single json object and adds it to the appropriate preload db
        table.

        Parameters:
            item: The json object to load in.
            table: The db table to load the object into.

        """
        if item["slug"] in self.preloaded[table]:
            logger.warning(
                "Error: Item with slug %s was already loaded.",
                item,
            )
            return
        self.preloaded[table][item["slug"]] = item

    def load_model(
        self, item: Mapping[str, Any], table: TableName, validate: bool = False
    ) -> None:
        """
        Loads a single json object, casts it to the appropriate data model,
        and adds it to the appropriate db table.

        Parameters:
            item: The json object to load in.
            table: The db table to load the object into.
            validate: Whether or not we should raise an exception if validation
                fails

        """
        if item["slug"] in self.database[table]:
            logger.warning(
                "Error: Item with slug %s was already loaded.",
                item,
            )
            return

        try:
            if table == "economy":
                economy = EconomyModel(**item)
                self.database[table][economy.slug] = economy
            elif table == "element":
                element = ElementModel(**item)
                self.database[table][element.slug] = element
            elif table == "template":
                template = TemplateModel(**item)
                self.database[table][template.slug] = template
            elif table == "encounter":
                encounter = EncounterModel(**item)
                self.database[table][encounter.slug] = encounter
            elif table == "environment":
                env = EnvironmentModel(**item)
                self.database[table][env.slug] = env
            elif table == "item":
                itm = ItemModel(**item)
                self.database[table][itm.slug] = itm
            elif table == "monster":
                mon = MonsterModel(**item)
                self.database[table][mon.slug] = mon
            elif table == "music":
                music = MusicModel(**item)
                self.database[table][music.slug] = music
            elif table == "npc":
                npc = NpcModel(**item)
                self.database[table][npc.slug] = npc
            elif table == "sounds":
                sfx = SoundModel(**item)
                self.database[table][sfx.slug] = sfx
            elif table == "technique":
                teq = TechniqueModel(**item)
                self.database[table][teq.slug] = teq
            else:
                raise ValueError(f"Unexpected {table =}")
        except (ValidationError, ValueError) as e:
            logger.error(f"validation failed for '{item['slug']}': {e}")
            if validate:
                raise e

    @overload
    def lookup(self, slug: str) -> MonsterModel:
        pass

    @overload
    def lookup(self, slug: str, table: Literal["monster"]) -> MonsterModel:
        pass

    @overload
    def lookup(self, slug: str, table: Literal["technique"]) -> TechniqueModel:
        pass

    @overload
    def lookup(self, slug: str, table: Literal["item"]) -> ItemModel:
        pass

    @overload
    def lookup(self, slug: str, table: Literal["npc"]) -> NpcModel:
        pass

    @overload
    def lookup(self, slug: str, table: Literal["encounter"]) -> EncounterModel:
        pass

    @overload
    def lookup(self, slug: str, table: Literal["economy"]) -> EconomyModel:
        pass

    @overload
    def lookup(self, slug: str, table: Literal["element"]) -> ElementModel:
        pass

    @overload
    def lookup(self, slug: str, table: Literal["template"]) -> TemplateModel:
        pass

    @overload
    def lookup(
        self,
        slug: str,
        table: Literal["music"],
    ) -> MusicModel:
        pass

    @overload
    def lookup(
        self,
        slug: str,
        table: Literal["sounds"],
    ) -> SoundModel:
        pass

    @overload
    def lookup(
        self,
        slug: str,
        table: Literal["environment"],
    ) -> EnvironmentModel:
        pass

    def lookup(self, slug: str, table: TableName) -> DataModel:
        """
        Looks up a monster, technique, item, npc, etc based on slug.

        Parameters:
            slug: The slug of the monster, technique, item, or npc.  A short
                English identifier.
            table: Which index to do the search in.

        Returns:
            A pydantic.BaseModel from the resulting lookup.

        """
        table_entry = self.database[table]
        if not table_entry:
            logger.exception(f"{table} table wasn't loaded")
            sys.exit()
        if slug not in table_entry:
            self.log_missing_entry_and_exit(table, slug)
        else:
            return table_entry[slug]

    def lookup_file(self, table: TableName, slug: str) -> str:
        """
        Does a lookup with the given slug in the given table.

        It expects a dictionary with two keys, 'slug' and 'file'.

        Parameters:
            slug: The slug of the file record.
            table: The table to do the lookup in, such as "sounds" or "music".

        Returns:
            The 'file' property of the resulting dictionary OR the slug if it
            doesn't exist.

        """

        filename = self.database[table][slug].file or slug
        if filename == slug:
            logger.debug(
                f"Could not find a file record for slug {slug}, did you remember to create a database record?"
            )

        return filename

    def has_entry(self, slug: str, table: TableName) -> bool:
        table_entry = self.database[table]
        if not table_entry:
            logger.exception(f"{table} table wasn't loaded")
            sys.exit()
        return slug in table_entry

    def log_missing_entry_and_exit(
        self,
        table: Literal[
            "economy",
            "element",
            "template",
            "encounter",
            "environment",
            "item",
            "monster",
            "music",
            "npc",
            "sounds",
            "technique",
        ],
        slug: str,
    ) -> None:
        options = difflib.get_close_matches(slug, self.database[table].keys())
        options = [repr(s) for s in options]
        if len(options) >= 2:
            options_string = ", ".join(
                (*options[:-2], options[-2] + " or " + options[-1])
            )
            hint = f"Did you mean {options_string}?"
        elif len(options) == 1:
            options_string = options[0]
            hint = f"Did you mean {options_string}?"
        else:
            hint = "No similar slugs. Are you sure it's in the DB?"
        logger.exception(f"Lookup failed for unknown {table} '{slug}'. {hint}")
        sys.exit()


class Validator:
    """
    Helper class for validating resources exist.

    """

    def __init__(self) -> None:
        self.db = JSONDatabase()
        self.db.preload()

    def translation(self, msgid: str) -> bool:
        """
        Check to see if a translation exists for the given slug

        Parameters:
            msgid: The slug of the text to translate. A short English
                identifier.

        Returns:
            True if translation exists

        """
        return T.translate(msgid) != msgid

    def file(self, file: str) -> bool:
        """
        Check to see if a given file exists

        Parameters:
            file: The file path relative to a mod directory

        Returns:
            True if file exists

        """

        try:
            path = prepare.fetch(file)
            return os.path.exists(path)
        except OSError:
            return False

    def db_entry(self, table: TableName, slug: str) -> bool:
        """
        Check to see if the given slug exists in the database for the given
        table.

        Parameters:
            slug: The slug of the monster, technique, item, or npc.  A short
                English identifier.
            table: Which index to do the search in. Can be: "monster",
                "item", "npc", or "technique".

        Returns:
            True if entry exists

        """

        if slug in self.db.preloaded[table]:
            return True
        return False


# Validator container
has = Validator()

# Global database container
db = JSONDatabase()<|MERGE_RESOLUTION|>--- conflicted
+++ resolved
@@ -81,7 +81,6 @@
     earth = "earth"
     metal = "metal"
     water = "water"
-<<<<<<< HEAD
     normal = "normal"
     frost = "frost"
     heroic = "heroic"
@@ -90,8 +89,6 @@
     shadow = "shadow"
     sky = "sky"
     venom = "venom"
-=======
->>>>>>> 7acecd9f
 
 
 class ItemType(str, Enum):
