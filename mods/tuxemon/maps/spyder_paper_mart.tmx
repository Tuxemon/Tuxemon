--- conflicted
+++ resolved
@@ -17,11 +17,7 @@
  </tileset>
  <layer id="1" name="Tile Layer 1" width="13" height="11">
   <data encoding="base64" compression="zlib">
-<<<<<<< HEAD
-   eAGzZGBgsCQRuwDVk4r9gXpIxXpAPaN48IYBADDRHQ0=
-=======
    eAHzYWFg8CERVwHVk4pXAPWQilcKMzAMdswABIPdjbRyHwArWV7X
->>>>>>> 999c1ea0
   </data>
  </layer>
  <layer id="2" name="Tile Layer 2" width="13" height="11">
