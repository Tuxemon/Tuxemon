--- conflicted
+++ resolved
@@ -516,12 +516,9 @@
 
         flip()  # flip images to opposite
         self.task(flip, 1.5)  # flip the images to proper direction
-<<<<<<< HEAD
+        
         if not self.is_trainer_battle: # the combat call is handled by fill_battlefield_positions for trainer battles
             self.task(audio.load_sound(right_monster.combat_call).play, 1.5)  # play combat call when it turns back
-=======
-        self.task(audio.load_sound(right_monster.combat_call).play, 1.5)  # play combat call when it turns back
->>>>>>> 2463c724
 
         animate = partial(self.animate, transition='out_quad', duration=duration)
 
