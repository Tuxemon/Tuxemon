# SPDX-License-Identifier: GPL-3.0
# Copyright (c) 2014-2023 William Edwards <shadowapex@gmail.com>, Benjamin Bean <superman2k5@gmail.com>
""" This module contains the PCState state.
"""
from __future__ import annotations

import logging
from functools import partial
from typing import Any, Callable, Generator, Sequence, Tuple

from tuxemon.locale import T
from tuxemon.menu.input import InputMenu
from tuxemon.menu.interface import MenuItem
from tuxemon.menu.menu import Menu, PopUpMenu
from tuxemon.session import local_session
from tuxemon.tools import open_dialog

logger = logging.getLogger(__name__)


MenuGameObj = Callable[[], object]

KENNEL = "Kennel"
LOCKER = "Locker"


def add_menu_items(
    state: Menu[MenuGameObj],
    items: Sequence[Tuple[str, MenuGameObj]],
) -> None:
    for key, callback in items:
        label = T.translate(key).upper()

        state.build_item(label, callback)


def not_implemented_dialog() -> None:
    open_dialog(local_session, [T.translate("not_implemented")])


class PCState(PopUpMenu[MenuGameObj]):
    """The state responsible in game settings."""

    shrink_to_items = True

    def __init__(self) -> None:
        super().__init__()

        # it creates the kennel and locker (new players)
        if KENNEL not in local_session.player.monster_boxes.keys():
            local_session.player.monster_boxes[KENNEL] = []
        if LOCKER not in local_session.player.item_boxes.keys():
            local_session.player.item_boxes[LOCKER] = []

        def change_state(state: str, **kwargs: Any) -> MenuGameObj:
            return partial(self.client.replace_state, state, **kwargs)

        # monster boxes
        if len(local_session.player.monsters) == 6:
            storage_callback = partial(
                open_dialog,
                local_session,
                [T.translate("menu_storage_monsters_full")],
            )
        else:
            storage_callback = change_state("MonsterBoxChooseStorageState")

        if len(local_session.player.monsters) <= 1:
            dropoff_callback = partial(
                open_dialog,
                local_session,
                [T.translate("menu_dropoff_no_monsters")],
            )
        else:
            dropoff_callback = change_state("MonsterBoxChooseDropOffState")

        # item boxes
        if len(local_session.player.items) == 30:
            storage_callback = partial(
                open_dialog,
                local_session,
                [T.translate("menu_storage_items_full")],
            )
        else:
            item_storage_callback = change_state("ItemBoxChooseStorageState")

        item_dropoff_callback = change_state("ItemBoxChooseDropOffState")

        add_menu_items(
            self,
            (
                ("menu_storage", storage_callback),
                ("menu_dropoff", dropoff_callback),
<<<<<<< HEAD
                ("menu_item_storage", item_storage_callback),
                ("menu_item_dropoff", item_dropoff_callback),
=======
                ("bank", change_state("NuPhoneBanking")),
>>>>>>> f36e177b
                (
                    "menu_multiplayer",
                    not_implemented_dialog,
                ),  # change_state("MultiplayerMenu")),
                ("log_off", self.client.pop_state),
            ),
        )


# unused
class MultiplayerMenu(PopUpMenu[MenuGameObj]):
    """MP Menu

    code salvaged from commit 6fa20da714c7b794cbe1e8a22168fa66cda13a9e
    """

    shrink_to_items = True

    def __init__(self) -> None:
        super().__init__()

        add_menu_items(
            self,
            (
                ("multiplayer_host_game", self.host_game),
                ("multiplayer_scan_games", self.scan_for_games),
                ("multiplayer_join_game", self.join_by_ip),
            ),
        )

    def host_game(self) -> None:

        # check if server is already hosting a game
        if self.client.server.listening:
            self.client.pop_state(self)
            open_dialog(
                local_session, [T.translate("multiplayer_already_hosting")]
            )

        # not hosting, so start the process
        elif not self.client.isclient:
            # Configure this game to host
            self.client.ishost = True
            self.client.server.server.listen()
            self.client.server.listening = True

            # Enable the game, so we can connect to self
            self.client.client.enable_join_multiplayer = True
            self.client.client.client.listen()
            self.client.client.listening = True

            # connect to self
            while not self.client.client.client.registered:
                self.client.client.client.autodiscover(autoregister=False)
                for game in self.client.client.client.discovered_servers:
                    self.client.client.client.register(game)

            # close this menu
            self.client.pop_state(self)

            # inform player that hosting is ready
            open_dialog(
                local_session, [T.translate("multiplayer_hosting_ready")]
            )

    def scan_for_games(self) -> None:
        # start the game scanner
        if not self.client.ishost:
            self.client.client.enable_join_multiplayer = True
            self.client.client.listening = True
            self.client.client.client.listen()

        # open menu to select games
        self.client.push_state(MultiplayerSelect())

    def join_by_ip(self) -> None:
        self.client.push_state(
            InputMenu(prompt=T.translate("multiplayer_join_prompt"))
        )

    def join(self) -> None:
        if self.client.ishost:
            return
        else:
            self.client.client.enable_join_multiplayer = True
            self.client.client.listening = True
            # self.client.client.game.listen()  # "LocalPygameClient" has no attribute "listen"


class MultiplayerSelect(PopUpMenu[None]):
    """Menu to show games found by the network game scanner"""

    shrink_to_items = True

    def __init__(self) -> None:
        super().__init__()

        # make a timer to refresh the menu items every second
        self.task(self.reload_items, 1, -1)

    def initialize_items(self) -> Generator[MenuItem[None], None, None]:
        servers = self.client.client.server_list
        if servers:
            for server in servers:
                label = self.shadow_text(server)
                yield MenuItem(label, None, None, None)
        else:
            label = self.shadow_text(T.translate("multiplayer_no_servers"))
            item = MenuItem(label, None, None, None)
            item.enabled = False
            yield item<|MERGE_RESOLUTION|>--- conflicted
+++ resolved
@@ -91,12 +91,9 @@
             (
                 ("menu_storage", storage_callback),
                 ("menu_dropoff", dropoff_callback),
-<<<<<<< HEAD
+                ("bank", change_state("NuPhoneBanking")),
                 ("menu_item_storage", item_storage_callback),
                 ("menu_item_dropoff", item_dropoff_callback),
-=======
-                ("bank", change_state("NuPhoneBanking")),
->>>>>>> f36e177b
                 (
                     "menu_multiplayer",
                     not_implemented_dialog,
