--- conflicted
+++ resolved
@@ -3,14 +3,9 @@
   "accuracy": 1,
   "animation": "waterspurt",
   "effects": [
-<<<<<<< HEAD
-    "focused user",
+    "give status_focused,user",
     "enhance",
     "healing"
-=======
-    "give status_focused,user",
-    "enhance"
->>>>>>> d014bea3
   ],
   "flip_axes": "",
   "healing_power": 4,
