--- conflicted
+++ resolved
@@ -11,12 +11,8 @@
 from pygame.rect import Rect
 
 from tuxemon import combat, formula, graphics, tools
-<<<<<<< HEAD
-from tuxemon.db import ItemCategory, State
-=======
 from tuxemon.db import ElementType, ItemCategory, State, TechSort
 from tuxemon.item.item import Item
->>>>>>> f8e1ec8f
 from tuxemon.locale import T
 from tuxemon.menu.interface import MenuItem
 from tuxemon.menu.menu import Menu, PopUpMenu
@@ -468,15 +464,10 @@
                         continue
 
                     # inspect the monster sprite and make a border image for it
-<<<<<<< HEAD
                     sprite = self.combat._monster_sprite_map[monster]
-                    mon1 = MenuItem(None, None, monsters[0].name, monsters[0])
-=======
-                    sprite = combat_state._monster_sprite_map[monster]
                     mon1 = MenuItem(
                         self.surface, None, monsters[0].name, monsters[0]
                     )
->>>>>>> f8e1ec8f
                     mon1.rect = sprite.rect.copy()
                     right = mon1.rect.right
                     mon1.rect.inflate_ip(tools.scale(8), tools.scale(8))
