#
# Tuxemon
# Copyright (C) 2014, William Edwards <shadowapex@gmail.com>,
#                     Benjamin Bean <superman2k5@gmail.com>
#
# This file is part of Tuxemon.
#
# Tuxemon is free software: you can redistribute it and/or modify
# it under the terms of the GNU General Public License as published by
# the Free Software Foundation, either version 3 of the License, or
# (at your option) any later version.
#
# Tuxemon is distributed in the hope that it will be useful,
# but WITHOUT ANY WARRANTY; without even the implied warranty of
# MERCHANTABILITY or FITNESS FOR A PARTICULAR PURPOSE.  See the
# GNU General Public License for more details.
#
# You should have received a copy of the GNU General Public License
# along with Tuxemon.  If not, see <http://www.gnu.org/licenses/>.
#
# Contributor(s):
#
# William Edwards <shadowapex@gmail.com>
# Leif Theden <leif.theden@gmail.com>
# Andy Mender <andymenderunix@gmail.com>
#
#
#
#

from __future__ import annotations
import logging
import random


from tuxemon import formula
from tuxemon import prepare
from tuxemon.db import db, process_targets
from tuxemon.graphics import animation_frame_files
from tuxemon.locale import T
from typing import Optional, Sequence, TYPE_CHECKING, TypedDict, List, Tuple
import operator
if TYPE_CHECKING:
    from tuxemon.monster import Monster

logger = logging.getLogger(__name__)


class EffectResult(TypedDict, total=False):
    damage: int
    element_multiplier: float
    success: bool
    should_tackle: bool
    status: Optional[Technique]


class TechniqueResult(EffectResult):
    name: str
    # Related Mypy bug: https://github.com/python/mypy/issues/8714
    success: bool
    should_tackle: bool
    capture: bool
    statuses: List[Optional[Technique]]


def merge_results(
    result: EffectResult,
    meta_result: TechniqueResult,
) -> TechniqueResult:
    status = result.pop("status", None)
    if status:
        meta_result["statuses"].append(status)
    # Known Mypy bug: https://github.com/python/mypy/issues/6462
    meta_result.update(result)
    return meta_result


class Technique:
    """
    Particular skill that tuxemon monsters can use in battle.

    Parameters:
        slug: Slug of the technique.
        carrier: Monster affected by a status technique.
        link: Additional monster linked to the effect of the status technique.
            For example, monster that obtains life with lifeleech.

    """
    def __init__(
        self,
        slug: Optional[str] = None,
        carrier: Optional[Monster] = None,
        link: Optional[Monster] = None,
    ) -> None:
        self._combat_counter = 0  # number of turns that this technique has been active
        self._life_counter = 0
        self.accuracy = 0.0
        self.animation = ""
        self.can_apply_status = False
        self.carrier = carrier
        self.category = "attack"
        self.effect: Sequence[str] = []
        self.icon = ""
        self.images: Sequence[str] = []
        self.is_area = False
        self.is_fast = False
        self.link = link
        self.name = "Pound"
        self.next_use = 0.0
        self.potency = 0.0
        self.power = 1.0
        self.range: Optional[str] = None
        self.recharge_length = 0
        self.sfx = ""
        self.sort = ""
        self.slug = slug
        self.target: Sequence[str] = []
        self.type1: Optional[str] = "aether"
        self.type2: Optional[str] = None
        self.use_item = ""
        self.use_success = ""
        self.use_failure = ""
        self.use_tech = ""
        self.old_stats_data: List[Sequence[int]] = []


        # If a slug of the technique was provided, autoload it.
        if slug:
            self.load(slug)

    def load(self, slug: str) -> None:
        """
        Loads and sets this technique's attributes from the technique
        database. The technique is looked up in the database by slug.

        Parameters:
            The slug of the technique to look up in the database.
        """

        results = db.lookup(slug, table="technique")
        self.slug = results["slug"]  # a short English identifier
        self.name = T.translate(self.slug)  # locale-specific string

        self.sort = results["sort"]

        # technique use notifications (translated!)
<<<<<<< HEAD
        # NOTE: should be `self.use_tech`, but Technique and Item have
        # overlapping checks
=======
        # NOTE: should be `self.use_tech`, but Technique and Item have overlapping checks
        self.now_asleep = T.maybe_translate(results.get("combat_now_asleep"))
        self.sleeping = T.maybe_translate(results.get("combat_sleeping"))
        self.woke = T.maybe_translate(results.get("combat_woke_up"))
>>>>>>> cd26a594
        self.use_item = T.maybe_translate(results.get("use_tech"))
        self.use_success = T.maybe_translate(results.get("use_success"))
        self.use_failure = T.maybe_translate(results.get("use_failure"))

        self.category = results["category"]
        self.icon = results["icon"]
        self._combat_counter = 0
        self._life_counter = 0

        if results.get("types"):
            self.type1 = results["types"][0]
            if len(results["types"]) > 1:
                self.type2 = results["types"][1]
            else:
                self.type2 = None
        else:
            self.type1 = self.type2 = None

        self.power = results.get("power", self.power)


        self.statspeed = results.get("statspeed")
        self.stathp = results.get("stathp")
        self.statarmour = results.get("statarmour")
        self.statmelee = results.get("statmelee")
        self.statranged = results.get("statranged")
        self.statdodge = results.get("statdodge")

        self.is_fast = results.get("is_fast", self.is_fast)
        self.recharge_length = results.get("recharge", self.recharge_length)
        self.is_area = results.get("is_area", self.is_area)
        self.range = results.get("range", self.range)
        self.accuracy = results.get("accuracy", self.accuracy)
        self.potency = results.get("potency", self.potency)
        self.effect = results["effects"]
        self.target = process_targets(results["target"])

        # Load the animation sprites that will be used for this technique
        self.animation = results["animation"]
        if self.animation:
            directory = prepare.fetch("animations", "technique")
            self.images = animation_frame_files(directory, self.animation)
            if self.animation and not self.images:
                logger.error(
                    f"Cannot find animation frames for: {self.animation}",
                )

        # Load the sound effect for this technique
        self.sfx = results["sfx"]

    def advance_round(self, number: int = 1) -> None:
        """
        Advance the turn counters for this technique.

        Techniques have two counters currently, a "combat counter" and a
        "life counter".
        Combat counters should be reset with combat begins.
        Life counters will be set to zero when the Technique is created,
        but will never be reset.

        Calling this function will advance both counters.

        """
        self._combat_counter += 1
        self._life_counter += 1

    def recharge(self) -> None:
        self.next_use -= 1

    def full_recharge(self) -> None:
        self.next_use = 0

    def reset_combat_counter(self) -> None:
        """Reset the combat counter."""
        self._combat_counter = 0

    def keep_old_stats(self) -> Sequence[Sequence[int]]:
        mon = self.target
        self.old_stats_data = [
            mon.speed, mon.hp, mon.armour,
            mon.melee, mon.ranged, mon.dodge,
        ]
        return self.old_stats_data

    def use(self, user: Monster, target: Monster) -> TechniqueResult:
<<<<<<< HEAD
=======

>>>>>>> cd26a594
        """
        Apply the technique.

        Applies this technique's effects as defined in the "effect" column of
        the technique database. This method will execute a function with the
        same name as the effect defined in the database. If you want to add a
        new effect, simply create a new function under the Technique class
        with the name of the effect you define in monster.db.

        Parameters:
            user: The Monster object that used this technique.
            target: Monster object that we are using this technique on.

        Returns:
            A dictionary with the effect name, success and misc properties.

        Examples:

        >>> poison_tech = Technique("technique_poison_sting")
        >>> bulbatux.learn(poison_tech)
        >>>
        >>> bulbatux.moves[0].use(user=bulbatux, target=tuxmander)

        """
        # Loop through all the effects of this technique and execute the
        # effect's function.
        # TODO: more robust API
        # TODO: separate classes for each Technique
        # TODO: consider moving message templates to the JSON DB

        # Defaults for the return. items can override these values in their
        # return.
        meta_result: TechniqueResult = {
            "name": self.name,
            "success": False,
            "should_tackle": False,
            "capture": False,
            "statuses": [],
        }
        # TODO: handle conflicting values from multiple technique actions
        # TODO: for example, how to handle one saying success, and another not?
<<<<<<< HEAD
=======
        print(target.sleep)
        if target.sleep > 0:
            self.staysleep(target)
            return meta_result
>>>>>>> cd26a594
        for effect in self.effect:
            if effect == "damage":
                result = self.damage(user, target)
            elif effect == "poison":
                result = self.apply_status("status_poison", target)
            elif effect == "statchange":
                result = self.changestats(user, target)
            elif effect == "lifeleech":
                result = self.apply_lifeleech(user, target)
            elif effect == "recover":
                result = self.apply_status("status_recover", user)
<<<<<<< HEAD
=======
            elif effect == "sleep":
                result = self.apply_sleep(user, target)
                print("b")
>>>>>>> cd26a594
            elif effect == "status":
                for category in self.category:
                    if category == "poison":
                        result = self.poison(target)
                    elif category == "sleep":
                        result = self.sleep(target)
                    elif category == "lifeleech":
                        result = self.lifeleech(target)
                    elif category == "recover":
                        result = self.recover(target)
                    else:
                        result = getattr(self, self.category)(target)
            else:
                result = getattr(self, str(effect))(user, target)
            meta_result = merge_results(result, meta_result)

        self.next_use = self.recharge_length

        return meta_result

    def changestats(self, user: Monster, target: Monster) -> EffectResult:
        """
        Change combat stats.

        JSON SYNTAX:
            value: The number to change the stat by, default is add, use
                negative to subtract.
            dividing: Set this to True to divide instead of adding or
                subtracting the value.
            overridetofull: In most cases you wont need this. If ``True`` it
                will set the stat to its original value rather than the
                specified value, but due to the way the
                game is coded, it currently only works on hp.

        """
        statsmaster = [
            self.statspeed, self.stathp, self.statarmour,
            self.statmelee, self.statranged, self.statdodge,
        ]
        statslugs = ['speed', 'current_hp', 'armour', 'melee', 'ranged', 'dodge']
        newstatvalue = 0
        for stat, slugdata in zip(statsmaster, statslugs):
            if not stat:
                continue
            value = stat.get('value', 0)
            max_deviation = stat.get('max_deviation', 0)
            operation = stat.get('operation', '+')
            override = stat.get('overridetofull', False)
            basestatvalue = getattr(target, slugdata)
            if max_deviation:
                value = random.randint(
                    value - max_deviation,
                    value + max_deviation,
                )

            if value > 0 and override is not True:
                ops_dict = {
                    "+": operator.add,
                    "-": operator.sub,
                    "*": operator.mul,
                    "/": operator.floordiv,
                }

                newstatvalue = ops_dict[operation](basestatvalue, value)
            if slugdata == 'current_hp':
                if override:
                    target.current_hp = target.hp
            if newstatvalue <= 0:
                newstatvalue = 1
            setattr(target, slugdata, newstatvalue)
        return {
            "success": bool(newstatvalue)
        }

    def calculate_damage(
        self,
        user: Monster,
        target: Monster,
    ) -> Tuple[int, float]:
        """
        Calculate damage for the damage technique.

        Parameters:
            user: The Monster object that used this technique.
            target: The Monster object that we are using this technique on.

        Returns:
            A tuple (damage, multiplier).

        """
        return formula.simple_damage_calculate(self, user, target)

    def damage(self, user: Monster, target: Monster) -> EffectResult:
        """
        Apply damage.

        This effect applies damage to a target monster. This effect will only
        be applied if "damage" is defined in the relevant technique's effect
        list.

        Parameters:
            user: The Monster object that used this technique.
            target: The Monster object that we are using this technique on.

        Returns:
            Dict summarizing the result.

        """
        hit = self.accuracy >= random.random()
        if hit or self.is_area:
            self.can_apply_status = True
            damage, mult = self.calculate_damage(user, target)
            if not hit:
                damage //= 2
            target.current_hp -= damage
        else:
            damage = 0
            mult = 1

        return {
            "damage": damage,
            "element_multiplier": mult,
            "should_tackle": bool(damage),
            "success": bool(damage),
        }

    def apply_status(self, slug: str, target: Monster) -> EffectResult:
        """
        This effect has a chance to apply a status effect to a target monster.

        Parameters:
            slug: Name of the status effect.
            target: The Monster object that we are using this technique on.

        Returns:
            Dict summarizing the result.

        """
        already_applied = any(t for t in target.status if t.slug == slug)
        success = (
            not already_applied
            and self.can_apply_status
            and self.potency >= random.random(),
        )
        tech = None
        if success:
            tech = Technique(slug, carrier=target)
            target.apply_status(tech)

        return {
            "status": tech,
        }
    def apply_sleep(self, user: Monster, target: Monster) -> EffectResult:
        success = True
        tech = None
        if success:
            tech = Technique("status_sleep", carrier=target)
            target.apply_status(tech)

        return {
            "status": tech,
        }
    def apply_lifeleech(self, user: Monster, target: Monster) -> EffectResult:
        """
        This effect has a chance to apply the lifeleech status effect.

        Parameters:
            user: The Monster object that used this technique.
            target: The Monster object that we are using this technique on.

        Returns:
            Dict summarizing the result.

        """
        already_applied = any(
            t for t in target.status if t.slug == "status_lifeleech"
        )
        success = not already_applied and self.potency >= random.random()
        tech = None
        if success:
            tech = Technique("status_lifeleech", carrier=target, link=user)
            target.apply_status(tech)
        return {
            "status": tech,
        }
<<<<<<< HEAD

=======
    def staysleep(self, target: Monster) -> EffectResult:
        if target.sleep > 0:
            target.sleep -= 1
            return {
                "should_tackle": False,
                "success": bool(target.sleep)
            }
    def sleep(self, target: Monster) -> EffectResult:
        if target.sleep <= 0:
            target.sleep = random.randint(2,5)
        else:
            pass
        return {
            "should_tackle": False,
            "success": bool(target.sleep)

        }
>>>>>>> cd26a594
    def poison(self, target: Monster) -> EffectResult:
        damage = formula.simple_poison(self, self.link, target)
        target.current_hp -= damage
        return {
            "damage": damage,
            "should_tackle": bool(damage),
            "success": bool(damage),
        }

    def recover(self, target: Monster) -> EffectResult:
        heal = formula.simple_recover(self, target)
        target.current_hp += heal
        return {
            "damage": heal,
            "should_tackle": False,
            "success": bool(heal),
        }

    def lifeleech(self, target: Monster) -> EffectResult:
        user = self.link
        assert user
        damage = formula.simple_lifeleech(self, user, target)
        target.current_hp -= damage
        user.current_hp += damage
        return {
            "damage": damage,
            "should_tackle": bool(damage),
            "success": bool(damage),
        }

    def faint(self, user: Monster, target: Monster) -> EffectResult:
        """
        Faint this monster.

        Typically, called by combat to faint self, not others.

        Parameters:
            user: The Monster object that used this technique.
            target: The Monster object that we are using this technique on.

        Returns:
            Dict summarizing the result.

        """
        # TODO: implement into the combat state, currently not used

        already_fainted = any(
            t for t in target.status if t.name == "status_faint"
        )

        if already_fainted:
            raise RuntimeError

        target.apply_status(Technique("status_faint"))

        return {
            "should_tackle": False,
            "success": True,
        }

    def swap(self, user: Monster, target: Monster) -> EffectResult:
        """
        Used just for combat: change order of monsters.

        Position of monster in party will be changed.

        Returns:
            Dict summarizing the result.

        """
        # TODO: implement actions as events, so that combat state can find them
        # TODO: relies on setting "combat_state" attribute.  maybe clear it up
        # later
        # TODO: these values are set in combat_menus.py

        def swap_add() -> None:
            # TODO: make accommodations for battlefield positions
            combat_state.add_monster_into_play(user, target)

        # TODO: find a way to pass values. this will only work for SP games with one monster party
        combat_state = self.combat_state
        # get the original monster to be swapped out
        original_monster = combat_state.monsters_in_play[user][0]

        # rewrite actions to target the new monster.  must be done before original is removed
        combat_state.rewrite_action_queue_target(original_monster, target)

        # remove the old monster and all their actions
        combat_state.remove_monster_from_play(user, original_monster)

        # give a slight delay
        combat_state.task(swap_add, 0.75)
        combat_state.suppress_phase_change(0.75)

        return {
            "success": True,
            "should_tackle": False,
        }

    def get_state(self) -> Optional[str]:
        return self.slug<|MERGE_RESOLUTION|>--- conflicted
+++ resolved
@@ -144,15 +144,11 @@
         self.sort = results["sort"]
 
         # technique use notifications (translated!)
-<<<<<<< HEAD
         # NOTE: should be `self.use_tech`, but Technique and Item have
         # overlapping checks
-=======
-        # NOTE: should be `self.use_tech`, but Technique and Item have overlapping checks
         self.now_asleep = T.maybe_translate(results.get("combat_now_asleep"))
         self.sleeping = T.maybe_translate(results.get("combat_sleeping"))
         self.woke = T.maybe_translate(results.get("combat_woke_up"))
->>>>>>> cd26a594
         self.use_item = T.maybe_translate(results.get("use_tech"))
         self.use_success = T.maybe_translate(results.get("use_success"))
         self.use_failure = T.maybe_translate(results.get("use_failure"))
@@ -238,10 +234,7 @@
         return self.old_stats_data
 
     def use(self, user: Monster, target: Monster) -> TechniqueResult:
-<<<<<<< HEAD
-=======
-
->>>>>>> cd26a594
+
         """
         Apply the technique.
 
@@ -283,13 +276,10 @@
         }
         # TODO: handle conflicting values from multiple technique actions
         # TODO: for example, how to handle one saying success, and another not?
-<<<<<<< HEAD
-=======
         print(target.sleep)
         if target.sleep > 0:
             self.staysleep(target)
             return meta_result
->>>>>>> cd26a594
         for effect in self.effect:
             if effect == "damage":
                 result = self.damage(user, target)
@@ -301,12 +291,9 @@
                 result = self.apply_lifeleech(user, target)
             elif effect == "recover":
                 result = self.apply_status("status_recover", user)
-<<<<<<< HEAD
-=======
             elif effect == "sleep":
                 result = self.apply_sleep(user, target)
                 print("b")
->>>>>>> cd26a594
             elif effect == "status":
                 for category in self.category:
                     if category == "poison":
@@ -492,9 +479,7 @@
         return {
             "status": tech,
         }
-<<<<<<< HEAD
-
-=======
+
     def staysleep(self, target: Monster) -> EffectResult:
         if target.sleep > 0:
             target.sleep -= 1
@@ -512,7 +497,6 @@
             "success": bool(target.sleep)
 
         }
->>>>>>> cd26a594
     def poison(self, target: Monster) -> EffectResult:
         damage = formula.simple_poison(self, self.link, target)
         target.current_hp -= damage
