msgid ""
msgstr ""
"Project-Id-Version: Tuxemon\n"
"Report-Msgid-Bugs-To: \n"
"POT-Creation-Date: 2020-05-14 05:41+0200\n"
"PO-Revision-Date: 2020-11-08 20:26+0000\n"
"Last-Translator: Carlos Ramos Carreño <carlosramosca@hotmail.com>\n"
"Language-Team: English <https://hosted.weblate.org/projects/tuxemon/tuxemon/"
"en/>\n"
"Language: en\n"
"MIME-Version: 1.0\n"
"Content-Type: text/plain; charset=UTF-8\n"
"Content-Transfer-Encoding: 8bit\n"
"Plural-Forms: nplurals=2; plural=n != 1;\n"
"X-Generator: Weblate 4.3.2\n"

## ITEM TRANSLATIONS ##
# Apple
msgid "apple"
msgstr "Apple"

msgid "apple_description"
msgstr "Heals a monster by 10 HP."

# Berry
msgid "berry"
msgstr "Berry"

msgid "berry_description"
msgstr "Heals a monster by 10 HP."

# Cherry
msgid "cherry"
msgstr "Cherry"

msgid "cherry_description"
msgstr "Heals a monster by 10 HP."

# Orange
msgid "orange"
msgstr "Orange"

msgid "orange_description"
msgstr "Heals a monster by 20 HP."

# Potion
msgid "potion"
msgstr "Potion"

msgid "potion_description"
msgstr "Heals a monster by 50 HP."

# Super Potion
msgid "super_potion"
msgstr "Super Potion"

msgid "super_potion_description"
msgstr "Heals a monster by 150 HP."

# Imperial Potion
msgid "imperial_potion"
msgstr "Imperial Potion"

msgid "imperial_potion_description"
msgstr "Heals a monster by 350 HP."

# Revive
msgid "revive"
msgstr "Revive"

msgid "revive_description"
msgstr "Revives knocked out Tuxemon and restores 20 HP."

# Capture Device
msgid "capture_device"
msgstr "Capture Device"

msgid "capture_device_description"
msgstr "Captures a monster."

# TMs
msgid "tm_avalanche"
msgstr "TM: Avalanche"

msgid "tm_avalanche_description"
msgstr "Technique Manual that teaches a Water or Earth Tuxemon the Avalanche technique."

msgid "tm_blossom"
msgstr "TM: Blossom"

msgid "tm_blossom_description"
msgstr "Technique Manual that teaches a Wood Tuxemon the Blossom technique."

msgid "item_cannot_use_here"
msgstr "{name} cannot be used here!"

msgid "item_no_available_target"
msgstr "{name} cannot be used on any of your Tuxemon right now."

msgid "reg_papers"
msgstr "Registration Papers"

msgid "reg_papers_description"
msgstr "A packet of registration papers for The Trial"

# Allie's Address
msgid "allies_address"
msgstr "Allie's Address"

msgid "allies_address_description"
msgstr "Room 31, Block 2, Omnichannel Tower, Cotton Town\n"
"\n"
"There's a kiss mark next to the address"

# Money notification

msgid "player_wallet"
msgstr "${{name}}'s wallet: ${{currency}}${{money}}"

## NOTIFICATION TRANSLATIONS ##
# Combat notifications
msgid "combat_run"
msgstr "{user} ran away!"

msgid "combat_miss"
msgstr "It missed..."

msgid "combat_can't_run_from_trainer"
msgstr "Can't run from trainer battles!"

msgid "combat_player_run"
msgstr "You have run away!"

msgid "combat_used_x"
msgstr "{user} used {name}!"

msgid "combat_used_x_on_y"
msgstr "{user} used {name} on {target}!"

msgid "combat_swap"
msgstr "{user} sent out {target}!"

msgid "combat_call_tuxemon"
msgstr "Go {name}!"

<<<<<<< HEAD
msgid "combat_state_poison_get"
msgstr "{target} is poisoned."

msgid "combat_state_poison_damage"
msgstr "{name} took poison damage!"

msgid "combat_state_lifeleech_get"
msgstr "{user} is leeching health from {target}."
=======
# TODO: similar to combat_swap - refactor!
msgid "combat_opponent_call_tuxemon"
msgstr "{user} sent out {name}!"
>>>>>>> 2d905269

msgid "dodge_increased"
msgstr "{user}'s {stat} increased."

msgid "speed_halved"
msgstr "{user}'s speed was halved."

msgid "hp_restored"
msgstr "{user}'s hp was restored."

msgid "dodge_fell"
msgstr "{user}'s dodge fell."

msgid "attacks_rose"
msgstr "{user}'s attack damage types rose."

msgid "combat_levitate_get"
msgstr "{user} rose higher into the air."

msgid "combat_amnesia_get"
msgstr "{user} has gotten amnesia."

msgid "combat_status_damage"
msgstr "{name} took {status} damage!"

msgid "combat_trainer_appeared"
msgstr "{name} wants to battle!"

msgid "combat_victory"
msgstr "You have won!"

msgid "combat_defeat"
msgstr "You've been defeated!"

msgid "combat_draw"
msgstr "All parties have fainted!"

msgid "combat_capturing_success"
msgstr "You captured {name}!"

msgid "combat_capturing_fail"
msgstr "{name} broke free!"

msgid "combat_recharging"
msgstr "{name} needs a break before using {move} again..."

msgid "combat_replacement"
msgstr "Choose a replacement!"

msgid "combat_replacement_is_fainted"
msgstr "That monster has fainted already!"

msgid "combat_wild_appeared"
msgstr "A wild {name} appeared!"

msgid "combat_monster_choice"
msgstr "What will {name} do?"

msgid "combat_fainted"
msgstr "{name} fainted!"

msgid "combat_isactive"
msgstr "{name} is already in play."

msgid "combat_target_itself"
msgstr "{name} shouldn't attack itself."

msgid "attack_very_effective"
msgstr "The attack did a lot of extra damage!"

msgid "attack_effective"
msgstr "The attack did extra damage!"

msgid "attack_resisted"
msgstr "The attack was resisted!"

msgid "attack_weak"
msgstr "The attack was strongly resisted!"

## COMBAT STATE STATUSES
msgid "combat_state_blinded_get"
msgstr "{target} is blinded."

msgid "combat_state_chargedup_get"
msgstr "{target} is fully charged."

msgid "combat_state_charging_get"
msgstr "{target} is charging power."

msgid "combat_state_confused_get"
msgstr "{target} is confused."

msgid "combat_state_diehard_get"
msgstr "{target} will keep fighting."

msgid "combat_state_dozing_get"
msgstr "{target} is asleep."

msgid "combat_state_enraged_get"
msgstr "{target} is enraged."

msgid "combat_state_exhausted_get"
msgstr "{target} is exhausted."

msgid "combat_state_festering_get"
msgstr "{target}'s wounds fester."

msgid "combat_state_focused_get"
msgstr "{target} becomes focused."

msgid "combat_state_grabbed_get"
msgstr "{target} is held tight."

msgid "combat_state_hardshell_get"
msgstr "{target} is covered in hard shell."

msgid "combat_state_lifeleech_failure"
msgstr "{link} can't heal any further."

msgid "combat_state_lifeleech_get"
msgstr "{user} is leeching health from {target}."

msgid "combat_state_lifeleech_success"
msgstr "{user} lost health to lifeleech!"

msgid "combat_state_noddingoff_get"
msgstr "{target} is nodding off to sleep."

msgid "combat_state_overfeed_get"
msgstr "{user} Overfed {target}."

msgid "combat_state_poison_damage"
msgstr "{name} took poison damage!"

msgid "combat_state_poison_get"
msgstr "{target} is poisoned."

msgid "combat_state_recover_failure"
msgstr "{user} can't heal any further."

msgid "combat_state_recover_get"
msgstr "{target} started to recover health."

msgid "combat_state_recover_success"
msgstr "{user} recovered health!"

msgid "combat_state_sniping_get"
msgstr "{target} takes aim."

msgid "combat_state_softened_get"
msgstr "{target}'s armour softens."

msgid "combat_state_spyderbite_get"
msgstr "{target} begins to sniffle."

msgid "combat_state_stuck_get"
msgstr "{target} is stuck in place."

msgid "combat_state_tired_get"
msgstr "{target} is worn out."

# Generic notifications
msgid "empty_slot"
msgstr "Empty Slot"

msgid "exit"
msgstr "Exit"

msgid "item_confirm_use"
msgstr "Use"

msgid "item_confirm_cancel"
msgstr "Cancel"

msgid "generic_success"
msgstr "It worked!"

msgid "generic_failure"
msgstr "It failed!"

msgid "attempting_capture"
msgstr "Attempting capture..."

msgid "gotcha"
msgstr "Gotcha!"

msgid "not_implemented"
msgstr "This feature is not yet implemented."

msgid "receive_happiness"
msgstr "Received 5 Capture Devices!"

msgid "received_x"
msgstr "Received {name}!"

msgid "save_success"
msgstr "Saved!"

msgid "save_failure"
msgstr "There was a problem saving!"

msgid "save_overwrite"
msgstr "Yes, overwrite this save."

msgid "save_keep"
msgstr "No, keep this save."

msgid "slot"
msgstr "Slot"

## STATUSES
msgid "status_blinded"
msgstr "Blinded"

msgid "status_chargedup"
msgstr "Charged Up"

msgid "status_charging"
msgstr "Charging"

msgid "status_confused"
msgstr "Confused"

msgid "status_diehard"
msgstr "Die Hard"

msgid "status_dozing"
msgstr "Dozing"

msgid "status_eliminated"
msgstr "Eliminated"

msgid "status_enraged"
msgstr "Berserk"

msgid "status_exhausted"
msgstr "Exhausted"

msgid "status_faint"
msgstr "Faint"

msgid "status_festering"
msgstr "Festering"

msgid "status_focused"
msgstr "Focused"

msgid "status_grabbed"
msgstr "Grabbed"

msgid "status_hardshell"
msgstr "Hard Shell"

msgid "status_lifeleech"
msgstr "Lifeleech"

msgid "status_noddingoff"
msgstr "Nodding Off"

msgid "status_overfeed"
msgstr "Overfeed"

msgid "status_poison"
msgstr "Poison"

msgid "status_recover"
msgstr "Recover"

msgid "status_sniping"
msgstr "Sniping"

msgid "status_softened"
msgstr "Softened"

msgid "status_spyderbite"
msgstr "Spyder Bite"

msgid "status_stuck"
msgstr "Stuck"

msgid "status_tired"
msgstr "Tired"

## TECHNIQUE TRANSLATIONS ##
msgid "all_in"
msgstr "All In"

msgid "amnesia"
msgstr "Amnesia"

msgid "avalanche"
msgstr "Avalanche"

msgid "battery_acid"
msgstr "Battery Acid"

msgid "battery_discharge"
msgstr "Battery Discharge"

msgid "beam"
msgstr "Beam"

msgid "berserk"
msgstr "Berserk"

msgid "biting_winds"
msgstr "Biting Winds"

msgid "blade"
msgstr "Blade"

msgid "blood_bond"
msgstr "Blood Bond"

msgid "blossom"
msgstr "Blossom"

msgid "boulder"
msgstr "Boulder"

msgid "breathe_fire"
msgstr "Breathe Fire"

msgid "bubble_trap"
msgstr "Bubble Trap"

msgid "bullet"
msgstr "Bullet"

msgid "chill_mist"
msgstr "Chill Mist"

msgid "clamp_on"
msgstr "Clamp On"

msgid "constrict"
msgstr "Constrict"

msgid "electrical_storm"
msgstr "Electrical Storm"

msgid "energy_claws"
msgstr "Energy Claws"

msgid "energy_field"
msgstr "Energy Field"

msgid "eyebite"
msgstr "Eyebite"

msgid "feint"
msgstr "Feint"

msgid "fester"
msgstr "Fester"

msgid "fire_ball"
msgstr "Fire Ball"

msgid "fire_claw"
msgstr "Fire Claw"

msgid "flamethrower"
msgstr "Flamethrower"

msgid "flood"
msgstr "Flood"

msgid "flow"
msgstr "Flow"

msgid "fluff_up"
msgstr "Fluff Up"

msgid "font"
msgstr "Font"

msgid "frostbite"
msgstr "Frostbite"

msgid "fume"
msgstr "Fume"

msgid "give_all"
msgstr "Give All"

msgid "glower"
msgstr "Glower"

msgid "goad"
msgstr "Goad"

msgid "headbutt"
msgstr "Headbutt"

msgid "hibernate"
msgstr "Hibernate"

msgid "ice_claw"
msgstr "Ice Claw"

msgid "icicle_spear"
msgstr "Icicle Spear"

msgid "invictus"
msgstr "Invictus"

msgid "kindling_flame"
msgstr "Kindling Flame"

msgid "levitate"
msgstr "Levitate"

msgid "midnight_mantle"
msgstr "Midnight Mantle"

msgid "muddle"
msgstr "Muddle"

msgid "mudslide"
msgstr "Mudslide"

msgid "one_two"
msgstr "One-Two"

msgid "overgrowth"
msgstr "Overgrowth"

msgid "peck"
msgstr "Peck"

msgid "peregrine"
msgstr "Peregrine"

msgid "perfect_cut"
msgstr "Perfect Cut"

msgid "petrify"
msgstr "Petrify"

msgid "probiscus"
msgstr "Probiscus"

msgid "pseudopod"
msgstr "Pseudopod"

msgid "quicksand"
msgstr "Quicksand"

msgid "ram"
msgstr "Ram"

msgid "refresh"
msgstr "Refresh"

msgid "rock"
msgstr "Rock"

msgid "rot"
msgstr "Rot"

msgid "rust_bomb"
msgstr "Rust Bomb"

msgid "salamander"
msgstr "Salamander"

msgid "sand_spray"
msgstr "Sand Spray"

msgid "shadow_boxing"
msgstr "Shadow Boxing"

msgid "shrapnel"
msgstr "Shrapnel"

msgid "shuriken"
msgstr "Shuriken"

msgid "sleep_bomb"
msgstr "Sleep Bomb"

msgid "sleeping_powder"
msgstr "Sleeping Powder"

msgid "snowstorm"
msgstr "Snowstorm"

msgid "splinter"
msgstr "Splinter"

msgid "spray"
msgstr "Spray"

msgid "stampede"
msgstr "Stampede"

msgid "starfall"
msgstr "Starfall"

msgid "static_field"
msgstr "Static Field"

msgid "sting"
msgstr "Sting"

msgid "stone_rot"
msgstr "Stone Rot"

msgid "strike"
msgstr "Strike"

msgid "suck_poison"
msgstr "Suck Poison"

msgid "sudden_glow"
msgstr "Sudden Glow"

msgid "supernova"
msgstr "Supernova"

msgid "surge"
msgstr "Surge"

msgid "take_cover"
msgstr "Take Cover"

msgid "thunderball"
msgstr "Thunderball"

msgid "thunderclap"
msgstr "Thunderclap"

msgid "tonguespear"
msgstr "Tonguespear"

msgid "venomous_tentacle"
msgstr "Venomous Tentacle"

msgid "wall_of_steel"
msgstr "Wall of Steel"

msgid "wallow"
msgstr "Wallow"

msgid "web"
msgstr "Web"

msgid "whirlwind"
msgstr "Whirlwind"

msgid "wing_tip"
msgstr "Wing Tip"

## MENU TRANSLATIONS ##

msgid "menu_alphabet"
msgstr "ABCDEFGHIJKLMNOPQRSTUVWXYZabcdefghijklmnopqrstuvwxyz1234567890.-!"

msgid "menu_alphabet_n_columns"
msgstr "13"

# Monster Menu notifications
msgid "monster_menu_info"
msgstr "Info"

msgid "monster_menu_move"
msgstr "Move"

msgid "monster_menu_release"
msgstr "Release"

msgid "shop_buy_free"
msgstr "FREE!"

#Release notifications
msgid "cant_release"
msgstr "Can't release only Tuxemon in party."

msgid "release_confirmation"
msgstr "Are you sure you would like to release {name}?"

msgid "tuxemon_released"
msgstr "{name} has been released."

# Menu notifications
msgid "log_off"
msgstr "Log Off"

msgid "menu_bag"
msgstr "Bag"

msgid "menu_fight"
msgstr "Fight"

msgid "menu_item"
msgstr "Item"

msgid "menu_items"
msgstr "Items"

msgid "menu_journal"
msgstr "Journal"

msgid "menu_load"
msgstr "Load"

msgid "menu_monster"
msgstr "Tuxemon"

msgid "menu_storage"
msgstr "Pick Up Tuxemon"

msgid "menu_dropoff"
msgstr "Drop Off Tuxemon"

msgid "menu_multiplayer"
msgstr "Multiplayer"

msgid "menu_new_game"
msgstr "New Game"

msgid "menu_options"
msgstr "Options"

msgid "menu_player"
msgstr "Player"

msgid "menu_run"
msgstr "Run"

msgid "menu_save"
msgstr "Save"

msgid "menu_up_key"
msgstr "Up Key"

msgid "menu_left_key"
msgstr "Left Key"

msgid "menu_right_key"
msgstr "Right Key"

msgid "menu_down_key"
msgstr "Down Key"

msgid "menu_primary_select_key"
msgstr "Action Key"

msgid "menu_secondary_select_key"
msgstr "Cancel Key"

msgid "menu_back_key"
msgstr "Back Key"

msgid "options_new_input_key0"
msgstr "Press a key to set your new input key"

msgid "options_new_input_key1"
msgstr "Restart your game for changes to take effect!"

msgid "menu_storage_take_monster"
msgstr "You added {name} into your party!"

msgid "menu_storage_monsters_full"
msgstr "Your party is full, you cannot take any more from storage."

msgid "menu_storage_empty_kennel"
msgstr "This kennel is empty, there are no monsters to take."

msgid "menu_dropoff_no_monsters"
msgstr "You don't have any monsters to drop off."

# Default mod names on selection menu
msgid "xero_campaign"
msgstr "Tuxemon: Xero"

msgid "spyder_campaign"
msgstr "Tuxemon: Spyder and the Cathedral"

# Multiplayer notifications
msgid "multiplayer_accept"
msgstr "Accept"

msgid "multiplayer_decline"
msgstr "Decline"

msgid "multiplayer_duel"
msgstr "{name} would like to Duel!"

msgid "multiplayer_host_game"
msgstr "Host Game"

msgid "multiplayer_scan_games"
msgstr "Scan for Games"

msgid "multiplayer_join_game"
msgstr "Join Game"

msgid "multiplayer_hosting_ready"
msgstr "Ready to accept clients!"

msgid "multiplayer_already_hosting"
msgstr "Already hosting!"

msgid "multiplayer_no_servers"
msgstr "No servers found..."

msgid "multiplayer_join_prompt"
msgstr "Hostname or IP?"

msgid "swap"
msgstr "Swap"

## MONSTER TRANSLATIONS ##
# Monster details

msgid "aardart_description"
msgstr "It keeps count of every ant it has eaten, and celebrates significant numbers."

msgid "aardart"
msgstr "Aardart"

msgid "aardorn_description"
msgstr "When born it is placed in an anthill and left to eat its way out."

msgid "aardorn"
msgstr "Aardorn"

msgid "abesnaki_description"
msgstr "Each face is a different pattern, and some say the symbols spell out words in a dead language."

msgid "abesnaki"
msgstr "Abesnaki"

msgid "agnidon_description"
msgstr "It prefers four legs, but can stand on two to open doors, push over trees or hold things."

msgid "agnidon"
msgstr "Agnidon"

msgid "agnigon_description"
msgstr "It is called a 'false dragon', because it appears to be a dragon, but actually evolved from a different line of ancient reptiles."

msgid "agnigon"
msgstr "Agnigon"

msgid "agnite_description"
msgstr "It is playful, but must be taught early on to keep its fire in check."

msgid "agnite"
msgstr "Agnite"

msgid "allagon_description"
msgstr "Allagon are drawn to relics made from the metals left behind by their ancestors, and will be violent to retrieve them."

msgid "allagon"
msgstr "Allagaon"

msgid "altie_description"
msgstr "ALTIE floated down to earth in a bubble. Now its bubble has popped, it cannot float more than a few metres in the air."

msgid "altie"
msgstr "Altie"

msgid "angrito_description"
msgstr "It cannot understand why humans feel rage and hatred, but ANGRITO feels these urges too."

msgid "angrito"
msgstr "Angrito"

msgid "anoleaf_description"
msgstr "It considers the plants growing near it to be its brothers and sisters."

msgid "anoleaf"
msgstr "Anoleaf"

msgid "anu_description"
msgstr "It is said that it enters others' dreams to search for its lost love."

msgid "anu"
msgstr "Anu"

msgid "apeoro_description"
msgstr "The kings of old used psychic powers to transfer their souls into these golden computing machines. Now they live on, unable to communicate but still dreaming of empires."

msgid "apeoro"
msgstr "Apeoro"

msgid "araignee_description"
msgstr "Pedants who say all spiders have eight legs are strangely quiet on the case of ARAIGNEE."

msgid "araignee"
msgstr "Araignee"

msgid "arthrobolt_description"
msgstr "It feels uncomfortable commanding its fellow NUT and BOLT, and usually runs away. But then the NUT and BOLT have no one to instruct them."

msgid "arthrobolt"
msgstr "Arthrobolt"

msgid "av8r_description"
msgstr "If the sun is out, it can fly as far or as high as it likes."

msgid "av8r"
msgstr "Av8r"

msgid "axylightl_description"
msgstr "It lights the deep waters with its tail, marking a safe shelter for fish."

msgid "axylightl"
msgstr "Axylightl"

msgid "b_ver_1_description"
msgstr "It is designed for all those times you need something to be bitten by a robot."

msgid "b_ver_1"
msgstr "B-Ver.1"

msgid "bamboon_description"
msgstr "It fights with its bamboo staff, which it also uses for balance."

msgid "bamboon"
msgstr "Bamboon"

msgid "banling_description"
msgstr "Each BANLING is waiting for a homeless spirit to nestle in its branches."

msgid "banling"
msgstr "Banling"

msgid "baobaraffe_description"
msgstr "It stores mass amounts of water in its huge body so that it can travel long distances across hot, dry deserts. It will also share water with thirsty creatures. When it has no water stored it is skinny."

msgid "baobaraffe"
msgstr "Baobaraffe"

msgid "baoby_description"
msgstr "They travel from river to river in search of water to drink and store. The leafy ossicones on its head conceal movable points that act similar to a dowsing rod. Many creatures follow Baoby in droughts."

msgid "baoby"
msgstr "Baoby"

msgid "beenstalker_description"
msgstr "What BEENSTALKER lacks in sense and grace, it makes up for in sheer enthusiasm and goodwill. It delights in scaring off vermin, but never harming them."

msgid "beenstalker"
msgstr "Beenstalker"

msgid "bigfin_description"
msgstr "A whole ecosystem exists on its back, so it tries not to go underwater."

msgid "bigfin"
msgstr "Bigfin"

msgid "birdling_description"
msgstr "The ignorant believe that it carries its own egg upon its back. It is the guard for a far more important egg than that."

msgid "birdling"
msgstr "Birdling"

msgid "bolt_description"
msgstr "The presence of a BOLT makes a NUT clamp down harder and spark more energy."

msgid "bolt"
msgstr "Bolt"

msgid "boltnu_description"
msgstr "It spends most of its time digging burrows into the grounnd, it remains dizzy from the constant vibrations and movement caused by them digging into the soil."

msgid "boltnu"
msgstr "Boltnu"

msgid "botbot_description"
msgstr "It is a universal robot that can be adapted for any purpose."

msgid "botbot"
msgstr "Botbot"

msgid "boxali_description"
msgstr "With its long blue cape, BOXALI can glide above the ground - allowing it to perform stunts and aerial attacks."

msgid "boxali"
msgstr "Boxali"

msgid "brewdin_description"
msgstr "Born in neglected, once prized, pottery and similar treasures. Rumored to grants wishes to those who can make it smile."

msgid "brewdin"
msgstr "Brewdin"

msgid "budaye_description"
msgstr "It can convince any group to cooperate for the common good with some encouraging mewls and waves."

msgid "budaye"
msgstr "Budaye"

msgid "bugnin_description"
msgstr "Its sword is actually an antenna grown and snapped off for that purpose."

msgid "bugnin"
msgstr "Bugnin"

msgid "bumbulus_description"
msgstr "Bumbulus is a flying being that produces a cloud of smoke to disguise itself as a cloud. No one has ever seen its true body."

msgid "bumbulus"
msgstr "Bumbulus"

msgid "bursa_description"
msgstr "It rejects fire as basic, and produces only the fire of the mind."

msgid "bursa"
msgstr "Bursa"

msgid "cairfrey_description"
msgstr "A jolly piece of furniture who awoke one morning and decided to explore."

msgid "cairfrey"
msgstr "Cairfrey"

msgid "capiti_description"
msgstr "It looks like a baby, but some specimens have been found that are hundreds of years old."

msgid "capiti"
msgstr "Capiti"

msgid "cardiling_description"
msgstr "One wouldn't expect it to breathe fire, until it does."

msgid "cardiling"
msgstr "Cardiling"

msgid "cardinale_description"
msgstr "It hates all predators with a passion, and makes war with them and their young when it can."

msgid "cardinale"
msgstr "Cardinale"

msgid "cardiwing_description"
msgstr "Its song is remarkable, but few dare keep an explosive songbird."

msgid "cardiwing"
msgstr "Cardiwing"

msgid "cataspike_description"
msgstr "It learns to fight from observation. Left to its own devices, it uses its spike to pick up rubbish."

msgid "cataspike"
msgstr "Cataspike"

msgid "cateye_description"
msgstr "They say it blinks once a year, in honour of summer's end."

msgid "cateye"
msgstr "Cateye"

msgid "chenipode_description"
msgstr "It bites onto shoelaces and trouser legs when it wants to travel."

msgid "chenipode"
msgstr "Chenipode"

msgid "chibiro_description"
msgstr "It is found in forests and fields, where it is often mistaken for a turnip."

msgid "chibiro"
msgstr "Chibiro"

msgid "chillimp_description"
msgstr "It is rumoured to live atop snowy mountains, but no clear photo of it has ever been taken."

msgid "chillimp"
msgstr "Chillimp"

msgid "chloragon_description"
msgstr "It hatches when an ancient egg is planted in fertile soil. When the eggs run out, there will be no more CHLORAGON."

msgid "chloragon"
msgstr "Chloragon"

msgid "chromeye_description"
msgstr "CHROMEYE was created to observe and learn how humans think and feel."

msgid "chromeye"
msgstr "Chromeye"

msgid "cochini_description"
msgstr "It is as intelligent and aware as a three-year old child. It tastes delicious."

msgid "cochini"
msgstr "Cochini"

msgid "coleorus_description"
msgstr "It has existed, unchanged, for millions of years."

msgid "coleorus"
msgstr "Coleorus"

msgid "conifrost_description"
msgstr "If it sneezes, an avalanche occurs. It has a permanent sniffle."

msgid "conifrost"
msgstr "Conifrost"

msgid "conileaf_description"
msgstr "Foods placed in its pitcher are blended and pickled. They are used to store food without it going off."

msgid "conileaf"
msgstr "Conileaf"

msgid "coproblight_description"
msgstr "Born from the feces of prehistoric Tuxemon, it used the shards of bone within itself for defense."

msgid "coproblight"
msgstr "Coproblight"

msgid "corvix_description"
msgstr "It arms its wings with bone shards from its victims."

msgid "corvix"
msgstr "Corvix"

msgid "cowpignon_description"
msgstr "Some people dry it out and eat it as a medicinal enhancement."

msgid "cowpignon"
msgstr "Cowpignon"

msgid "criniotherme_description"
msgstr "Its mane shines during the day, grows big and red at sunset, and blows away as ash at night."

msgid "criniotherme"
msgstr "Criniotherme"

msgid "dandicub_description"
msgstr "After a litter is born, they float all over the world and never see their family again."

msgid "dandicub"
msgstr "Dandicub"

msgid "dandylion_description"
msgstr "It gives birth to one litter in its life. Then it wanders the world trying to find them."

msgid "dandylion"
msgstr "Dandylion"

msgid "dinoflop_description"
msgstr "DINOFLOP delights in quickly turning away from its attackers so their blows land on its shielded and spiny back."

msgid "dinoflop"
msgstr "Dinoflop"

msgid "djinnbo_description"
msgstr "It is mistakenly believed that it is a human who died in a fire. Actually, its relatives did."

msgid "djinnbo"
msgstr "Djinnbo"

msgid "dollfin_description"
msgstr "Each one follows a ship from place to place, exploring the world."

msgid "dollfin"
msgstr "Dollfin"

msgid "dracune_description"
msgstr "It is immobile during the day, but can wriggle and bite at night."

msgid "dracune"
msgstr "Dracune"

msgid "dragarbor_description"
msgstr "When it feels it is coming to the end of its life, it travels to a graveyard where it plants itself. Its tail flower grows forever."

msgid "dragarbor"
msgstr "Dragarbor"

msgid "drashimi_description"
msgstr ""

msgid "drashimi"
msgstr "Drashimi"

msgid "drokoro_description"
msgstr "Once it had a family, but it ate its parents, and it ate its children, and it ate its mate, and it ate all of its kind."

msgid "drokoro"
msgstr "Drokoro"

msgid "dune_pincher_description"
msgstr "These hermits will wrap themselves in whatever is closest. In the desert, that is the burial shrouds of long-dead pharaohs."

msgid "dune_pincher"
msgstr "Dune Pincher"

msgid "eaglace_description"
msgstr "When it takes flight, clouds form. When it claps its wings, hail falls."

msgid "eaglace"
msgstr "Eaglace"

msgid "elofly_description"
msgstr "An ELOFLY on its own is patient and wise, but when it flocks in great numbers it becomes violent and impulsive."

msgid "elofly"
msgstr "Elofly"

msgid "elostorm_description"
msgstr "Kings and queens, the ELOSTORM rule their people and have great ambition."

msgid "elostorm"
msgstr "Elostorm"

msgid "elowind_description"
msgstr "The lieutenants of the ELOFLY family, ELOWIND shepherd the flock and keep it focused."

msgid "elowind"
msgstr "Elowind"

msgid "embazook_description"
msgstr "It is trained for use in war and it knows no other life."

msgid "embazook"
msgstr "Embazook"

msgid "embra_description"
msgstr "It eats everything it can to grow big enough to become a RUPTION."

msgid "embra"
msgstr "Embra"

msgid "enduros_description"
msgstr "ENDUROS is an aggressive brawler that does not pull its blows. Out of the ring, it is quite sociable."

msgid "enduros"
msgstr "Enduros"

msgid "eruptibus_description"
msgstr "Smiths work with it, heating up metals in its caldera."

msgid "eruptibus"
msgstr "Eruptibus"

msgid "exapode_description"
msgstr "It waves its legs to attract attention, but mostly people just run away."

msgid "exapode"
msgstr "Exapode"

msgid "exclawvate_description"
msgstr "Often seen on construction sites, they can use their huge hands and tail to scoop up dirt and rubble. Underneath the tuxemon are caterpillar tyres, giving them a beter balance and grip while climbing heaps of rubble."

msgid "exclawvate"
msgstr "Exclawvate"

msgid "eyenemy_description"
msgstr "It feeds on beautiful views and other spectacular sights."

msgid "eyenemy"
msgstr "Eyenemy"

msgid "eyesore_description"
msgstr "It remembers everything it has ever seen, but not the order that it has seen it in."

msgid "eyesore"
msgstr "Eyesore"

msgid "fancair_description"
msgstr "If someone leaves their fan running when they do not need it, it comes alive and flies out the window to find someone who actually needs to be cooled."

msgid "fancair"
msgstr "Fancair"

msgid "ferricran_description"
msgstr "Once, the Ferricran were covered all over with adamantine scales, and had wings of mithril."

msgid "ferricran"
msgstr "Ferricran"

msgid "firomenis_description"
msgstr ""

msgid "firomenis"
msgstr "Firomenis"

msgid "flacono_description"
msgstr "It is totally unafraid of adversaries, and will attack an enemy of any size without hesitation."

msgid "flacono"
msgstr "Flacono"

msgid "flambear_description"
msgstr "It can be tracked from the trail of boiled berry bushes and roasted trout it leaves in its wake."

msgid "flambear"
msgstr "Flambear"

msgid "fluoresfin_description"
msgstr "When threatened, it huddles together with other Fluoresfin to create a large blinding light to disorientate predators."

msgid "fluoresfin"
msgstr "Fluoresfin"

msgid "fluttaflap_description"
msgstr "It feeds on impurities, so it returns purified blood to those it sucks on."

msgid "fluttaflap"
msgstr "Fluttaflap"

msgid "foofle_description"
msgstr "When one is in danger, all FOOFLE hear its cries, wherever they are."

msgid "foofle"
msgstr "Foofle"

msgid "fordin_description"
msgstr "When threatened, it curls into a ball and bounces away."

msgid "fordin"
msgstr "Fordin"

msgid "forturtle_description"
msgstr "It heats its shell to read the future from the cracks that emerge."

msgid "forturtle"
msgstr "Forturtle"

msgid "foxfire_description"
msgstr "FOXFIRE cubs are found in fires that burned out overnight. No one knows where they come from."

msgid "foxfire"
msgstr "Foxfire"

msgid "frondly_description"
msgstr "It can do anything with its prehensile tail, even shake hands and pick fruit."

msgid "frondly"
msgstr "Frondly"

msgid "fruitera_description"
msgstr "FRUITERA is greedy for fruit, and carries as much as it can. When startled, it drops all its fruit, gathers it all up again, and only then runs away."

msgid "fruitera"
msgstr "Fruitera"

msgid "furnursus_description"
msgstr "FURNURSUS are friendly, and often forget that their bodies are too hot for others to touch."

msgid "furnursus"
msgstr "Furnursus"

msgid "galnec_description"
msgstr "GALNEC buries itself deep in the hot sands of the desert, only its stony tail above ground. In packs, they look like gardens of stone."

msgid "galnec"
msgstr "Galnec"

msgid "gectile_description"
msgstr "It is so quick and light that it can walk on leaves."

msgid "gectile"
msgstr "Gectile"

msgid "ghosteeth_description"
msgstr "It smiles because it knows how everyone it meets is going to die."

msgid "ghosteeth"
msgstr "Ghosteeth"

msgid "graffiki_description"
msgstr "GRAFFIKI are as at home in cities as they are in the jungle, tagging their territory with elaborate paintings."

msgid "graffiki"
msgstr "Graffiki"

msgid "grimachin_description"
msgstr "It was made by a toy company to be a pet, but was too dangerous."

msgid "grimachin"
msgstr "Grimachin"

msgid "grinflare_description"
msgstr "It is said that each is the walking heart of a volcano."

msgid "grinflare"
msgstr "Grinflare"

msgid "grintot_description"
msgstr "It is a GRINTROCK or GRINFLARE that has experienced erosion."

msgid "grintot"
msgstr "Grintot"

msgid "grintrock_description"
msgstr "It feeds by sitting out in thunderstorms, waiting to be struck by lightning."

msgid "grintrock"
msgstr "Grintrock"

msgid "grumpi_description"
msgstr "Once grabbed by a GRUMPI, its sticky tacky body is impossible to escape from."

msgid "grumpi"
msgstr "Grumpi"

msgid "gryfix_description"
msgstr ""

msgid "gryfix"
msgstr "Gryfix"

msgid "hampotamos_description"
msgstr "It nibbles on RINOCEREED, clearing away dead skin, moss and weeds."

msgid "hampotamos"
msgstr "Hampotamos"

msgid "happito_description"
msgstr "Why can't people always be happy? HAPPITO will give them exactly what they want, even if it is not what they need."

msgid "happito"
msgstr "Happito"

msgid "hatchling_description"
msgstr "When an egg does not want to hatch and begin its next life stage, it becomes a HATCHLING."

msgid "hatchling"
msgstr "Hatchling"

msgid "heronquak_description"
msgstr "The crystal on its chest is mistaken for a diamond by poachers. It melts when it is removed from HERONQUAK's body."

msgid "heronquak"
msgstr "Heronquak"

msgid "hydrone_description"
msgstr "It utilises an experimental technology that creates power from water."

msgid "hydrone"
msgstr "Hydrone"

msgid "ignibus_description"
msgstr "When threatened it retreats into its shell and cools down dramatically by venting steam. It could be mistaken for a rock."

msgid "ignibus"
msgstr "Ignibus"

msgid "incandesfin_description"
msgstr "Its entire body has massively grown in size. However, its light is still the exact same."

msgid "incandesfin"
msgstr "Incandesfin"

msgid "jelillow_description"
msgstr "When a person rests their head on Jelillow, its jelly-like skin causes them to fall into a deep sleep. If someone is having sleeping problems, then this monster will be used to help them."

msgid "jelillow"
msgstr "Jelillow"

msgid "jemuar_description"
msgstr "The gems on its back are the type found when it was born. There are extensive ROCKITTEN breeding facilities over diamond veins."

msgid "jemuar"
msgstr "Jemuar"

msgid "k9_description"
msgstr "It is a helpful companion that can pull a tonne of weight."

msgid "k9"
msgstr "K9"

msgid "katacoon_description"
msgstr "It stays in a meditative pose for its chrysalis, moving only to jab enemies."

msgid "katacoon"
msgstr "Katacoon"

msgid "katapill_description"
msgstr "It is born fighting. It has to punch out of its eggshell or be trapped."

msgid "katapill"
msgstr "Katapill"

msgid "komodraw_description"
msgstr "It uses its claws to carve its firearm out of wood, and uses it for powerful ranged attacks."

msgid "komodraw"
msgstr "Komodraw"

msgid "lambert_description"
msgstr "It is placed in its nut by its parent, who then sends it into the world."

msgid "lambert"
msgstr "Lambert"

msgid "lapinou_description"
msgstr "When SQUABBITS were taken as fashionable pets, they adapted to domestic life and lost their violent natures."

msgid "lapinou"
msgstr "Lapinou"

msgid "legko_description"
msgstr "Long thought to be legless, its leaves are actually vestigial limbs."

msgid "legko"
msgstr "Legko"

msgid "lightmare_description"
msgstr "It lurks in the depths of the ocean, luring any unsuspecting prey using its light right into its large, gaping mouth."

msgid "lightmare"
msgstr "Lightmare"

msgid "loliferno_description"
msgstr ""

msgid "loliferno"
msgstr "Loliferno"

msgid "lunight_description"
msgstr ""

msgid "lunight"
msgstr "Lunight"

msgid "magmaturtle_description"
msgstr ""

msgid "magmaturtle"
msgstr "Magmaturtle"

msgid "mrmoswitch_description"
msgstr "These cheeky robots are used for their fine motor skills, but they love pranks."

msgid "manosting"
msgstr "Manosting"

msgid "manosting_description"
msgstr "It floats across the tops of cities, contemplating sharks."

msgid "masknake"
msgstr "Masknake"

msgid "masknake_description"
msgstr "When frightened or aggressive, it flashes a beautiful pattern with its tail."

msgid "medushock"
msgstr "Medushock"

msgid "medushock_description"
msgstr "Tend to stay away from shore and known to be aggressive to people. Stingers are used to stun its prey. Swim safely."

msgid "memnomnom"
msgstr "Memnomnom"

msgid "memnomnom_description"
msgstr "It is said that each one's mask is the face of a different dead king."

msgid "merlicun_description"
msgstr ""

msgid "merlicun"
msgstr "Merlicun"

msgid "metesaur"
msgstr "Metesaur"

msgid "metesaur_description"
msgstr "This tuxemon would enjoy diving into the ground and leaving marks. Sometimes, the tuxemon would misjudge the hit and land in trees, starting huge and dangerous forest fires"

msgid "miaownolith"
msgstr "Miaownolith"

msgid "miaownolith_description"
msgstr "It can speak the human tongue, but only to say cryptic riddles."

msgid "moloch_description"
msgstr "It can stiffen or soften its skin to respond to friends and foes."

msgid "moloch"
msgstr "Moloch"

msgid "mrmoswitch"
msgstr "Mrmoswitch"

msgid "mystikapi_description"
msgstr "The MYSTIKAPI's saliva augments psychic powers. It licks its eyes and ears to heighten its senses."

msgid "mystikapi"
msgstr "Mystikapi"

msgid "narcileaf_description"
msgstr "When a SHYBULB has restored a garden to glory, it morphs and proudly takes credit for its work."

msgid "narcileaf"
msgstr "Narcileaf"

msgid "neutrito_description"
msgstr "NEUTRITO feels nothing. The perfect machine?"

msgid "neutrito"
msgstr "Neutrito"

msgid "noctalo_description"
msgstr "It inhabits only places abandoned by humans - castles, graveyards and sewers."

msgid "noctalo"
msgstr "Noctalo"

msgid "noctula_description"
msgstr "It eats bugs and PIPIS eat fruit, so despite living in close proximity they do not compete."

msgid "noctula"
msgstr "Noctula"

msgid "nostray_description"
msgstr "It can smell anything in the ocean, no matter how far away."

msgid "nostray"
msgstr "Nostray"

msgid "nudiflot_female_description"
msgstr "It eats and stores the poison of the sea creatures that it feeds upon."

msgid "nudiflot_female"
msgstr "Nudiflot"

msgid "nudiflot_male_description"
msgstr "Its feathery antennas snap off if it is attacked, confusing the predator."

msgid "nudiflot_male"
msgstr "Nudiflot"

msgid "nudikill_description"
msgstr "They are called Dark Bishops because their heads are reminiscent of a bishop's hat."

msgid "nudikill"
msgstr "Nudikill"

msgid "nudimind_description"
msgstr "It dreams of oceans under other skies."

msgid "nudimind"
msgstr "Nudimind"

msgid "nuenflu_description"
msgstr "It snuggles in homes in the winter months, spreading diseases."

msgid "nuenflu"
msgstr "Nuenflu"

msgid "nut_description"
msgstr "In the great ships that cross the oceans, thousands of NUT and BOLT provide power and hold the steel plating together."

msgid "nut"
msgstr "Nut"

msgid "octabode_description"
msgstr "OCTABODE make ancient vessels and artifacts their homes, dreaming of the lives of those who used the relics before them."

msgid "octabode"
msgstr "Octabode"

msgid "ouroboutlet_description"
msgstr "The circuit focuses energy, creating a new type of electricity called griefed-lightning."

msgid "ouroboutlet"
msgstr "Ouroboutlet"

msgid "pairagrim_description"
msgstr "One of Pairagrim's heads is always searching for prey, while the other focuses on flying at great speed."

msgid "pairagrim"
msgstr "Pairagrim"

msgid "pairagrin_description"
msgstr "The young form of Pairagrim, it is a generally happy creature. It struggles to fly until the two heads learn to work together."

msgid "pairagrin"
msgstr "Pairagrin"

msgid "pantherafira_description"
msgstr "Each member of the pride lights their mane from a shared bonfire. As long as that fire burns, their strength is shared."

msgid "pantherafira"
msgstr "Pantherafira"

msgid "pharfan_description"
msgstr "At the watering hole it keeps its friends RINOCEREED and HAMPOTAMOS well watered."

msgid "pharfan"
msgstr "Pharfan"

msgid "picc_description"
msgstr "It accompanies divers, providing much needed oxygen."

msgid "picc"
msgstr "Picc"

msgid "pigabyte_description"
msgstr "Scientists found that the best computers have organic implants."

msgid "pigabyte"
msgstr "Pigabyte"

msgid "pilthropus_description"
msgstr "Found alongside Tuxemon such as Rhincus, Pilthropus was one of the oldest Tuxemon able to create its own tools."

msgid "pilthropus"
msgstr "Pilthropus"

msgid "pipis_description"
msgstr "Its cries are considered a bad omen, but it is a gentle creature."

msgid "pipis"
msgstr "Pipis"

msgid "poinchin_description"
msgstr "POINCHIN make nests in the coral and can be tempted out by bread and milk."

msgid "poinchin"
msgstr "Poinchin"

msgid "polyrock_description"
msgstr "It disguises itself as a human child to sneak into dojos and learn from martial arts masters."

msgid "polyrock"
msgstr "Polyrock"

msgid "possessun_description"
msgstr "It is a ghost that inhabits a dead CAIRFREY."

msgid "possessun"
msgstr "Possessun"

msgid "propellercat_description"
msgstr "Is it a new species, or just the pet of an inventor?"

msgid "propellercat"
msgstr "Propellercat"

msgid "prophetoise_description"
msgstr "Its heavenly fire is something foes rarely see coming."

msgid "prophetoise"
msgstr "Prophetoise"

msgid "puparmor_description"
msgstr "Its cocoon is so hard, people are knocked out if a PUPARMOR is dropped on them. They were once loaded into cannons and catapults."

msgid "puparmor"
msgstr "Puparmor"

msgid "pyraminx_description"
msgstr "It has a tomb hidden somewhere in the land. If it finds it, it can sleep."

msgid "pyraminx"
msgstr "Pyraminx"

msgid "pythock_description"
msgstr "Using its shadow puppets, it can use them to fight its opponent with great accuracy and speed. They are much more confident, and will sometimes even use their shadow puppets to entertain small children at puppet shows."

msgid "pythock"
msgstr "Pythock"

msgid "pythwire_description"
msgstr "Observations of wild PYTHWIRE inspired the inventor of the first electrical outlet."

msgid "pythwire"
msgstr "Pythwire"

msgid "qetzlrokilus_description"
msgstr "This tuxemon would dive into groups of other dinosaur tuxemon and burn them. They also enjoy setting forests alight and dropping their ashes into water to spoil its purity."

msgid "qetzlrokilus"
msgstr "Qetzlrokilus"

msgid "rabbitosaur_description"
msgstr "Its tunnels are extensive and wide, the site of tremendous wars between burrows."

msgid "rabbitosaur"
msgstr "Rabbitosaur"

msgid "rhincus_description"
msgstr "It has some properties of a reptile and some of a bird."

msgid "rhincus"
msgstr "Rhincus"

msgid "rockat_description"
msgstr "Despite its considerable weight, its footfalls are silent."

msgid "rockat"
msgstr "Rockat"

msgid "rockitten_description"
msgstr "It uses its tiny rock ears for snuggling."

msgid "rockitten"
msgstr "Rockitten"

msgid "rosarin_description"
msgstr "Rosarin's love is incredible, he's only asking some affection."

msgid "rosarin"
msgstr "Rosarin"

msgid "ruption_description"
msgstr "Once Embra's flame becomes hot enough, it engulfs its entire body, essentially replacing it in the process."

msgid "ruption"
msgstr "Ruption"

msgid "sadito_description"
msgstr "When a person is feeling too sad, SADITO will carry that burden for them."

msgid "sadito"
msgstr "Sadito"

msgid "sampsack_description"
msgstr "A scientist wanted to separate his personalities, but he split his body."

msgid "sampsack"
msgstr "Sampsack"

msgid "sampsage_description"
msgstr "A scientist took a drug that made him clever by day and violent by night."

msgid "sampsage"
msgstr "Sampsage"

msgid "sapragon_description"
msgstr "In olden times, each element had a mighty dragon - but those creatures have diminished and are rare in these days."

msgid "sapragon"
msgstr "Sapragon"

msgid "sapsnap_description"
msgstr "Its terrific anger is off putting, but it passes quickly."

msgid "sapsnap"
msgstr "Sapsnap"

msgid "saurchin_description"
msgstr "By night, SAURCHIN emerge from the coral reefs to hunt bigger prey on land."

msgid "saurchin"
msgstr "Saurchin"

msgid "sclairus_description"
msgstr "When a crop is left unharvested - be it from laziness or disaster - its scarecrow becomes a dark and living creature."

msgid "sclairus"
msgstr "Sclairus"

msgid "seirein_description"
msgstr "It grows lonely in the swamps, so it burns brightly to draw travellers near - but it is painfully shy and flits away when they approach."

msgid "seirein"
msgstr "Seirein"

msgid "selket_description"
msgstr "Lying in wait beneath the sand, they can feel their prey through the vibrations of their footsteps."

msgid "selket"
msgstr "Selket"

msgid "selmatek_description"
msgstr "Kept by the ancient kings of the deserts, SELMATEK served as watchdogs, hunting companions and - now - defenders against grave robbers."

msgid "selmatek"
msgstr "Selmatek"

msgid "shammer_description"
msgstr "In ancient times it hunted RHINCUS beneath ashen skies."

msgid "shammer"
msgstr "Shammer"

msgid "sharpfin_description"
msgstr "It is invisible in the water, being visible only when it leaps out of the water to drag animals on the shore back into the deep."

msgid "sharpfin"
msgstr "Sharpfin"

msgid "shelagu_description"
msgstr ""

msgid "shelagu"
msgstr "Shelagu"

msgid "shnark_description"
msgstr "SHNARK wears its last meal's flesh as a disguise so it can get close to its trusting prey."

msgid "shnark"
msgstr "Shnark"

msgid "shybulb_description"
msgstr "When a garden is neglected, a SHYBULB moves in and quietly tends the droopy plants."

msgid "shybulb"
msgstr "Shybulb"

msgid "skwib_description"
msgstr "The SKWIB contentedly floats through the ocean, examining potential shell-homes. It has to fear for its life before it will finally make a choice."

msgid "skwib"
msgstr "Skwib"

msgid "sludgehog_description"
msgstr "It lives in rubbish, and eats it too. Its spikes seem sharp, but it can soften them at will."

msgid "sludgehog"
msgstr "Sludgehog"

msgid "snaki_description"
msgstr "SNAKI is a snake that has learned to grow legs by examining the motion of lizards and crocodiles."

msgid "snaki"
msgstr "Snaki"

msgid "snarlon_description"
msgstr "It does not fly, but its feet never touch the ground. The king of paradox."

msgid "snarlon"
msgstr "Snarlon"

msgid "snock_description"
msgstr "The snake-like creature hides under the safety of its sock cover. If startled, it will flail and lie very still on the ground to avoid attention."

msgid "snock"
msgstr "Snock"

msgid "snokari_description"
msgstr "The two heads of SNOKARI each hold great wisdom, but they never agree."

msgid "snokari"
msgstr "Snokari"

msgid "snowrilla_description"
msgstr "It delights in playing tag with skiers on desolate slopes."

msgid "snowrilla"
msgstr "Snowrilla"

msgid "sockeserp_description"
msgstr "An otherwise formiddable enemy, SOCKESERP is easily dispatched if it gets tangled up."

msgid "sockeserp"
msgstr "Sockeserp"

msgid "solight_description"
msgstr "A villainous team is plotting to use SOLIGHT to create a miniature sun in order to create a new planet."

msgid "solight"
msgstr "Solight"

msgid "spighter_description"
msgstr "It's not fair that something so good at sneaking up on people, can't be snuck up on itself."

msgid "spighter"
msgstr "Spighter"

msgid "spoilurm_description"
msgstr "SPOILURM disguise themselves as apples, and wait in trees to eat the unexpecting."

msgid "spoilurm"
msgstr "Spoilurm"

msgid "spycozeus_description"
msgstr "The whispered communications of the forest are given physical form in SPYCOZEUS, which thinks like the trees."

msgid "spycozeus"
msgstr "Spycozeus"

msgid "squabbit_description"
msgstr "To prove themselves, they will fight tooth and nail over even the smallest thing."

msgid "squabbit"
msgstr "Squabbit"

msgid "statursus_description"
msgstr "STATURSUS has learned to channel its emotions into a single pure flame. The mere sight of it sends others into a trance."

msgid "statursus"
msgstr "Statursus"

msgid "strella_description"
msgstr "Its tails are lures to convince bugs to bite them and be trapped."

msgid "strella"
msgstr "Strella"

msgid "sumchon_description"
msgstr "It uses its weight to trip much larger enemies. It is as dense as a star."

msgid "sumchon"
msgstr "Sumchon"

msgid "tarpeur_description"
msgstr "They rest and grow. They also grow and rest. Rarely, they rest without growing or grow without resting."

msgid "tarpeur"
msgstr "Tarpeur"

msgid "taupypus_description"
msgstr "Upon their birth, a TAUPYPUS' eyes are burst by its mother. That way, their eyes will never sting when they dive into the water."

msgid "taupypus"
msgstr "Taupypus"

msgid "teddisun_description"
msgstr "Teddisun worships the sun - they're always seen carrying their sun toy."

msgid "teddisun"
msgstr "Teddisun"

msgid "template_description"
msgstr "Some description here"

msgid "template"
msgstr "Template Name"

msgid "tetrchimp_description"
msgstr "They absorb any information they come across. Their constant chatter communicates everything they have learned in order."

msgid "tetrchimp"
msgstr "Tetrchimp"

msgid "tigrock_description"
msgstr "It is said that it had to invent itself because an evolution was not designed."

msgid "tigrock"
msgstr "Tigrock"

msgid "tikoal_description"
msgstr "The guardian of a forest-dwelling people, it keeps guard and resolves disputes."

msgid "tikoal"
msgstr "Tikoal"

msgid "tikorch_description"
msgstr "It is the intermediary between forest and volcano, between sun and earth."

msgid "tikorch"
msgstr "Tikorch"

msgid "tobishimi_description"
msgstr ""

msgid "tobishimi"
msgstr "Tobishimi"

msgid "toufigel_description"
msgstr "It appears to be a fluffy insect, but it is actually a reptile coated in soft snow."

msgid "toufigel"
msgstr "Toufigel"

msgid "tourbidi_description"
msgstr "If you find a circle of mushrooms or clover, it is a place where TOURBIDI dance."

msgid "tourbidi"
msgstr "Tourbidi"

msgid "trapsnap_description"
msgstr "Its head is the only part of its body that doesn't grow as it ages."

msgid "trapsnap"
msgstr "Trapsnap"

msgid "tsushimi_description"
msgstr ""

msgid "tsushimi"
msgstr "Tsushimi"

msgid "tumblebee_description"
msgstr "It builds hives that are perfect spheres, with the TUMBLEBEE inside just rolling about and buzzing with laughter."

msgid "tumblebee"
msgstr "Tumblebee"

msgid "tumblequill_description"
msgstr ""

msgid "tumblequill"
msgstr "Tumblequill"

msgid "tumbleworm_description"
msgstr "When they have outgrown their honeycomb eggs, they drop to the ground face first."

msgid "tumbleworm"
msgstr "Tumbleworm"

msgid "turnipper_description"
msgstr "When a field is abandoned to the crows, locusts and mice, a TURNIPPER will sometimes dig itself out of the ground to defend the crops."

msgid "turnipper"
msgstr "Turnipper"

msgid "tux_description"
msgstr ""

msgid "tux"
msgstr "Tux"

msgid "tweesher_description"
msgstr "The colder the weather, the harder its beak. At below 0 degrees, it is harder than diamond."

msgid "tweesher"
msgstr "Tweesher"

msgid "urcine_description"
msgstr "When a FURNURSUS is born without the fire inside, it is abandoned in the forests as an URCINE."

msgid "urcine"
msgstr "Urcine"

msgid "vamporm_description"
msgstr "It thirsts for blood, but must make do with tree sap."

msgid "vamporm"
msgstr "Vamporm"

msgid "velocitile_description"
msgstr "It can outrun a bullet, but only when it has warmed up."

msgid "velocitile"
msgstr "Velocitile"

msgid "vigueur_description"
msgstr "VIGUEUR compete to see who can lift the heaviest rocks. When they lift one that is too heavy, it squashes them and scatters TARPEUR seeds."

msgid "vigueur"
msgstr "Vigueur"

msgid "vivicinder_description"
msgstr "It makes its nest in long-burning fires, either of its own creation or in memorials, smithies and glassworks."

msgid "vivicinder"
msgstr "Vivicinder"

msgid "vividactil_description"
msgstr "In ancient times, the Year of the VIVIDACTIL marked a time of renewal and the restoration of authority."

msgid "vividactil"
msgstr "Vividactil"

msgid "vivipere_description"
msgstr "It hatches in great numbers in the summer, but the rest of its lifespan is a mystery."

msgid "vivipere"
msgstr "Vivipere"

msgid "viviphyta_description"
msgstr "It is the king of snakes - or at least believes itself to be such."

msgid "viviphyta"
msgstr "Viviphyta"

msgid "vivisource_description"
msgstr "The spring it chooses for its home always has a peculiar oniony taste."

msgid "vivisource"
msgstr "Vivisource"

msgid "viviteel_description"
msgstr "It takes the armour of a fallen warrior and repurposes it for a shell."

msgid "viviteel"
msgstr "Viviteel"

msgid "vivitrans_description"
msgstr "The cold focuses VIVITRANS' mind to a keen edge."

msgid "vivitrans"
msgstr "Vivitrans"

msgid "vivitron_description"
msgstr "Early philosophers used VIVITRON as evidence that natural forces can be tamed and controlled."

msgid "vivitron"
msgstr "Vivitron"

msgid "volcoli_description"
msgstr "It is the spirit of a forest. Its hair changes with the seasons."

msgid "volcoli"
msgstr "Volcoli"

msgid "weavifly_description"
msgstr "When it is heavy with egg, it becomes unable to fly."

msgid "weavifly"
msgstr "Weavifly"

msgid "windeye_description"
msgstr "Like a mighty tree, WINDEYE plants itself on the top of hills to soak in the sun and wind. Recharged, it then leaves to find another place under the sky."

msgid "windeye"
msgstr "Windeye"

msgid "wrougon_description"
msgstr "Each WROUGON is born with a patch of rust larger than the patch of its parents."

msgid "wrougon"
msgstr "Wrougon"

msgid "yiinaang_description"
msgstr "It was born the first time a star fell into a black hole."

msgid "yiinaang"
msgstr "Yiinaang"

msgid "zunna_description"
msgstr "Cheerful ZUNNA sucks up all the food it can find into its stomach."

msgid "zunna"
msgstr "Zunna"

msgid "chrome_robo"
msgstr "Chrome Robo"
msgid "dark_robo"
msgstr "Dark Robo"
msgid "birb_robo"
msgstr "Birb Robo"
msgid "xeon"
msgstr "Xeon"
msgid "xeon_2"
msgstr "Xeon-2"
msgid "mk01_beta"
msgstr "Mk01 Beta"
msgid "mk01_alpha"
msgstr "MK01 Alpha"

# Monster categories
msgid "anteater"
msgstr "Threat"

msgid "snout"
msgstr "Snout"

msgid "false_dragon"
msgstr "False Dragon"

msgid "dragon"
msgstr "Dragon"

msgid "sprout"
msgstr "Sprout"

msgid "inchoate"
msgstr "Inchoate"

msgid "prehensile"
msgstr "Prehensile"

msgid "island"
msgstr "Island"

msgid "host"
msgstr "Host"

msgid "woodwose"
msgstr "Woodwose"

msgid "firebird"
msgstr "Firebird"

msgid "frost_ape"
msgstr "Frost Ape"

msgid "taiga"
msgstr "Taiga"

msgid "horned_raptor"
msgstr "Horned Raptor"

msgid "lions_tooth"
msgstr "Lion's Tooth"

msgid "vengeance"
msgstr "Vengeance"

msgid "joyful"
msgstr "Joyful"

msgid "cloaked"
msgstr "Cloaked"

msgid "cirrus"
msgstr "Cirrus"

msgid "hot_rock"
msgstr "Hot Rock"

msgid "pupil"
msgstr "Pupil"

msgid "fire"
msgstr "Fire"

msgid "sanguine"
msgstr "Sanguine"

msgid "wood"
msgstr "Wood"

msgid "climbing"
msgstr "Climbing"

msgid "crested"
msgstr "Crested"

msgid "metal_water"
msgstr "Metal, Water"

msgid "stance"
msgstr "Stance"

msgid "gumnut"
msgstr "Gumnut"

msgid "lizard"
msgstr "Lizard"

msgid "earth_fire"
msgstr "Earth, Fire"

msgid "devil"
msgstr "Devil"

msgid "nightcrawler"
msgstr "Nightcrawler"

msgid "flopped"
msgstr "Flopped"

msgid "metal"
msgstr "Metal"

msgid "visitor"
msgstr "Visitor"

msgid "earth"
msgstr "Earth"

msgid "rip"
msgstr "Rip"

msgid "yeti"
msgstr "Yeti"

msgid "some_category_here"
msgstr "Some category here"

msgid "ex_machina"
msgstr "Ex Machina"

msgid "water"
msgstr "Water"

msgid "clot"
msgstr "Clot"

msgid "restless"
msgstr "Restless"

msgid "slurpy"
msgstr "Slurpy"

## NPC TRANSLATIONS ##
# NPC slugs and names
msgid "aeble"
msgstr "Aeble"

msgid "allie"
msgstr "Allie"

msgid "cottonnurse"
msgstr "Cotton Nurse"

msgid "karrianna"
msgstr "Karrianna"

msgid "knight1"
msgstr "Knight I"

msgid "knight2"
msgstr "Knight II"

msgid "liela"
msgstr "Liela"

msgid "maple_girl"
msgstr "Maple"

msgid "misa"
msgstr "Misa"

msgid "npc_wife"
msgstr "Wife NPC"

msgid "professor"
msgstr "Professor"

msgid "professor-tweesher"
msgstr "Professor"

msgid "professor-cardiling"
msgstr "Professor"

msgid "professor-rockitten"
msgstr "Professor"

msgid "npc_red"
msgstr "Red"

msgid "tabanurse"
msgstr "Taba Nurse"

msgid "tuxemart_keeper"
msgstr "Tuxemart Shopkeeper"

msgid "tuxemart_aide"
msgstr "Tuxemart Employee"

msgid "xerogrund1"
msgstr "Team Xero Grunt I"

msgid "xerogrund2"
msgstr "Team Xero Grunt II"

msgid "xerogrunt2"
msgstr "Team Xero Grunt II"

msgid "xerogrunt3"
msgstr "Team Xero Grunt III"

msgid "xerogrunt4"
msgstr "Team Xero Grunt IV"

msgid "xerogrunt5"
msgstr "Team Xero Grunt V"

msgid "xerogrunt6"
msgstr "Team Xero Grunt VI"

msgid "xerogrunt7"
msgstr "Team Xero Grunt VII"

msgid "xerogrunt8"
msgstr "Team Xero Grunt VIII"

msgid "xerogrunt9"
msgstr "Team Xero Grunt IX"

msgid "xerogrunt10"
msgstr "Team Xero Grunt X"

## DIALOG TRANSLATIONS ##
# general dialogs
msgid "healmytuxemon"
msgstr "Do you want to heal your Tuxemon?"

msgid "haveagoodday"
msgstr "Have a good day!"

msgid "yes"
msgstr "Yes"

msgid "no"
msgstr "No"

msgid "hey"
msgstr "Hey!"

msgid "door_problems"
msgstr "The door is stuck and won't open..."

msgid "empty_pot"
msgstr "It's an empty pot, maybe someone will plant something here."

msgid "purple_flowers"
msgstr "Somebody planted some sweet smelling purple flowers!"

msgid "orange_flowers"
msgstr "Someone planted some beautiful orange flowers!"

msgid "famous_statue"
msgstr "It's a statue of a former Tuxemon master. The name is weathered away..."

msgid "famous_statue2"
msgstr "It says: For our beloved friends and heroes of all, the wywen" # If 'Wyven' is a name, it should be capitalised.

msgid "cotton_town_fountain"
msgstr "It's a fountain. A lot of coins are at the bottom."

msgid "tree"
msgstr "This tree looks happy and healthy!"

msgid "route_2"
msgstr "Route 2"

msgid "sure_i_do"
msgstr "Sure I do."

msgid "not_really"
msgstr "Not really."

msgid "mistaken"
msgstr "You're mistaken."

msgid "thats_me"
msgstr "That's me!"

msgid "cash_register"
msgstr "It's a cash register, looks relatively new."

msgid "potions_in_shop"
msgstr "The display case seems to have a lot of potions, must be pretty popular around here."

msgid "capture_devices_in_shop"
msgstr "Capture devices. How do they make these?"

# NPC dialogs

msgid "karrianna_dialog1"
msgstr "Karrianna: I've been training for the past month! Nobody has beaten me yet!"

msgid "karrianna_dialog2"
msgstr "Well... You were the first trainer I've faced..."

msgid "xero_hideout1"
msgstr "Xero Institute for Tuxemon Research and Advancement ahead."

msgid "cherry_found"
msgstr "You found a cherry."

msgid "youcantleave"
msgstr "The doors are locked from the outside... Is there a key somewhere?"

msgid "discovered_a_person"
msgstr "You found me! Haha!"

msgid "a_serious_discussion\n"
msgstr "I have been observing you for a while now, I'm glad my followers managed to grab you without harm.\n"
"Oh, where are my manners! \n"
"I am Misa, Premier of the Xero Institute for Tuxemon Research and Advancement.\n"
"What was your name again? \n"
"....  .....  ....\n"
"${{name}}?\n"
"Not much of a name for someone who illegally owns a Tuxemon.\n"

msgid "oops\n"
msgstr "Oh. I guess you didn't know that...\n"
"You shouldn't be afraid, having a Tuxemon by your side is the best thing ever to happen to you.\n"

msgid "backstory\n"
msgstr "About thirty years ago, a group called Omnichannel started controlling the media.\n"
"Soon after, freedom  of expression became nearly impossible.\n"
"So people decided to use Tuxemon as messengers and to settle disputes. \n"
"About ten years ago, the crackdown on Tuxemon was initiated.\n"
"Now, only approved persons can own and raise Tuxemon. \n"
"My group uses Tuxemon for research, that's why we all have them. \n"
"You are unusual, you are not approved by Omnichannel. \n"
"You might be the trainer we have been waiting for.\n"
"Omnichannel, as ruthless as they are, are not the only threat we have here. \n"
"There is another organization called Spyder.\n"
"You shouldn't have to worry too much about them, they aren't too active around here. \n"
"Now, we'll send you back on your journey. \n"
"But only if you agree to help us against Omnichannel.\n"
"Otherwise, we will report you to Omnichannel ourselves. \n"
"And you will lose everything. \n"
"We are always watching.\n"

msgid "backstory9"
msgstr "What do you say? Will you help us?"

msgid "sorryfurthis"
msgstr "Good Choice. Sorry, this will only sting a little."

msgid "mwah\n"
msgstr "???: What do you want? ... ... ... Well too bad. You're not getting in here even though if you meet the dresscode.\n"
"I'm Allie by the way.\n"
"Allie: Yes, this is the Omnichannel, I'm just a lowly guard though. Who are you?\n"
"${{name}}...\n"
"Hmm. A strong name. My house is not too far, maybe... after work... you could show me your strength?\n" 
"... ... No! what do you mean no? Unless... ... You're Jess's new boyfriend aren't you! She played me this whole time!\n"

msgid "mwah2"
msgstr "JESS!!!"

msgid "itslockedboi"
msgstr "Allie locked the door behind her..."

msgid "hellothere"
msgstr "???: Hello there!"

msgid "kmere"
msgstr "Why don't you come over here and talk to me?"

msgid "theinfo\n"
msgstr "I'm sorry about that scene, Allie is sometimes hard to deal with, unlike my daughter Jess.\n"
"Oh! Where are my manners. My name is Ae... You know what? I'll just write it.\n"
"Aeble\n"
"It's pronounced ahbluh, but everyone just calls me Able. You can call me that, I guess...\n"
"Aeble: I'm the CEO here at the Omnichannel, every broadcast you see, gets approved by me.\n"
"Now, I’m not the only one that does their part. Omnichannel has a board that helps administrate the various districts.\n"
"And what do you know...the board keeps getting reelected every year!\n"
"Omnichannel's goal is to open up the world to all. The only way to do that though, to make everyone equal,\n"
"Was to restrict Tuxemon.\n"
"We started with confiscation, but most Tuxemon managed to escape. So we were forced to resort to extreme measures.\n"
"Our sister organization Spyder developed a drug that could change Tuxemon.\n"
"It isolated a portion of the brain that every Tuxemon mysteriously has and overloaded it.\n"
"Once the Gage Paludal Lamina was overloaded with electricity, their will to resist faded and they became docile.\n"
"Because of some unexpected and tragic side effects, sadly, a few species are now effectively extinct,\n"
"Rockitten, Fruitera, and Hydrone specifically.\n"
"Now, outside of a few stragglers in the wild, this generation only interacts with Tuxemon when they work for us.\n"
"The birthrate is at an all time high, and approval of the Omnichannel has not fallen since the year before the restrictions.\n"
"Wild Tuxemon were a pervasive curse, threatening to destroying humanity. Omnichannel has fixed that and imposed order.\n"
"Unchecked, Tuxemon are a force of destruction and anyone who says otherwise is lying. Sorry, I must head to work.\n"

msgid "liela_goes_to_battle"
msgstr "If you are going to disturb me while I pick berries, I'm just going to have to challenge you!"

msgid "Cathedral_Center"
msgstr "Cathedral Center: We Live to Serve."

msgid "Cotton_Mart"
msgstr "Get the scoop at the Scoop Store!"

msgid "Cotton_Town_Sign\n"
msgstr "Welcome to Cotton Town: A Growing Force\n" 
"↑ Cotton Town --- Route 1 ↓\n"

msgid "column1"
msgstr "A rare and ancient column. This used to be part of a temple."

msgid "column2"
msgstr "A rare and ancient column. Other ruins from the same culture can be found on Route 3. "

msgid "cityparksign\n"
msgstr "Welcome to City Park: A Taste of the Wild\n"
"↑ City Park --- Route 2 ↓\n"

msgid "route2speech"
msgstr "EEK!!!"

msgid "route2speech2\n"
msgstr "Oh. It's just you ${{name}}...\n"
"Be more considerate the next time you push someone. The cliff is higher than it looks...\n"

msgid "route2speech3\n"
msgstr "Although that may not be a bad thing...\n"
"I know, everyone needs me to lead, but with everything going on...\n"
"But you don't want to listen to me... do you?\n"

msgid "yestalk"
msgstr "Really? Thanks..."

msgid "notalk"
msgstr "How insensitive of you! Too bad, you’ll have to listen to me anyway!"

msgid "spillit\n"
msgstr "You know that I am the leader of the Xero institute and that I recruited you to fight them. But you don't know something else.\n"
"Allie, who you met before... What? I told you we would be watching, you don't have to be surprised by it.\n"

msgid "spillit3"
msgstr "Whatever... Allie is my sister and means the world to me, so it destroyed me when I found out he had taken her to HQ."

msgid "spillit4"
msgstr "It may not seem like a bad thing, but it is. Do you know what they do to their recuits? DO YOU!?"

msgid "spillit5"
msgstr "Because neither do I... All I know is that no one has ever left Omnichannel after being recruited."

msgid "spillit6"
msgstr "Anyways... it doesn't concern you. All that matters is bringing down Omnichannel."

msgid "spillit7"
msgstr "I'm sorry for troubling you with my issues. City Park is up ahead when you want to move on"

msgid "leavemealone"
msgstr "We used to play here all the time when we were younger..."

msgid "iamknight"
msgstr "AHHH!!!\n"
"I thought you were someone else. I'm sorry for shouting."

msgid "iamknight2"
msgstr "Wait, you're the one they whisper about right? The one with the illegal Tuxemon?"

msgid "mistakenknight"
msgstr "Nope, there's no way I'm wrong. It's you!\n"
"Don't worry, I won't tell anyone."

msgid "thatsmeknight"
msgstr "Oh, Splendid! I knew from the beginning it had to be you\n"
"Don't worry, I won't tell anyone."

msgid "quicklyknight"
msgstr "I don't have much time left. Omnichannel is coming...\n"
"I was supposed to meet a contact, but you'll have to do. They're coming."

msgid "quicklyknight2"
msgstr "Two people control Omnichannel. The board is a joke.\n"

msgid "quicklyknight3"
msgstr "Allie. Allie is the one they don't want you to know about."

msgid "quicklyknight4"
msgstr "Sorry, but I should leave now."

msgid "omnichannelarrives"
msgstr "STOP!"

msgid "omnichannelarrives2"
msgstr ""

msgid "yesmaam"
msgstr "Yes Ma'am."

msgid "firsts"
msgstr "♪ Watch me whip ♪\n"
"♪ Watch me nae nae ♪\n"
"This song is pretty great right?"

msgid "nopenotyet"
msgstr "Sorry, someone got injured on the route. It's closed right now."

msgid "bothofyou"
msgstr "Both of you, come outside. An Omnnichannel representative wants to address the town."

msgid "hellolovelypeople"
msgstr "HELLOOOOO CITIZENS OF TABA TOWN!"

msgid "darnitjohn"
msgstr "Wait... Where's John?"

msgid "darnitjohn2"
msgstr "DARN IT JOHN! Get out here!"

msgid "darnitjohn3"
msgstr "John."

msgid "darnitjohn4"
msgstr "Y-Yes ma'am?"

msgid "darnitjohn5"
msgstr "Why are you still here?"

msgid "darnitjohn6"
msgstr "Uhh..."

msgid "darnitjohn7"
msgstr "I'm not sure..."

msgid "darnitjohn8"
msgstr "AAAAAGH!!!"

msgid "darnitjohn9"
msgstr "YOU IMBECILE!\n"
"I will say this once and only once:\n"
"GO. SEARCH. THE. HOUSES."

msgid "darnitjohn10"
msgstr "NOW!"

msgid "johnissorry"
msgstr "Sorry Ma'am... I... \nSaw... \nSome... \nFlowers..."

msgid "uselessnes"
msgstr "You're absolutely useless John. I can't believe we were ever together."

msgid "cometomepls"
msgstr "NOW, EVERYONE, PLEASE COME TO THE CENTER OF TOWN. OMNICHANNEL WISHES TO ADDRESS YOU!"

msgid "hellolovelypeople2"
msgstr "I know you're probably wondering why my Omni Knights and I are here.\n"
"Wait..."

msgid "hellolovelypeople3"
msgstr "Are you really the only people in this town? There's no one here! This has GOT to be the smallest town in the Fondent Region."

msgid "hellolovelypeople4"
msgstr "I'm pretty sure there are houses in Cotton Town larger than this..."

msgid "hellolovelypeople5"
msgstr "No... Wait... We are missing one person... \n"
"The lone Tuxemon breeder left in the Fondent region. The one that calls himself the Tuxemon Professor"

msgid "whereismyhairbrush"
msgstr "John, Grant, spread out. FIND HIM."

msgid "oopsie"
msgstr "Sorry you had to see that. He's just SOOOOOOO useless sometimes."

msgid "ourstuffisours"
msgstr "Why are you actually here?"

msgid "oopsie2"
msgstr "Why don't we wait for my knights to return. \n"
"I hate to announce bad news alone."

msgid "maamiexist"
msgstr "Ma'am, He isn't in the house."

msgid "maamiexist2"
msgstr "Was there anything of interest?"

msgid "maamiexist3"
msgstr "There's a computer running Ubuntu.\n"
"I was going to confiscate it, but I know Gnome isn’t your style..."

msgid "maamiexist4"
msgstr "Nah, leave it. These people obviously have terrible taste and despise usefulness and simplicity...\n"
"Check the lab now Grant. I'll wait for John."

msgid "itsmyaurababe"
msgstr "Now, who are you?"

msgid "itsmyaurababe2"
msgstr "Hmm, now that I actually look at you, you have a rather mysterious aura.\n"
"...   ...   ...   ...\n"
"We should talk sometime. Maybe see me in Cotton Town?"

msgid "itsmyduhduhduh"
msgstr "Received Allie's Address!"

msgid "itsmyaurababe3"
msgstr "I hope we'll meet again. "

msgid "maamnothing"
msgstr "Ma'am...\n"

msgid "maamnothing2"
msgstr "Darn it John! We were having a moment!\n"
"What do you want?"

msgid "maamnothing3"
msgstr "I... I... Didn't find anything."

msgid "maamnothing4"
msgstr "Great. Thanks for the notice."

msgid "maamnothing5"
msgstr "Ma'am, I haven't found him either."

msgid "maamnothing6"
msgstr "... ... ... ...\n"
"... Fine. We should probably head back to HQ and report."

msgid "solongjohn"
msgstr "John, you should stay here to keep the peace.\n"
"I don't want you around anyways."

msgid "solongjohn2"
msgstr "Come on Grant, we have a schedule to keep."

msgid "seeme"
msgstr "Make sure you come see me..."

msgid "knight4ispoor"
msgstr "She's really not a bad person."

msgid "frowntime"
msgstr "I don't mind being here...\n"
"It's just lonely sometimes..."

msgid "wherewasshe"
msgstr "She didn't tell us the bad news..."

msgid "waitdontgo"
msgstr "${{name}}! Wait! Don't Leave Yet!"

msgid "thetvbescreamin"
msgstr "Honey, wait. I turned on the TV and an Omnichannel press conference came on.\n"
"We should watch it."

msgid "ipausedit"
msgstr "I paused the TV, please grab me a glass of water and then we can watch together."

msgid "announcement1"
msgstr ""
"HELLO CITIZENS OF THE FONDENT REGION!\n"
"THANK YOU FOR TUNING IN TO THIS MANDATORY ANNOUNCEMENT."

msgid "announcement2"
msgstr "WE LOVE YOU ABLE!"

msgid "announcement3"
msgstr "Thank you. I love you too\n"
"Now, to the matter at hand."

msgid "announcement4"
msgstr "To ALL the citizens of the Fondent Region and beyond who are tuning in, I welcome you.\n"
"My name is Aeble, spelled A-E-B-L-E for those who wonder, and I am the CEO of Omnichannel!\n"

msgid "whythecheering"
msgstr "Those Omnichannel people are cheering a lot for him. I wonder why?"

msgid "announcement5"
msgstr "It has been a long, hard road to the peace and tranquility that now  reigns in the Fondent region.\n"
"However, it is my pleasure to announce, on this day, the 25th Anniversary of the founding of Omnichannel...\n"
"TUXEMON ARE CONTROLLED!\n"
"*deafening screaming*\n"
"Quiet Down! Quiet Down! Your enthusiasm is infectious I must say!\n"
"In conjunction with the Xero institute, we have stripped away their will to attack!\n"
"Due to this, we are confident that releasing Tuxemon into the wild is safe.\n"
"However, curfews must still be enforced, we are not a lawless region after all.\n"
"After all... WE ARE SAFETY, WE ARE ORDER, WE ARE OMNICHANNEL!"

msgid "ohnoes"
msgstr "Well... I don't know how to feel about this..."

msgid "ohnoes2"
msgstr "Now that that’s over...we still need potions from the Tuxemart.\n"
"Make sure you're back before curfew though!"

msgid "depressedmom"
msgstr "Why would he do something like that... I thought he cared..."

msgid "waterwater"
msgstr "The water is ice cold and delicious!"

msgid "watchmewatchme"
msgstr "Why are you heading into town, You know there's an early curfew.\n"
"... ... ... ...\n"
"... ... ... ...\n"
"You don't seem like a threat, so you can head on to town...\n"
"Just don't tell any of those Omnichannel thugs I let you past, M'kay?"

msgid "grumble"
msgstr "Omnichannel are a bunch of thugs, but we don't have a choice...\n"
"As she always says, guess we have to work with them..."

msgid "bobtalk"
msgstr "It would be nice if more people like you came around to say Hi...\n"
"By the way, Hello! Have a good day! Today or Tomorrow or any day will be great!"

msgid "professorexists"
msgstr "I'll take 12 potions please."

msgid "professorexists1"
msgstr "Thanks Ben."

msgid "professorexists1.5"
msgstr "Why hello there!"

msgid "professorexists2"
msgstr "You must be Callie's kid! I've heard so much about you from your mom.\n"
"What brings you in here for?\n"
".... .... ....\n"
"Potions? Of course, you always need those!\n"
"Here, have a few on the house, courtesy of me."

msgid "potions2"
msgstr "Received 2 potions!"

msgid "professorexists3"
msgstr "Oh! Excuse my manners, I can't believe I never introduced myself!\n"
"My name is Kay Wren, better known as the Tuxemon Professor.\n"
"For years now I've been the only person in the Fondent Region allowed to research Tuxemon."

msgid "professorexists4"
msgstr "Now, I know what you are thinking, why would they allow me?\n"
"Unfortunately for you, That secret is for me and me alone!\n"
"However, Omnichannel should be making a new announcement soon and I think you'll like it.\n"
"We'd better get you back home and watch the second announcement, Come on!"

msgid "theenergy"
msgstr "The energy of that man is boundless..."

msgid "hmmm"
msgstr "I wonder what they're doing over there?"

msgid "hmmm2"
msgstr "I heard they were making a new park. To \"Greenify the Area\""

msgid "hmmm3"
msgstr "What's the point? The Route is nearly all grass anyways."

msgid "hmmm4"
msgstr "Maybe they're making a water park!"

msgid "hmmm5"
msgstr "Max, as much as you may want one, we've established this. They are not making, and will not make, a water park."

msgid "hmmm6"
msgstr ".... .... Okay... But it could be..."

msgid "hmmm7"
msgstr "The Weather is nice though, isn't it?"

msgid "timeforround2"
msgstr "${{name}}! Finally! You're back! I was afraid you would miss the announcement!"

msgid "timeforround22"
msgstr "Oh! You did get the potions! Good! Now we really need to get back."

msgid "theanthemishere"
msgstr "Listen! The anthem is starting, we made it just in time. Come and watch!"

msgid "moreannouncement"
msgstr "ATTENTION, ALL CITIZENS OF THE FONDENT REGION!\n"

msgid "moreannouncement2"
msgstr "I am sorry to give you such late notice about this address, but I believed it important before the media leaked it...\n"
"Well... Heh. We own the media, so I guess it wouldn't matter, but I wanted to share it all the same.\n"
"After consulting with my advisors, we have decided that the best way to become more comfortable with Tuxemon, is to use them.\n"
"Now, it will be some time before we can integrate them into the workforce, but in the meantime, as I said before, we will be releasing them into the wild.\n"
"I realize this is a shock for everyone, plus I understand that some of you may even be afraid. We all know what happened before...\n"
"This is not the time to be afraid though, as Omnichannel will be sponsoring the revival of the ancient tradition known as The Trial.\n"
"Now, for you who are less versed in Fondent region history, a hundred years ago there was a tradition where young men and women would catch and raise Tuxemon.\n"
"They would then use these Tuxemon to battle others and ascend rank in their town, with the best Tuxemon Trainer gaining status and power.\n"
"We will be creating a version of this for the modern day. We will be forming battle areas in multiple cities across Fondent.\n"
"Each Battle Area will need to be completed in order and the most promising trainer, or trainers, will be able to attempt the Championship.\n"
"The Championship will be held on top of the Omnichannel Tower in Cotton Town, but only once a Tuxemon Trainer has made it through every Battle Area.\n"
"The Trial is designed as a way to slowly introduce public life to Tuxemon and to encourage travel throughout the region.\n"
"Who better to demonstrate this than our youth?\n"
"Each Match will be broadcast live on Omnichannel-T, the newest television station devoted exclusively to Tuxemon-related programming!\n"
"Don't worry, the addition will be reflected in your bill.\n"
"Oh, and one more thing, all Tuxemon Trainers will be exempt from the curfew.\n"
"Before this of course, you will need a Tuxemon! Now, not everyone can be allowed to become a Tuxemon Trainer. That would be pure chaos!\n"
"First, you'll have to register your name with your local Omnichannel representative and if you're selected, you'll be sent to Omnichannel training.\n"
"After successful completion of your training, you will be provided with a Tuxemon and can start participating in The Trial!\n"
"I look forward to meeting you all! Let's create a new world together!\n"
"After all... WE ARE SAFETY, WE ARE ORDER, WE ARE OMNICHANNEL! And now,\n"
"WE \n"
"ARE \n"
"THE \n"
"FUTURE!"

msgid "youneedtodothis"
msgstr "I... I think you need to look into this...\n"
"I don't want to lose you, especially when we're just getting settled."

msgid "youneedtodothis2"
msgstr "But.. I know you've been eager to see the region, and this is your best shot.\n"
"I know you have the drive in yourself to become the very best, like no one ever was.\n"
"I just don't know if we can afford the fees\n\nWe'll make something work... Somehow."

msgid "ihaveyourmoney"
msgstr "Well, maybe I can help with that."

msgid "iknowyou"
msgstr "Hello Callie, hello ${{name}}, just stopped by to say hi when I overheard you talking about the announcement."

msgid "ihaveyourmoney2"
msgstr "I have a little stored away that needs to be put to good use and Omnichannel owes me a favor.\n"
"I'm positive something could be arranged."
"Getting the qualification papers is the easy part. Getting your first Tuxemon is a little more difficult...\n"
"Luckily, I happen to know someone who has access to multiple different Tuxemon...\n"
"Me!\n"
"Now, I know it's a lot to process, so I'll be in my lab waiting for your decision."

msgid "hebenice"
msgstr "He's a nice man, maybe you should at least see what he has to say."

msgid "moverocky"
msgstr "C'mon Rocky! You can move! I believe!"

msgid "moverocky2"
msgstr "Well, you move when you're ready, I'll be here waiting."

msgid "tuxemontime"
msgstr "Ah, you came! Great!"

msgid "tuxemontime1.5"
msgstr "I take it this means you've decided to join the Trial?"

msgid "tuxemontimechoiceyes"
msgstr "Splendid!"

msgid "tuxemontimechoiceno"
msgstr "Oh... Okay... I'll be here if you change your mind..."

msgid "tuxemontime2"
msgstr "Now, the first thing to do is get your papers all set..."

msgid "tuxemontime3"
msgstr "There we go!"

msgid "tuxemontime3.1"
msgstr "Here are your registration papers, the first Battle Area will require you to present them in exchange for a Trainer badge.\n"
"You won't need the papers after that.\n"

msgid "obtainedpapers"
msgstr "Received Registration Papers!"

msgid "tuxemontime4"
msgstr "Now for the most important part! Choosing your Tuxemon!\n"
"Unfortunately, my source of funding has become... hesitant as of late. This leaves you with only three choices of Tuxemon, sorry about that.\n"
"The three choices are Rockitten, Cardiling, and Tweesher."

msgid "chooseyerfate"
msgstr "Which Tuxemon do you want?"

msgid "chooseyerfateRockitten"
msgstr "A solid choice! Rockitten is an Earth-type Tuxemon. In medieval times, they bred Rockittens to sit by the door and look cute.\n"
"Do you want to choose Rockitten?"

msgid "choseRockitten"
msgstr "Alright, here's your Rockitten! I know that you two will go on great adventures together!"

msgid "choseRockitten2"
msgstr "First though, let's test your battle prowess with a quick Tuxemon battle.\n Let's see... I'll choose Cardiling."

msgid "rockitten!"
msgstr "Obtained Rockitten!"

msgid "nochoiceTuxemon"
msgstr "Okay, why don't you take a look at the other two?"

msgid "chooseyerfateCardiling"
msgstr "An interesting choice, it speaks to the spark inside of you. Cardiling is a Fire-type Tuxemon known for stealing food from friends and enemies alike.\n"
"Do you want to choose Cardiling?"

msgid "choseCardiling"
msgstr "Alright, here's your Cardiling! I know that you two will go on great adventures together!"

msgid "choseCardiling2"
msgstr "First though, let's test your battle prowess with a quick Tuxemon battle.\n Let's see... I'll choose Tweesher."

msgid "chosefight"
msgstr "And... LET'S FIGHT!"

msgid "cardiling!"
msgstr "Obtained Cardiling!"

msgid "chooseyerfateTweesher"
msgstr "A great choice! Tweesher is a Water-type Tuxemon. It's evolution Eagleace is one of the fastest Tuxemon\n"
"Do you want to choose Tweesher?"

msgid "choseTweesher"
msgstr "Alright, here's your Tweesher! I know that you two will go on great adventures together!"

msgid "choseTweesher2"
msgstr "First though, let's test your battle prowess with a quick Tuxemon battle.\n Let's see... I'll choose Rockitten."

msgid "tweesher!"
msgstr "Obtained Tweesher!"

msgid "wewnicefight"
msgstr "Wow, that was a good fight!\n"
"Let me heal your Tuxemon real quick...\n"
"And... There! All set!\n"
"With a little more practice and maybe a few more Tuxemon, you'll definitely be able to take on the Trial.\n"

msgid "yahaha"
msgstr "Ah ha! Found you!"

msgid "gasp"
msgstr "Wait..."

msgid "gasp2"
msgstr "What are you doing here with this... Criminal?\n"
"... .... ....\n... ... ...\n"
"Joining the trial? You'd really subject yourself to that nonsense?\n"
"If all you want is a job at Omnichannel, you could have just asked me.\n"
"I'm sure I can find a... use for you... if you're interested."

msgid "brokethegasp"
msgstr "Now, Miss, if I may, ${{name}} is doing it for more than a job."

msgid "brokethegasp2"
msgstr "You. Why are you talking? I didn't allow you to speak."

msgid "brokethegasp3"
msgstr "Please, miss omnichannel ma'am, ${{name}}'s Mother wanted them to join the Trial to see the entire region\n"
"${{name}} isn't doing it for the job, they're doing it for the experience."

msgid "gasp3"
msgstr "If that's true, there's more to you than I realized..."

msgid "gasp4"
msgstr "Fine, I'll let your registration papers stay intact. For now.\n"
"John, Grant, take the so-called Tuxemon Professor to his new home."

msgid "goodbye"
msgstr "Don't let the Trial prevent you from coming to see me. In fact... Maybe I'll find you first."

msgid "goodbye2"
msgstr "So long ${{name}}! And good luck in the Trial, you'll need it."

msgid "tabatownbattlearea"
msgstr "Omnichannel Certified Battle Area - Taba Town"

msgid "rockywhy"
msgstr "Wait, Rocky, don't stop here! We made it so far already!\n"
"I know you like the grass, but we need to make it to Cotton Town!"

msgid "heystop"
msgstr "WHY ARE YOU DOING THIS?"

msgid "heystop2"
msgstr "Miss, we already told you. Under section 2 of article 3, Omnichannel reserves the right to close down and maintain areas as needed."

msgid "heystop3"
msgstr "I KNOW THAT, BUT WHY? YOU JUST KICKED US OUT!"

msgid "heystop4"
msgstr "Marissa, maybe we should leave for now, we'll come back another day."

msgid "heystop5"
msgstr "But... But... they dug up our flowers. Without a second thought, without asking."

msgid "heystop6"
msgstr "I know, but we can plant new flowers somewhere else. They'll still be special, because we'll plant them together."

msgid "heystop7"
msgstr "If they weren't so intent on bringing back Tuxemon, we'd still have our special flower patch..."

msgid "soiwashearing"
msgstr "Well it looks like we finally found a florist everyone."

msgid "soiwashearing2"
msgstr "You, the florist, who are you?"

msgid "soiwashearing3"
msgstr "My name is Marissa, and these... these... THUGS! Destroyed my flower patch."

msgid "soiwashearing4"
msgstr "How dare you...\n"
"This is the Premier you're talking too! Have some respect!"

msgid "soiwashearing5"
msgstr "Ma'am, should I arrest her for addressing you so insolently?"

msgid "soiwashearing6"
msgstr "No Julius, I don't think that's necessary."

msgid "soiwashearing7"
msgstr "She looks scared, the poor thing."

msgid "soiwashearing7.5"
msgstr "But anyone who hates omnichannel is a friend of mine."

msgid "soiwashearing8"
msgstr "Not to mention that the prisons are already overflowing with the... Flower City incident."

msgid "soiwashearing9"
msgstr "However, in the future..."

msgid "soiwashearing10"
msgstr "I expect to be addressed CORRECTLY."

msgid "y-yes"
msgstr "Y-yes... Ma'am."

msgid "soiwashearing11"
msgstr "Good, now move so I can talk to these so called \"knights.\""

msgid "allofyounow"
msgstr "Anyone without a Tuxemon needs to leave. This could get messy."

msgid "waityouhaveone"
msgstr "You have a Tuxemon?\n"
"Why is that?\n"
"... .... ... ... \n"
"... ... .... ... \n"
"Trial eh? Well, hopefully you're good in a fight! I'll heal your Tuxemon real quick and then we'll see how good you really are."

msgid "taketheleft"
msgstr "You take the one on the left and I'll take the other three."

msgid "taketheleft2"
msgstr "Take the one on the left! Don't worry, I've got these three!"

msgid "nobodygetsthrough"
msgstr "No matter who you bring with you, I won't let anyone through!"

msgid "staples"
msgstr "Well, that was easy."

msgid "higrunts"
msgstr "These grunts don't even get proper training, so they were no match for me. You didn't do too bad either it looks like."

msgid "higrunts2"
msgstr "Here, I'll heal your Tuxemon."

msgid "ohaimisa"
msgstr "Well look who it is!"

msgid "ohaimisa2"
msgstr "I heard that some Xero thug was beating up my men, but I didn't think it'd be you Misa!"

msgid "ohaimisa3"
msgstr "Hi Kyle, why are you here?"

msgid "ohaimisa4"
msgstr "Why am I here? Why, I'm the head of this project! Building the model battle area for the entire region is an honor!\n"
"Although, I can see why you wouldn't have heard the news, frolicking about with your new plaything and all"

msgid "ohaimisa5"
msgstr "Wait, they aren't my-"

msgid "ohaimisa6"
msgstr "Ah, doesn't matter. I have more important things to attend to anyways. Have fun you two, AND STOP HURTING MY MEN!\n"
"Toodles!\n"

msgid "ohaimisa7"
msgstr "Jack, Rick, Eddy, come with me. Jon, you stay here."

msgid "kylekindasucks"
msgstr "Sorry about that, Kyle is one of my least favorite people at Omnichannel. And that's saying something!\n" 
"We were in the same cohort at The Academy and he's been nothing but trouble since. That's probably why Omnichannel recruited him actually.\n"
"Luckily, I don't have to listen to his grating voice every day like some poor souls have to."

msgid "kylekindasucks2"
msgstr "On a different note, it looks like Kyle was here to open the path. It seems like the Battle Area is open now."

msgid "kylekindasucks3"
msgstr "I know you're going through the Trial and all, but watch your back. Omnichannel is everywhere, watching everything.\n"
"They have no issue... disposing of troublesome individuals."

msgid "kylekindasucks4"
msgstr "I don't want to see another person disappear. Especially one as promising as you."

msgid "kylekindasucks5"
msgstr "Alright, I've probably been here long enough. Time for me to head back."

msgid "kylekindasucks6"
msgstr "Oh, and ${{name}}?"

msgid "kylekindasucks7"
msgstr "I'll be watching you. In fact, I may even root for you.\n"
"Don't let me down okay?"

msgid "kylekindasucks8"
msgstr "You four, head home. Remember, YOU. SAW. NOTHING.\n"
"Understand?\n"
"Oh, and florist? Come find me at some point. My address is on the card I gave you. "

msgid "misaisleavingfornow"
msgstr "Matt, Julius, let's head out. "

msgid "misaisleavingfornow2"
msgstr "Good Luck ${{name}}. I'm sure we'll see each other again. "

msgid "imherenow"
msgstr "I'm here to make sure nobody disrespects Omnichannel!\n"
"... .... ... ...\n"
"How do I do that? Well... Uh... Maybe I'll ask them nicely?"

msgid "oimate"
msgstr "Hey! This is a restricted area! No one without a badge is allowed in!"

msgid "welcometotaba"
msgstr "Hello aspiring Tuxemon Trainers!"

msgid "welcometotaba2"
msgstr "Congratulations on passing the strict evaluation!\n"
"You are the lucky group that has been chosen to be the first contestants in the trial!"

msgid "welcometotaba3"
msgstr "Aren't there only three of us? Seems like we barely qualify as a \"group\"."

msgid "welcometotaba4"
msgstr "To be honest, I thought more would pass the evaluation..."

msgid "welcometotaba5"
msgstr "Regardless, my name is Kyle and I am the lead architect behind the Battle Areas.\n"
"I am here to inaugurate the first Fondent Region Battle Area and declare that...\n"
"THE TRIAL HAS BEGUN!"

msgid "welcometotaba6"
msgstr "... .... ..."

msgid "welcometotaba7"
msgstr "I'm not going to lie, I expected more enthusiasm from the first Trial Members."

msgid "welcometotaba8"
msgstr "You're that thing that Misa was attached to. How'd you even get here? Did she falsify your papers to get you in?\n"
"... .... ... ...\n"
"Allie signed off on your papers? Interesting..."

msgid "welcometotaba9"
msgstr "Your papers seem to be in order. For now."

msgid "welcometotaba10"
msgstr "However, this still doesn't explain the lack of enthusiasm. This is a big honor!\n"
"Both of you and Misa's plaything over there represent the best and brightest of the Fondent Region's youth!"

msgid "welcometotaba11"
msgstr "Sorry sir, but how is this an honor? I was forced into this. I didn't choose to be a part of the Trial."

msgid "welcometotaba12"
msgstr "Admittedly, we did take some promising Omnichannel recruits and sent them into Trial training, so I apologize if that's the case."

msgid "welcometotaba13"
msgstr "No sir, you imprisoned my family and forced me and my brother to join the Trial.\n"
"So forgive me if I \"lack enthusiasm\" when you're talking about the Trial."

msgid "welcometotaba14"
msgstr "Ahh, you're the Flower City kid I've heard so much about. \"The Future of Omnichannel.\" What's your name?"

msgid "welcometotaba15"
msgstr "My name is Speck, sir."

msgid "kylereallysucks"
msgstr "Well, Speck, if it's any consolation, I was the one that gave the order to attack."

msgid "kylereallysucks2"
msgstr "Good Luck everyone! I fully expect none of you to make it!"

msgid "kylereallysucks3"
msgstr "Oh, and Speck? I enjoyed the screams"

msgid "toodles"
msgstr "Toodles!"

msgid "dowehavetogoin"
msgstr "You know, you don't have to go in. Just go through the standard training program, skip the Trial."

msgid "dowehavetogoin2"
msgstr "No, you don't understand. The only way I can get my family out of prison is if I reach a high enough rank in Omnichannel.\n"
"Finishing the Trial would set me up in a position just below the CEO. I'd be able to change things.\n"
"If I finish this, I can save my family..."

msgid "dowehavetogoin3"
msgstr "I have to go in, no matter how much I don't want to, I have to help the people I love."

msgid "dowehavetogoin4"
msgstr "Who knows, maybe I'll be able to fight him myself!"

msgid "dowehavetogoin5"
msgstr "By the way, what's your name? Kyle didn't seem to address you at all."

msgid "hichristie"
msgstr "Oh, my name is Christie! Sorry, I should have mentioned that before."

msgid "hichristie2"
msgstr "Hi Christie. As you know, I'm Speck. It's nice to meet you.\n"
"Now..."

msgid "hiperson"
msgstr "Who are you, who's Misa, and who's Allie? Give us the deets!"

msgid "hiperson2"
msgstr "Whoa there Christie, don't overwhelm them."

msgid "hiperson3"
msgstr "How about we start with a name and where you're from?"

msgid "hiperson4"
msgstr ".... ... ...."

msgid "hiperson5"
msgstr "Oh, so you're from Taba Town! Neat!"

msgid "hiperson6"
msgstr "Now, who are Misa and Allie?"

msgid "nobody"
msgstr "I don't actually know"

msgid "somebody"
msgstr "I'd rather not talk about them"

msgid "nobody2"
msgstr "Fine! Keep your secrets!"

msgid "somebody2"
msgstr "Oooh. Are they special to you then? Is there a love triangle going around? C'mon! We need to know"

msgid "stahp"
msgstr "Hey Christie, don't interrogate them. We just met after all. \nMaybe we should head in anyways. We don't want to make Kyle angry."

msgid "stahp2"
msgstr ".... Fine."

msgid "stahp3"
msgstr "But don't think you're avoiding this conversation! I'll get the deets out of you soon enough!"

msgid "stahp4"
msgstr "She means well..."

msgid "stahp5"
msgstr "... I think."

msgid "ripjimmy"
msgstr "The grave says:\n"
"Here lies Jimmy. A friend, a knight, and ... bad person overall. However, ... never ... ... Help! ...\n"
"The rest is weathered away."

msgid "cottonnurse_dialog"
msgstr "Welcome to the Cotton Town Tuxecenter!"

msgid "tabanurse_dialog\n"
msgstr "Welcome to the Taba Town Tuxecenter!\n"
"Do you want to heal your Tuxemon?\n"

msgid "okaythen"
msgstr "Okay! Just give me a second and I will heal your Tuxemon!"

msgid "okaythen2"
msgstr "Well, it looks like your Tuxemon are all better now! Here they are!"

msgid "waithere"
msgstr "We have to wait here for now. Apparently a tree fell up ahead."

msgid "nodrink"
msgstr "I'm pretty sure you're too young to drink..."

msgid "professorswife"
msgstr "Oh No! You just missed him. I think he went into town though. Maybe check there?"

msgid "waithere2"
msgstr "Oh, I hope nobody got hurt from the fallen tree!"

msgid "understand?"
msgstr "Understand?"

msgid "input_name"
msgstr "Name?"

msgid "input_monster_name"
msgstr "Name your Tuxemon?"

msgid "happy_guy_dialog"
msgstr "Happy: Hi! I love giving Tuxemon nicknames, do you wanna give yours a nickname?"

msgid "happy_rename"
msgstr "Happy: That's a great name! I'm sure your Tuxemon loves it :)" 

msgid "shady_guy_dialog"
msgstr "Shady Guy: Hey. If you have some... 'trouble' attached to your name I can fix it for you..."

msgid "shady_rename"
msgstr "Shady Guy: Good luck with your new name, friend..." 

msgid "37707_sign_welcome"
msgstr "Welcome to town 37707! We are..."

msgid "37707_sign_tower"
msgstr "Town 37707 tower. This structure is highly unstable: Do not enter!"

msgid "37707_sign_foreign"
msgstr "This sign is written in a foreign language you can't understand."

msgid "37707_sign_hidden"
msgstr "Get out while you still can..."

msgid "37707_sign_missing_welcome"
msgstr "We11c0me T0 t0wn ERROR! We ne^er weR3"

msgid "37707_sign_missing_tower"
msgstr "Town N/A <undefined_structure>. Denetsil evah dluohs uoy"

msgid "37707_sign_missing_foreign"
msgstr "PyGame - UnboundLocalError: Local variable 'map_id' referenced before assignment\n"
"Error 404: **** resources not found. Please notify tHe dEvEl0p#r$ @b0%t t#1# ##### ###########\n"
"01010010 01100101 01101101 01100101 01101101 01100010 01100101 01110010 00100000 01101101 01100101 00101110"

msgid "37707_sign_missing_hidden_read"
msgstr "W3 KN0W Y0U R3@D TH1$: Y0U H@D 833N W@RN3D."

msgid "37707_sign_missing_hidden_unread"
msgstr "1T i$ t00 L8 N0W"

msgid "37707_house"
msgstr "Strange: It's locked. No one seems to be using this building."

msgid "37707_mail"
msgstr "It's empty and full of spider webs."

msgid "37707_house_missing"
msgstr "Th3r3 is n0th1ng here. The7e n3vEr w@$."

msgid "37707_mail_missing"
msgstr "1t\"$ empty @nd y0u c@n $EE th3 v0id."

msgid "37707_flower"
msgstr "You sense a warm energy emanating from this flower. It's the only thing in this town your Tuxemon seem to enjoy."

msgid "37707_flower_missing"
msgstr "E330R: Event @ction set_monster_health contains inv@l1d p@r@meter$. He@l1ng aLL Tu+em0n.,."

msgid "37707_computer"
msgstr "Developer console: This is intended for Tuxemon developers only, for testing an experimental data loading system.\n"
"The variable for the new loader will now be enabled. Please report any issues you find at https://tuxemon.org\n"
"Developer note 1: This suppresses crashes for missing maps. The system may attempt to load invalid data!\n"
"Developer note 2: Do NOT save your game with this enabled, it may result in data corruption.\n"
"Developer note 3: As of switching to Python 3, data seems to be aggregated and combined in a very unusual manner. Please debug this!"

msgid "37707_tower_missing"
msgstr "Y0u c@nn0t ente7 @ bu1ldIng th@t d0e$ n0t e+i$t."

msgid "37707_exit_missing"
msgstr "<recovery_module>: GREETINGS ${{name}}. PLEASE UNDERSTAND THIS AREA NEVER EXISTED. YOU HAVE EXPERIENCED A SYSTEM ERROR.\n"
"<recovery_module>: THE GLITCH HAS NOW BEEN PATCHED. YOU MAY CONTINUE THE GAME NORMALLY FROM HERE ON. DO NOT ATTEMPT TO RETURN HERE.\n"
"<recovery_module>: WAKE UP. FORGET ALL. ALL IS BUT A DREAM..."

msgid "37707_villager_male_1"
msgstr "Blank: Hmph. Hi. Sorry: We're usually weary of outsiders. We only get visited... sometimes.\n"
"Blank: But since you're here, maybe you can do me a favor. It might sound strange of me to ask you this, yet I must know...\n"
"Blank: Do you know who I am? Have you... ever seen me? I'm curious: My name, do I have a...\n"
"Blank: No. Sorry: I have made a mistake. Please don't tell anyhone what I asked you. Carry on, enjoy your trip here."

msgid "37707_villager_male_2"
msgstr "Blank: You can't help any more. We are not allowed to talk about it. You cannot understand. Leave."

msgid "37707_villager_male_3"
msgstr "Blank: You... you will doom us all over again. Go back and never return!"

msgid "37707_villager_female_1"
msgstr "Wish: Oh... a newcomer! How did you get here? We haven't seen anyone new in... oh, never mind.\n"
"Wish: Welcome! Welcome to... oh my: We never got around to giving our town a name! Just call us whatever you'd like I guess.\n"
"Wish: Please make yourself at home. Usually there are more people around... it depends on the seed, maybe it's a bad omen today.\n"
"Wish: Let me know if you need anything that exists here. Just don't make the same mistake as the others: We don't want you to leave us too."

msgid "37707_villager_female_2"
msgstr "Wish: Please: Do not enter the tower. It hasn't been built yet."

msgid "37707_villager_female_3"
msgstr "Wish: No, no, no: Stop doing this! Do you not understand it's not there?"

msgid "37707_villager_male_missing"
msgstr "00000: i W@$ n3v3R B0rN\n"
"${{name}} ${{name}} ${{name}} ${{name}} ${{name}} ${{name}} ${{name}} ${{name}} ${{name}} ${{name}}"

msgid "37707_villager_female_missing"
msgstr "@*!^: 0H... @ n3wc0m3r! H0vv p1d y0v g3t he7e? <NONE> h3llen\"T $33N %^&one new 1n... ()h, never n3ver m3V3t N3W37 MIIIIIIIIND\n"
"@*!^: WElcoME! W3lcome t0... 0H N/A: We never g0t ar0und to gi^ing 0ur town {<1} We never g00000000 {<2} W3 neVer Bu1lt 0uR t0wN\n"
"TH S D ES N T EX ST Y U AR  C NNE  ED TO TH  V ID YO  M ST LEA E N W"

## DIALOG TRANSLATIONS ##
# spyder dialogs
msgid "spyder_papertown_stopthere"
msgstr "Hey! What do you think you're doing?\n It's not safe to go into the wilds unless you have a tuxemon.\n Come buy one from our shop."

msgid "spyder_papertown_homemaker1"
msgstr "How are you, ${{name}}? \n Quiet and solemn as always, I see."

msgid "spyder_papertown_mom1"
msgstr "Good morning sunshine! Rest here any time you like. \n Why am I saying that? You live here!"

msgid "spyder_papertown_mom2"
msgstr "Hello dear. I should get on with my inventing. \n Can't you occupy yourself? \n Back in my day, we could amuse ourselves with anything - a stick, a rock, rubbish we found in bins ... "

msgid "spyder_papertown_mom3"
msgstr "Oh, you found yourself a tuxemon. Congratulations! \n Why don't you head over to the next town and explore?"

msgid "spyder_papertown_mom4"
msgstr "Welcome back! Look at you, growing up so fast."

msgid "spyder_papertown_mom5"
msgstr "You know, Granny Piper next door has opened up her Daycare Centre. \n Well, not everyone can be an inventor, I guess. "

msgid "spyder_papertown_mom6"
msgstr "Congratulations! You took down the corporations! \n Of course, now lots of people don't have a job ... but you did the right thing. I think."

msgid "spyder_papertown_grannypiper1"
msgstr "Oh hello ${{name}}, I didn't see you there among all this hustle and debris! \n I can't wait till the Daycare Centre is installed!"

msgid "spyder_papertown_grannypiper2"
msgstr "You know, the Pipers made our fortune in the daycare business! \n I've been retired for ten years and I'm getting bored. I want to get back into it!"

msgid "spyder_papertown_danteshop"
msgstr "I'm working, boss, I'm working! \n Oh, it's just you. You know, we throw out so much of our stock. \n It's such a terrible waste. It all goes into the bins behind the back of the Store."

msgid "spyder_papertown_myfirstmon"
msgstr "Hey, you came! That's great.\n When the fancy new tuxemon come through from the Cathedral, we just threw all our old ones in the bin!\n It seems like such a waste, especially when kids like you don't have any!"

msgid "spyder_papertown_myfirstmon1"
msgstr "*rummages* *rumages* "

msgid "spyder_papertown_myfirstmon2"
msgstr "Here we go, five tuxemon! Which would you like?"

msgid "spyder_papertown_rockittenchosen"
msgstr "An excellent choice! Rockitten is an Earth tuxemon."

msgid "spyder_papertown_lambertchosen"
msgstr "A fine choice! Lambert is a Wood tuxemon."

msgid "spyder_papertown_nutchosen"
msgstr "A magnificent choice! Nut is a Metal tuxemon."

msgid "spyder_papertown_tweesherchosen"
msgstr "An inspired choice! Tweesher is a Water tuxemon."

msgid "spyder_papertown_agnitechosen"
msgstr "A great choice! Agnite is a Fire tuxemon."

msgid "spyder_papertown_wrapup"
msgstr "I'll give the rest of these to other kids who missed out on their own tuxemon! And I might keep one for myself. "

msgid "spyder_papertown_firstfight"
msgstr "Hey, what are you doing rummaging in bins? That's gross - and it's against the rules! \n ... \n What, they were throwing out perfectly good tuxemon? \n ... \n Well, if they were perfectly good, they wouldn't throw them out, would they? \n They must be inferior to the new models. Here, I'll show you! "

msgid "spyder_papertown_firstfight_win"
msgstr "Huh, must be a fluke. There's no way the new model would be worse than the old!"

msgid "spyder_papertown_firstfight_lose"
msgstr "As expected! Old models can't compare to new ones!"

msgid "spyder_cottontown_monk"
msgstr "I am assigned by the Dojo of the Five Elements to tend the statues here. \n But Omnichannel is planning to expand its offices into this space. \n I don't know what will happen to the statues when they do."

msgid "spyder_cottontown_hackerintro"
msgstr "Hey, cool tuxemon! Can I see the receipt? \n ... \n Just kidding, I had a feeling you hadn't picked it up using, ah, official channels. \n For years, the Five Pillars have controlled the strongest tuxemon. Do you think it'd be cool to poke them in the eye? \n ... \n Good! I have a project for you. Meet me in the Cafe!"

msgid "spyder_cottontown_stopthere"
msgstr "Hey, that's not cool! You have to come to my talk at the cafe before you run off!"

msgid "spyder_cottontown_enforcer"
msgstr "Butt out of it, kid, this is private property!"

msgid "spyder_cottoncafe_hackerchat"
msgstr "It's so cool that you're helping with Tuxepedia.\n  ... \n Is there a prize for adding all the tuxemon? \n Only the satisfaction of helping the human race, man."

msgid "spyder_cottoncafe_barmaidintro"
msgstr "We call ourselves Team Bazaar. Maybe that's a little pretentious. \n We're a group of rogues and scoundrels who like to get together to drink coffee, discuss philosophy and defy our corporate overlords! \n We try to look out for each other. For example, unlike the Cathedral we don't charge for you to heal your tuxemon! \n Would you like me to heal them now?"

msgid "spyder_cottoncafe_barmaid"
msgstr "Welcome back. Shall I chuck your tuxemon in the healing unit?"

msgid "spyder_cottonart_barmaid"
msgstr "Do you like my set? \n They capture my early days as a professional tuxemon trainer, before I retired on my winnings. \n  I call them: 'Monsters' Eyes Meet', 'Starry, Starry, Starry Night' and 'Trepidation'. They're for sale! \n Get them while they're hot! Just 1,000 each."

msgid "spyder_cottonart_granny"
msgstr "I must be getting nostalgic. I almost said \n \"Back in my day, things were better!\""

msgid "spyder_cottonart_goth"
msgstr "I used to enjoy coming here every weekend to look at the paintings. \n Now all the best ones have been sold and the tickets are too expensive. \n But my nanna wanted to come, so ..."

msgid "spyder_cottonart_florist"
msgstr "What do you think of the blue painting of a ship in the harbour? \n It's in the impressionist style - that means it tries to capture how light looks and behaves. \n See the small red sun reflected along the waves of the water?"

msgid "spyder_cottonart_shopkeeper"
msgstr "Welcome to the Cotton Town Art Gallery. Ah - I mean Art Shop! \n Ever since they cut our funding, we've had to sell the artworks instead of just displaying them. \n Entry is ${{currency}}50. It goes towards the company's annual dividend."

msgid "spyder_cottonscoop_shopassistant"
msgstr "Capture Devices allow you to capture tuxemon and keep them as servants. \n They're most effective when used on injured and low-level tuxemon. \n Select them during battle from your Item menu."

msgid "spyder_cottonscoop_deviceoffer"
msgstr "Welcome customer. Today, we're promoting Capture Devices. Do you know what those are?"

msgid "spyder_cottonscoop_devicenoexplan"
msgstr "     Okay, well here's five as a free sample. If you have any questions about how Capture Devices work, just ask my assistant!"

msgid "spyder_cottonscoop_deviceexplan"
msgstr "Let my assistant introduce you."

msgid "spyder_cottonscoop_deviceexplan2"
msgstr "Capture Devices allow you to capture tuxemon and keep them as servants. \n They're most effective when used on injured and low-level tuxemon. Select them during battle from your Item menu. \n Thank you for listening. Here's five Capture Devices as a free sample. "

msgid "spyder_cotton_tuxepediaintro"
msgstr "Currently, the only reliable information about tuxemon is from the expensive and incomplete Encyclopaedia Tuxemon! \n That's not cool; information should be freely available. That's why we're introducing Tuxepedia. \n It's open source, it's free, it's available for everyone to read, write and edit. How cool is that? \n In fact, I've installed it as an app on all your phones just now. "

msgid "spyder_cotton_tuxepediaintro2"
msgstr "All it takes to add information is for you to catch that particular tuxemon. It's so cool."

msgid "spyder_cotton_tuxepediaintro3"
msgstr "You are so engrossed reading the new entries, that you don't notice people leaving."

msgid "spyder_cotton_tuxepediaintro4"
msgstr "It's so cool that you came. There's still so many tuxemon to be added - over a hundred, I think. \n You could really get into it, and make a difference to the world. "

msgid "spyder_route2_billie1"
msgstr "Hey cheapskate! Still got your stolen tuxemon?"

msgid "spyder_route2_billie2"
msgstr "This was a fluke. My tuxemon were expensive, and that means that they're high quality."

msgid "spyder_route2_graf1"
msgstr "I'm an ace - in battling and tennis!"

msgid "spyder_route2_marion1"
msgstr "So many tasty ants around! ... For my Aardorn, I mean."

msgid "spyder_route2_roddick1"
msgstr "When I was ambushed on the dunny by SPIGHTER I was pretty creeped out."

msgid "spyder_route2_roddick2"
msgstr "Hey, you didn't seem creeped out at all!"

msgid "spyder_citypark_maniac"
msgstr "Phew, we're pooped!"

msgid "spyder_citypark_granny"
msgstr "We'll walk back to Leather Town after a little rest."

msgid "spyder_citypark_florist"
msgstr "Enjoy the flower display! It's the pride of Leather Town."

msgid "spyder_citypark2_florist"
msgstr "The flowers look okay, don't they? ... Ever since the mining began in Leather Town, the flowers have been under the weather!"

msgid "spyder_route2_graf2"
msgstr "I got served."

msgid "spyder_route2_marion2"
msgstr "I don't eat ants."

msgid "spyder_citypark_frances2"
msgstr "You must come and visit some time. "

msgid "spyder_citypark_frances1"
msgstr "I have the finest gardens in all the land. That's why these Shybulb keep turning up."

msgid "spyder_citypark_bobette1"
msgstr " I love cats. An Aardorn is basically a cat, right?"

msgid "spyder_citypark_bobette2"
msgstr " A cat would have won …"

msgid "spyder_citypark_edith1"
msgstr "Hey, did you say I'm like my tuxemon? I'll fight you for that!"

msgid "spyder_citypark_edith2"
msgstr "Hmm, you may have a point."

msgid "spyder_museum_entrance1"
msgstr "Welcome to the museum of natural history! It's free, but depends on your generous donations. Would you consider a donation of ${{currency}}50?"

msgid "spyder_museum_entrance2"
msgstr ""
"Please explore our five sections, and make sure to read about our five "
"sponsors."

msgid "spyder_museum_entrance3"
msgstr "Unfortunately we now need to charge for tickets. ${{currency}}100 please."

msgid "spyder_museum_shopkeeper_chat"
msgstr "I volunteer to keep the museum as affordable as possible. "

msgid "spyder_museum_miner1"
msgstr "There used to be a whole section here on the history of our world! \n But when Nimrod became the sponsor, they replaced it with just military history! \n Now everyone is just inventing their own theories of world history!"

msgid "spyder_museum_postboy1"
msgstr "Did you know that the first spectacles were made of beryl, not glass? \n … \n I learned that last year from a guide at this museum! But there aren't any guides around this place any more."

msgid "spyder_leather_maniac" 
msgstr "How is your adventure so far? \n ... \n Wow, so talkative! You are really coming out of your shell." 
msgid "spyder_route3_drag1" 
msgstr "AGENT: What happened to the excavation? \n SHAFT BOSS: We got ... interrupted. By ... a kid. \n AGENT: A kid?! \n SHAFT BOSS: But we did manage to recover one ... \n AGENT: Hush! You know that's top secret. Alright, hand it over and scram! \n SHAFT BOSS: Okay, here ... uh!" 
msgid "spyder_route3_drag2" 
msgstr "AGENT: What the?! Come with me, you can explain this to HQ!" 

msgid "spyder_route3_zoolander1"
msgstr "A boulder is causing problems for travellers? \n It's \"our fault\"? \n Who cares? We've got urgent work to do!"

msgid "spyder_route3_zoolander2"
msgstr "Ah, I dropped my sledgehammer!"

msgid "spyder_route3_qqq1"
msgstr "Ah, the Enforcers weren't meant to let anyone out!"
msgid "spyder_route3_qqq2"
msgstr "I'll reveal nothing about our plot! In fact, forget I said anything about a plot!"
msgid "spyder_route3_novak1"
msgstr " My Elofly is a genius! I'm going to collect as many as I can."
msgid "spyder_route3_novak2"
msgstr "Hmm, not smart enough ..."
msgid "spyder_route3_weaver1"
msgstr "Hey, butt out of it! This mine site belongs to Shaft!"
msgid "spyder_route3_weaver2"
msgstr "Go on, get out!"
msgid "spyder_route3_curie1"
msgstr "Look at my magnificent invention!"
msgid "spyder_route3_curie2"
msgstr "Why did you do that?"
msgid "spyder_route3_connor1"
msgstr "My Weavifly is fighting fit now - there was a while there where it couldn't fly."
msgid "spyder_route3_connor2"
msgstr "Oh well, this will be a learning experience for them."
msgid "spyder_route3_roxby1"
msgstr "Bring that pile driver over here and be quick! Hey ... you don't look like a miner. "
msgid "spyder_route3_roxby2"
msgstr "Scram! "
msgid "spyder_route3_roxby3"
msgstr "I hope Boss is not mad - she gets angry so fast, \n But she is a nice person and has a heart like a diamond."
msgid "spyder_route3_surat1"
msgstr " They call it the \"dark artery\" - the fossilised blood and bone of ancient tuxemon beneath the soil. \n And we get to dig it up!"
msgid "spyder_route3_surat2"
msgstr "I knew you wouldn't understand. "
msgid "spyder_route3_surat3"
msgstr "Scram! You're getting in our way."

msgid "spyder_route3_twig1"
msgstr "Some of the stuff we're digging up belongs in a museum! \n Wait, you don't work here. "

msgid "spyder_route3_twig2" 
msgstr "Don't mention that museum stuff to the boss, okay?" 
msgid "spyder_route3_twig3" 
msgstr "I will train more and become as strong as our Boss. \n She worked so hard to become the leader, I wanna be like her someday." 
msgid "spyder_route3_wanda1" 
msgstr "All I ever seem to catch is boring Nudiflot!" 
msgid "spyder_route3_wanda2" 
msgstr "The fishing's good in Flower City - but who wants to walk that far? \n Here, you can have my Fishing Rod." 

msgid "spyder_papertown_danteresting"
msgstr "I'm working, boss, I'm working! \n Oh, it's just you. You know, we throw out so much of our stock. It's such a terrible waste. \n It all goes into the bins behind the back of the Store."

msgid "spyder_cotton_nurse1" 
msgstr "Welcome to the Cathedral Centre! \n Do you want to heal your Tuxemon?"

msgid "spyder_wayfarer_shopkeeper"
msgstr "Sorry mate, no rooms available. \n The Enforcers say a rare disease has broken out among some guests' tuxemon, so we're under quarantine. \n I can heal your tuxemon for you, though?"


msgid "spyder_wayfarer_nurse"
msgstr "There are sick tuxemon in this building. Best to leave it to the Enforcers to sort everything out. \n If you keep going, I can't make any promises about how they'll respond. "

msgid "spyder_wayfarer_granny"
msgstr "I can't explain it ... one moment my Cairfrey was healthy, the next it was sick! \n At least the Enforcers arrived so soon. "
msgid "spyder_wayfarer_maniac"
msgstr "My tuxemon aren't sick! This is just an excuse to sell us medicine we don't need. \n When I was your age, we didn't have medicine. We swam in mountain streams and if you got a sniffle, well, tough! \n And anyway, I saw the Enforcers coming down Route 4 before anyone so much as sniffled, so how could \n ... \n ah ah achoo! \n ... \n That doesn't mean anything. I have an itchy nose."
msgid "spyder_wayfarer1_maniac"
msgstr "Hey, buddy, do you want my Botbot? \n I dunno how long I'm going to be stuck here, so it might as well get to explore with you."
msgid "spyder_wayfarer1_maniac2"
msgstr "A little privacy, please! "
msgid "spyder_wayfarer1_morton1"
msgstr "I'm stuck in this room until my tuxemon got better, so there's nothing to do but battle!"
msgid "spyder_wayfarer1_morton2"
msgstr "Now there's nothing to do!"
msgid "spyder_wayfarer1_jessie1"
msgstr "The Enforcers were so prompt and helpful! I guess Scientist James alerted them as soon as possible."
msgid "spyder_wayfarer1_jessie2"
msgstr "You're not as helpful as an Enforcer. Or as handsome. "
msgid "spyder_wayfarer1_nightshade1"
msgstr "It's embarrassing. All the Nurses' tuxemon got sick, but the Enforcers' tuxemon are fighting fit!"
msgid "spyder_wayfarer1_nightshade2"
msgstr "I guess we have a lot to learn about tuxemon care."
msgid "spyder_wayfarer1_victor1"
msgstr "Hey, you're not leaving with potentially infected tuxemon!"
msgid "spyder_wayfarer1_victor2"
msgstr "Stop right there! Or, um ..."
msgid "spyder_wayfarer1_morningstar1"
msgstr "I'm not surprised to see you here. "
msgid "spyder_wayfarer1_morningstar2"
msgstr "Come back and see me later - next patient please!"
msgid "spyder_wayfarer1_bravo1"
msgstr "This enforcement action is sponsored by Omnichannel: The Only News You Need. "
msgid "spyder_wayfarer1_bravo2"
msgstr "Please do not let my battling performance affect your opinion of Omnichannel: The Only News You Need. "
msgid "spyder_wayfarer1_james1"
msgstr "I wonder how the Enforcers got here so quickly! Nurse Jessie must have called them."
msgid "spyder_wayfarer1_james2"
msgstr "I'm glad Jessie didn't see my lose like that!"
msgid "spyder_wayfarer1_bismuth1"
msgstr "I hope this isn't related to those sick tuxemon at Scoop Farms!"
msgid "spyder_wayfarer1_bismuth2"
msgstr "Bummer!"
msgid "spyder_wayfarer1_ratcher1"
msgstr "You should let the patients rest!"
msgid "spyder_wayfarer1_ratcher2"
msgstr "Now I need a rest!"
msgid "spyder_route4_marshall1"
msgstr "I'm working on a gigantic cannon!"
msgid "spyder_route4_marshall2"
msgstr "It might need some work."
msgid "spyder_route4_roger1"
msgstr "We can learn a lot about strategy from tuxemon."
msgid "spyder_route4_roger2"
msgstr "I could learn a lot about strategy from you!"
msgid "spyder_route4_wulf1"
msgstr "Ah, just collecting some medicinal supplements"
msgid "spyder_route4_wulf2"
msgstr "Ooh, I feel so emasculated!"
msgid "spyder_route4_rincewind1"
msgstr "Finally, a use for K9!"
msgid "spyder_route4_rincewind2"
msgstr "It wasn't that useful."
msgid "spyder_route4_rosamund1"
msgstr "Try to fight me and you'll get your just desserts!"
msgid "spyder_route4_rosamund2"
msgstr "Revenge is best served cold. "
msgid "spyder_route4_beck1"
msgstr "Your serve!"
msgid "spyder_route4_beck2"
msgstr "Game, set, match."

msgid "spyder_flower_mieke1"
msgstr "It's exciting for us to visit the region of Fondant! You have such unique tuxemon here ... \n Hey, do you want to trade? My Conileaf for a creature that we don't have back home ... \n How about Budaye?"
msgid "spyder_flower_mieke_nobudaye"
msgstr "Oh it doesn't matter - I can see you don't have a Budaye."
msgid "spyder_flower_mieke_willtrade"
msgstr "Well, great! Here you go."
msgid "spyder_flower_fez1"
msgstr "Everyone in our region has to pick from one of the same five boring tuxemon. \n I know like a hundred people with a Foxfire ... \n Hey, do you want to trade? My Foxfire for an Ignibus?"
msgid "spyder_flower_fez_noignibus"
msgstr "Oh it doesn't matter - I can see you don't have an Ignibus."
msgid "spyder_flower_fez_willtrade"
msgstr "Well, great! Here you go."
msgid "spyder_flower_cady1"
msgstr "Oh I'd just love to have a souvenier to take back home with me. \n I just adore those sweet little Grintot. Could you get me one? \n I could give you my Hampotamos in exchange?"
msgid "spyder_flower_cady_nogrintot"
msgstr "Oh it doesn't matter - I can see you don't have a Grintot. "
msgid "spyder_flower_sandy1"
msgstr "This Pharfan keeps spraying me with water. What a drag! \n Hey, do you want it? You'd have to give me a Tweesher in return."
msgid "spyder_flower_sandy_notweesher"
msgstr "Oh it doesn't matter - I can see you don't have a Tweesher."
msgid "spyder_flower_cady_willtrade"
msgstr "Well, great! Here you go."
msgid "spyder_flower_teach1"
msgstr "Oh where has my other student gotten to?"



msgid "spyder_flower_petshopassistant"
msgstr "Hello - we are the Pet Shop Boys. Are you interested in buying a tuxemon?"
msgid "spyder_flower_petshopkeeper1"
msgstr "I found these eggs in the bough of a tree, and hatched them! \n They appear to be a previously unknown tuxemon. \n I call them Vivipere! I wonder what they morph into."
msgid "spyder_flower_petshopkeeper2"
msgstr "Tell you what, why don't I give you one and you can come back and tell me what it morphs into!"
msgid "spyder_flower_petshopkeeper3"
msgstr "Did you get Vivipere to morph yet?"
msgid "spyder_flower_petshopkeeper4"
msgstr "You got it to morph? \n ... \n And you did it in that particular way? \n I see. Hmmm, I don't really like the look of that morph. \n If I give you another Vivipere, can you bring it back if it ever morphs into something different?"
msgid "spyder_route1_beachcomber"
msgstr "To run, just hold down the SHIFT key. \n Look! I'm free as an ELOFLY!"
msgid "spyder_cottonhouse1_homemaker"
msgstr "I feel so safe seeing all the Enforcers around. You can never be too careful. \n The newspapers are always reporting terrible crimes in this very region!"
msgid "spyder_cottonhouse1_firefighter"
msgstr "Did you know it's possible for tuxemon to have two elements? \n Even a technique can belong to two elements at one."
msgid "spyder_cottonhouse2_magician"
msgstr "Some conditions replace one another. \n Learning how conditions interact is key to becoming a master of tuxemon fighting."
msgid "spyder_cottonhouse2_catgirl"
msgstr "Have you met the old man in City Park? He's obsessed with breaking records!"
msgid "spyder_cottonhouse2_shopkeeper"
msgstr "I don't have a problem with people from other regions. \n Just don't come after my job, alright?"
msgid "spyder_route5_granny"
msgstr "This park is much more salubrious with the Nimrod construction keeping the Flower City riff-raff out. "
msgid "spyder_leatherhouse1_florist"
msgstr "There used to be several TV and radio stations operating, but Omnichannel ran them out of business. \n Now we don't have to worry about different journalists contradicting each other."
# msgid "spyder_leatherhouse1_radio"
# msgstr "An R&B song is playing. It's called \"Possessuns, Part II\". "
msgid "spyder_leatherhouse2_tv"
msgstr "A little green mon is lifting a ship out of a swamp."
msgid "spyder_leatherhouse2_scientist"
msgstr "I work for Shaft. \n ... \n Where's my helmet? I don't need one, I control the truck remotely from our offices. \n Pretty soon, most jobs in the mines will be automated. "
msgid "spyder_leatherhouse2_miner"
msgstr "You won't believe what they're digging up in Route 3. \n I've never seen an egg that big. \n Oops, I've said too much. "

msgid "spyder_flowerhouse1_tv"
msgstr "Two mons are having a fight. \"I'm not your friend, Budaye\", one says."
msgid "spyder_flowerhouse2_soldier"
msgstr "I worked for Nimrod during the war. \n Not that I got a medal. Or a parade. \n They don't hand those out to mercenaries."
msgid "spyder_flowerhouse2_scientist"
msgstr "Radio FUD wakes me up every morning. \n Not sure I care for their politics, but at least they call it how they see it!"
msgid "spyder_flower_florist"
msgstr "There used to be a riverboat captain here who could take you up and down the river. \n But I haven't seen him for a few days. "
msgid "spyder_flowerhouse1_firefighter"
msgstr "The five Pillars are the only big companies in this region. They have a lot of sway."
msgid "spyder_flowerhouse1_granny"
msgstr "Scoop has managed to cut the price of beef yet again! I don't know how they do it. "
msgid "spyder_nimrod_birbrobo1"
msgstr "Beep bee bee boop bee doo weep"
msgid "spyder_nimrod_birbrobo2"
msgstr "Boop boop"
msgid "spyder_nimrod_chromerobo1"
msgstr "Boop beep"
msgid "spyder_nimrod_chromerobo2"
msgstr "Shoop dee doo woop"
msgid "spyder_nimrod_xeon1"
msgstr "Whoo ... burr ... target acquired"
msgid "spyder_nimrod_xeon2"
msgstr "... Daisy, Daisy, give me your answer do ..."
msgid "spyder_nimrod_thatcher1"
msgstr "Woo-wee. Look at that. Those protesters won't know what hit them."
msgid "spyder_nimrod_thatcher2"
msgstr "No comment. "
msgid "spyder_nimrod_dirk1"
msgstr "Are you here for the investor presentation? \n Nimrod shares are a great buy - armies always need weapons!"
msgid "spyder_nimrod_honour1"
msgstr "Don't you dare touch those prototypes! "
msgid "spyder_nimrod_honour2"
msgstr "Leave those prototypes alone!"
msgid "spyder_nimrod_antimony1"
msgstr "Oh god, you destroyed the prototypes. We were just about to start mass production."
msgid "spyder_nimrod_antimony2"
msgstr "Years of work, down the drain in minutes. "
msgid "spyder_nimrod_berke1"
msgstr "Don't hurt me, I just write the contracts! I haven't done anything wrong! \n ... \n I mean, no one has done anything wrong. This is all legal and above board."
msgid "spyder_nimrod_rebel1"
msgstr "Did the Cathedral send you for that new shipment of ... \n No? \n Oh."
msgid "spyder_nimrod_rebel2"
msgstr "The shipment I was asking about was full of... um ... teddybears."
msgid "spyder_nimrod_maverick1"
msgstr "At night I play guitar by myself."
msgid "spyder_nimrod_maverick2"
msgstr "I wish I knew someone I could play music with."
msgid "spyder_nimrod_justice1"
msgstr "Ask not for whom Ghosteeth tolls!"
msgid "spyder_nimrod_justice2"
msgstr "It tolls for me."
msgid "spyder_nimrod_mace1"
msgstr "I want to quit and become a musician."
msgid "spyder_nimrod_mace2"
msgstr "I'll call my band, \"Machine Gun Fellows\"."
msgid "spyder_nimrod_argon1"
msgstr "We fight wars with humans and tuxemon. Many dead, many more injured. \n Using robos instead is the only moral course of action."
msgid "spyder_nimrod_argon2"
msgstr "I knew I wouldn't be able to convince you."
msgid "spyder_nimrod_zircon1"
msgstr "If you truly loved tuxemon, you would support us replacing them in war with robos."
msgid "spyder_nimrod_zircon2"
msgstr "I wish I'd replaced my tuxemon with robos. "
msgid "spyder_nimrod_archer1"
msgstr "How's the fusion technology coming along? We ... Wait, you're not from Greenwash!"
msgid "spyder_nimrod_archer2"
msgstr "Keep your mouth shut, okay?"
msgid "spyder_nimrod_bowie1"
msgstr "Our law enforcement would be a lot easier with some military hardware, friend. ... Who are you? "
msgid "spyder_nimrod_bowie2"
msgstr "That military hardware question was hypothetical, okay?"
msgid "spyder_nimrod_tru1"
msgstr "My weapons have won wars and subdued revolts in every corner of the world, and you think you have a chance against me?"
msgid "spyder_nimrod_tru2"
msgstr "Guard, retrieve the prototypes in the testing room. At least we can salvage something! "
msgid "spyder_nimrod_tru3"
msgstr "If those imbeciles in Shaft hadn't lost my dragon, beating you would have been a piece of cake."
msgid "spyder_nimrod_guard1"
msgstr "Sorry bud, private meeting in progress. \n So buzz off!"
msgid "spyder_route5_goliath1"
msgstr "Hey, aren't you that meddlesome kid from the Wayfarer Inn?"
msgid "spyder_route5_goliath2"
msgstr "Quit ruining our plans!"
msgid "spyder_route5_sara1"
msgstr "My Capiti looks cute and all, but I can't wait until it grows into an adult!"
msgid "spyder_route5_sara2"
msgstr "Oh well, not today!"
msgid "spyder_route5_hunter1"
msgstr "It takes a lot to hold a team together."
msgid "spyder_route5_hunter2"
msgstr "We'll be back."
msgid "spyder_route5_edith1"
msgstr "Woohoo! Our millionth ant! ... Uhm, I didn't think anyone would hear that."
msgid "spyder_route5_edith2"
msgstr "Let's see if you're so cocky after Aardart eats her two-millionth ant!"
msgid "spyder_route5_cleo1"
msgstr "Mother says you can trace our bloodline back to the kings who once ruled this country."
msgid "spyder_route5_cleo2"
msgstr "Oh ancestors, I've failed you!"
msgid "spyder_route5_tryphaena1"
msgstr "You know, we're descended from ... You've already heard it? Oh."
msgid "spyder_route5_tryphaena2"
msgstr "Well, might makes right."
msgid "spyder_timber_dante1"
msgstr "Hey buddy! Cool to see you again. "
msgid "spyder_timber_dante2"
msgstr "Hey buddy! \n Are you planning to break into these HQ? Cool! \n Make sure you're well prepared before you do, because it's difficult to get out once you're inside!"
msgid "spyder_scoop_lanth1"
msgstr "Look how happy the tuxemon are, living so close to one another!"
msgid "spyder_scoop_lanth2"
msgstr "Typical activist troublemaker. "
msgid "spyder_scoop_paine1"
msgstr "I feel so terrible that the disease got out. "
msgid "spyder_scoop_paine2"
msgstr "If those Enforcers hadn't come in and exposed their pet tuxemon to the disease, it would never have left the facility!"
msgid "spyder_scoop_rubid1"
msgstr "This is actually the most humane way to keep tuxemon."
msgid "spyder_scoop_rubid2"
msgstr "Studies show that tuxemon find battling more stressful than living in these conditions. "
msgid "spyder_scoop_berys1"
msgstr "You will notice that none of the tuxemon out here are sick - they were all kept in the containment unit."
msgid "spyder_scoop_berys2"
msgstr "Scoop did not release the disease! I promise you. "
msgid "spyder_scoop_turner1"
msgstr "Some of these people will tell you that Enforcers let the disease get out. Don't believe them!"
msgid "spyder_scoop_turner2"
msgstr "Remember, we had nothing to do with the disease getting out!"

msgid "spyder_scoop_asta1"
msgstr "Why yes, I am the inventor of the Extreme Restraints. \n What are they, I hear you ask? \n Only a set of manacles so powerful that even a dragon could not escape them. \n They are being used in the containment unit to make sure none of the infected tuxemon escape."

msgid "spyder_scoop_alyssa1"
msgstr "As soon as disease was detected, we moved the infected tuxemon to this containment unit."
msgid "spyder_scoop_alyssa2"
msgstr "I'm telling you, we kept the disease under control!"
msgid "spyder_scoop_taggart1"
msgstr "Someone stole the Extreme Restraints we invented to keep tuxemon in the containment unit! Was it you?"
msgid "spyder_scoop_taggart2"
msgstr "If you didn't steal the Extreme Restraints, who did? "
msgid "spyder_scoop_donald1"
msgstr "The sick tuxemon we were keeping here in quarantine got out and broke into the storeroom beyond! How will we secure the storeroom?"
msgid "spyder_scoop_donald2"
msgstr "You might just be strong enough to contain the escaped tuxemon. Please - do it for us. "
msgid "spyder_scoop_orba1"
msgstr "Yikes! What are you doing here?"
msgid "spyder_scoop_orba2"
msgstr "What am I doing here, for that matter?"
msgid "spyder_scoop_haf1"
msgstr "I chased the people who stole the Restraints into this room. But then the sick tuxemon got in, and now we're all stuck!"
msgid "spyder_scoop_weaver1"
msgstr "I would never have taken the Restraints off those coughing tuxemon if I knew they'd chase us in here!"
msgid "spyder_scoop_weaver2"
msgstr "Yikes! It turns out crime doesn't pay!"
msgid "spyder_scoop_arachne1"
msgstr "Oi! Can't you see we're in the middle of a villainous scheme?"
msgid "spyder_scoop_arachne2"
msgstr "It's too late! I have the Extreme Restraints and there's nothing you can do about it. "
msgid "spyder_scoop_landrace1"
msgstr "Graar!"
msgid "spyder_scoop_landrace2"
msgstr "Ufff."
msgid "spyder_scoop_landrace3"
msgstr "Thanks for getting rid of that brute that was blocking the way! \n Now we can escape with the Extreme Restraints! "
msgid "spyder_scoop_cochini1"
msgstr "Oink! Oink! "
msgid "spyder_scoop_cochini2"
msgstr "Oink."
msgid "spyder_scoop_lapinou1"
msgstr "Aiya!"
msgid "spyder_scoop_lapinou2"
msgstr "Mhm ah!"
msgid "spyder_tunnelb_beryll1"
msgstr "I love collecting rocks and stones."
msgid "spyder_tunnelb_beryll2"
msgstr "Ah, I spilled my stone collection!"
msgid "spyder_tunnelb_lute1"
msgstr "Bats make the best pets!"
msgid "spyder_tunnelb_lute2"
msgstr "... but not necessarily the best fighters."
msgid "spyder_tunnelb_meitner1"
msgstr "Masknake is great fun. Just give it a poke and its tail puts on a light show!"
msgid "spyder_tunnelb_meitner2"
msgstr "I think you poked it too hard."
msgid "spyder_tunnelb_iris1"
msgstr "Oi! You interrupted our dance!"
msgid "spyder_tunnelb_iris2"
msgstr "Be gone. Tourbidi, places please!"
msgid "spyder_tunnelb_greta1"
msgstr "When an Agnidon cornered my precious Foofle, all these friends turned up!"
msgid "spyder_tunnelb_greta2"
msgstr "Oh no, I need more!"
msgid "spyder_tunnelb_tommy1"
msgstr "Have you seen my sandwich?"
msgid "spyder_tunnelb_tommy2"
msgstr "My hunger put me off of my game!"
msgid "spyder_successful_log"
msgstr "Your mighty hatchet slices the log in two."
msgid "spyder_route6_frances1"
msgstr "My Narcileaf keeps the finest garden in all the land."
msgid "spyder_route6_frances2"
msgstr "You must come visit some time."
msgid "spyder_route6_ping1"
msgstr "Psst, have you heard? The enforcers are confiscating tuxemon from everyone in Candy Town."
msgid "spyder_route6_ping2"
msgstr "They won't stop there ... eventually they'll confiscate all tuxemon if they think they can get away with it"
msgid "spyder_route6_richard1"
msgstr "Man, the one day I leave the computer and go for a walk, this happens!"
msgid "spyder_route6_richard2"
msgstr "Worst. Day. Ever."
msgid "spyder_route6_blair1"
msgstr "Something's fishy."
msgid "spyder_route6_blair2"
msgstr "I heard they kicked all the researchers out of Greenwash HQ. \n And now they're confiscating tuxemon and taking them to the Hospital!"
msgid "spyder_route6_maxwell1"
msgstr "I don't understand! Last month, they were so excited about Fusion technology. \n And now they say they have to shut it down, destroy it ..."
msgid "spyder_route6_maxwell2"
msgstr "I just hope they don't decide its safest to put down the tuxemon we fused!"
msgid "spyder_route6_orion1"
msgstr "I was in the middle of a very important experiment."
msgid "spyder_route6_orion2"
msgstr "I hope I get back before my experiment melts down!"
msgid "spyder_route6_mungo1"
msgstr "I can't believe they locked us out of Greenwash HQ. I was getting so close to a cure for the virus!"
msgid "spyder_route6_mungo2"
msgstr "I guess the bosses got spooked by the latest Fusion developments."
msgid "spyder_route6_rigel1"
msgstr "We might as well battle - there's nothing else to do at the moment!"
msgid "spyder_route6_rigel2"
msgstr "Now there's nothing to do."
msgid "spyder_route6_gunner1"
msgstr "Excuse me, no entrance permitted. All Greenwash employees must stay outside of the city."
msgid "spyder_route6_gunner2"
msgstr "You're not a Greenwash employee? I've heard that one before!"
msgid "spyder_flower_artist1"
msgstr "Simplistic and clumsy brushstrokes and a pedestrian theme. Bah! Another ruined canvas."
msgid "spyder_flower_muse1"
msgstr "He's so hard on himself, never happy with something he's painted. He's so forgetful, too. Perhaps I could buy a painting "
msgid "spyder_flower_muse2"
msgstr "What? You have a painting. Oooh - would you let me buy it? I have ${{currency}}2,000."
msgid "spyder_flower_artist_clipping"
msgstr "A newspaper clipping is on the wall. It begins: \n \"The famous art critic has put away his poison pen and picked up the paint brush. \n After years of tearing down artists, can he do any better himself?\""
msgid "spyder_flower_artist2"
msgstr "Magnificent! I didn't know I had it in me. \n I don't know what those artist were complaining about - painting is easy!"
msgid "spyder_flower_muse3"
msgstr "Thank you, he's much better company now. \n Although ... he was saying something about taking up digital art!"
msgid "spyder_searoutec_nigel1"
msgstr "This is Dragon's Cave! I'm standing outside because ... uh, because I'm guarding it."
msgid "spyder_searoutec_nigel2"
msgstr "Okay I'm not standing guard! The other dragonriders wouldn't let me join them!"
msgid "spyder_searoutec_river1"
msgstr "Manosting was wrapped around me ... I couldn't swim ... My last hope ... The Capture Device I stashed in my swimming costume!"
msgid "spyder_searoutec_river2"
msgstr "Suffice to say, it worked!"
msgid "spyder_searoutec_wade1"
msgstr "I'm the world-record holder for holding your breath! Hold onto your hats ..."
msgid "spyder_searoutec_wade2"
msgstr "*splutter*"
msgid "spyder_searoutec_gil1"
msgstr "If you're stung by a Manosting, Nudiflot can suck the poison out."
msgid "spyder_searoutec_gil2"
msgstr "Of course, sucking out the poison makes Nudiflot poisonous itself!"
msgid "spyder_searoutec_leek1"
msgstr "Let me win - don't be _shellfish_!"
msgid "spyder_searoutec_leek2"
msgstr "I lost on _porpoise_."
msgid "spyder_searoutec_beech1"
msgstr "Hey, did you do something in the water?"
msgid "spyder_searoutec_beech2"
msgstr "Okay, I believe you."
msgid "spyder_searoutec_rutherford1"
msgstr "Water water everywhere, it really makes you think!"
msgid "spyder_searoutec_rutherford2"
msgstr "... but not a drop to drink."
msgid "spyder_searoutec_carstair1"
msgstr "I dig this beach!"
msgid "spyder_searoutec_carstair2"
msgstr "I couldn't keep my head above water."
msgid "spyder_searoutec_sandy1"
msgstr "Sharpfin are great! But don't give one a bath ..."
msgid "spyder_searoutec_sandy2"
msgstr "I took the bait."
msgid "spyder_dragonscave_blocked"
msgstr "The tunnel is still being drilled!"
msgid "spyder_dragonscave_angrybrute1"
msgstr "The bosses get to go in and have all the fun. "
msgid "spyder_dragonscave_lazybrute1"
msgstr "I'm exhausted after all that tunnelling. "
msgid "spyder_dragonscave_concernedbrute1"
msgstr "Wait, if we're all here - who's guarding Omnichannel HQ?"
msgid "spyder_omnichannel_william1"
msgstr "Nothing to see here. No sir."
msgid "spyder_omnichannel_william2"
msgstr "I gotta scram!"
msgid "spyder_omnichannel_carnegie1"
msgstr "I run three-week online self-improvement course: Lead Like Elostorm!"
msgid "spyder_omnichannel_carnegie2"
msgstr "Hey, you should take my course!"
msgid "spyder_omnichannel_byrne1"
msgstr "My Jemuar comes from a town where there is nothing but quartz."
msgid "spyder_omnichannel_byrne2"
msgstr "What a disappointment."
msgid "spyder_omnichannel_strauss1"
msgstr "I have to shake a lot of hands in my line of work."
msgid "spyder_omnichannel_strauss2"
msgstr "Down low. Too slow!"
msgid "spyder_omnichannel_billie1"
msgstr "Not so fast, NAME! We're not going to let you go in there \n ... by yourself! I'm coming too. \n When you cured my tuxemon, you made me do some serious thinking. \n We can't let them get away with stealing our tuxemon!"
msgid "spyder_omnichannel_beaverbrook1"
msgstr "Aha, it's too late for you! \n Just out of the birthing pit ... the perfect monsters! \n The genes of Drokoro incubated in dragon eggs dug up by Shaft \n ... and fused with three killer robos designed by Nimrod. \n The power of teamwork ... and it's in my hands. "
msgid "spyder_omnichannel_beaverbrook2"
msgstr "No. It's not possible. \n Two upstarts, one with off-brand tuxemon, defeating my perfect creations. \n If I can just make it to my live radio interview, I'll command my enforcers to complete the takeover."
msgid "spyder_omnichannel_radioannounce"
msgstr "This is FUD Radio, DJ Worm here and my co-host, \"The Duke of Dead Air\", broadcasting live from the Omnichannel Radio Studios. \n We've got a full hour of lolly-pop, soft rock and accessible hip hop for you - but first, an interview with the head of Omnichannel! \n Ah, it looks like Sir Beaverbrook couldn't make it, but in his place has sent a small child. Well, small child, what do you have to say? \n ... \n Speak up! You're on live radio! \n ... \n Huh, a conspiracy, you say? \n ... \n The Pillars were going to use Greenwash fusion technology, Nimrod killer robos and dragons dug up by Shaft ... \n And they were going to use those fusions to take control of the entire region? \n ... \n And they deliberately spread the Virus to everyone's tuxemon using food from Scoop? \n ... \n And the Enforcers are in on it? \n ... \n And Omnichannel was behind the whole thing, using the media to keep people confused and distracted? \n ... \n You know we work for Omnichannel, right? Doc, please tell me you stopped broadcasting. Doc?! \n ... \n Ouch! Man I really wish Radio FUD didn't go out live. \n I don't think people are going to be very happy with us."

msgid "spyder_dragonscave_benden3"
msgstr "What is this? These villains are trying to steal Drokoro! But why?"
msgid "spyder_dragonscave_mallory3"
msgstr "The Drokoro is ours! \n We got Shaft to dig it up from beneath Route 3, and we would have kept it if that infuriating kid hadn't interrupted our plans. \n It is time for the Pillars to combine their strength and rule this region outright! \n Too long have we let the Cathedral and the public tell us what can and cannot be done with Tuxemon. \n When we use Greenwash's fusion technology to combine this Drokoro with the killer robots built by Nimrod, we will be unstoppable! \n And the best part is, Omnichannel will tell the public that this is all in their best interests - and the public will believe them!"
msgid "spyder_dragonscave_benden4"
msgstr "Please, ${{name}}. If you can't stop these villains, all is lost."
msgid "spyder_dragonscave_tomas1"
msgstr "Once we each rode a dragon. That was long ago. But just recently a new-born dragon appeared above this island, and crawled into this cave."
msgid "spyder_dragonscave_tomas2"
msgstr "As you can see, the age of the dragons has passed. The hatchling dragon is our last hope."
msgid "spyder_dragonscave_lessa1"
msgstr "We stand guard over this, the last dragon. We don't know where it came from or why it hatched. We thought all dragons had hatched long ago."
msgid "spyder_dragonscave_lessa2"
msgstr "Maybe someone will come who has the power to defeat it."
msgid "spyder_dragonscave_cailin1"
msgstr "This is our last duty. Dragarbor is so very tired."
msgid "spyder_dragonscave_cailin2"
msgstr "Thank you."
msgid "spyder_dragonscave_griffin1"
msgstr "I wonder what it would be like to be swallowed by a dragon ..."
msgid "spyder_dragonscave_griffin2"
msgstr "Oh well - pobody's nerfect!"
msgid "spyder_dragonscave_daenny1"
msgstr "Prepare to be defeated!"
msgid "spyder_dragonscave_daenny2"
msgstr "You may have bested me, but you'll never best Benden."
msgid "spyder_dragonscave_benden1"
msgstr "I am the last and most powerful of the dragonriders."
msgid "spyder_dragonscave_benden2"
msgstr "You have proven yourself a worthy opponent for Drokoro. \n I will show you to the sacred inner chamber - after I heal you."
msgid "spyder_dragonscave_mal1"
msgstr "You have gotten in our way too many times!"
msgid "spyder_dragonscave_mal2"
msgstr "Ah ha, you fell right into my trap!"
msgid "spyder_dragonscave_ray1"
msgstr "All we want to do is create a mega-corporation that takes over the government. Is that so wrong?"
msgid "spyder_dragonscave_ray2"
msgstr "You're taking away my freedoms."
msgid "spyder_dragonscave_lucille1"
msgstr "The Pillars are the only way we'll get anything done around here."
msgid "spyder_dragonscave_lucille2"
msgstr "You'll regret this."
msgid "spyder_dragonscave_tru1"
msgstr "This is for your own good, okay?"
msgid "spyder_dragonscave_tru2"
msgstr "Whatever. We already took the DNA sample. \n We just wanted to capture Drokoro as a backup. \n You'll never stop them back at Omnichannel HQ."
msgid "spyder_dragonscave_drokoro1"
msgstr "Rawr!"



msgid "spyder_omnichannel_zoolander1"
msgstr "You really are a diamond in the rough, aren't you?"
msgid "spyder_omnichannel_donald1"
msgstr "Back again? I should have fed you into the meat grinder back at Scoop HQ."
msgid "spyder_hospital_warning1"
msgstr "Bzzzz. Lifeform detected. \n Doors remain closed."
msgid "spyder_hospital_nurse1"
msgstr "The screen is set up to detect and reject humans and tuxemon. \n It has been encoded with the DNA of all known tuxemon! "
msgid "spyder_hospital_warning2"
msgstr "\"Aardant\" is not a recognised lifeform. \n Shutting down."
msgid "spyder_hospital_cure1"
msgstr "It's the cure to the Spyder Bite infection! \n With this, you can cure your own and others' tuxemon."
msgid "spyder_searoutec_nigel3"
msgstr "Sorry, I cannot permit entrance to the sacred cave while the Spyder Bite infection is still at loose."
msgid "spyder_hospital_billie1"
msgstr "${{name}}, your meddling has become too much! Just let the authorities do their jobs!"
msgid "spyder_hospital_billie2"
msgstr "Wait ... your tuxemon aren't sick! \n ... \n It was that simple? \n Then why did the Enforcers take our tuxemon instead of just curing them? ..."

msgid "spyder_mansion_drinkingbuddya1"
msgstr "I wonder where our drinking buddy has gotten to? "
msgid "spyder_mansion_drinkingbuddyb1"
msgstr "We started singing an old sea shanty, and by the time we'd done the Captain was missing!"
msgid "spyder_mansion_drinkingbuddya2"
msgstr "There you are old friend! Let's get you back to river."
msgid "spyder_mansion_captain1"
msgstr "Ahoy there! Thank you for finding me! \n I wandered off during last night's drinking session and fell down here. \n Hey, can you find the exit? Just shout out when you do."
msgid "spyder_river_captain2"
msgstr "Ahoy there! Where would you like to go?"
msgid "spyder_wayfarerinn_tv1"
msgstr "The news is playing. \n The presenters are saying that there are unfounded rumours of an infection."
msgid "spyder_dryadsgrove_volcoli1"
msgstr "Bree! Bree!"
msgid "spyder_dryadsgrove_aquemini1"
msgstr "Welcome to our grove, mortal."
msgid "spyder_dryadsgrove_aquemini2"
msgstr "Pray you survive your visit."
msgid "spyder_dryadsgrove_ignatia1"
msgstr "We are more than we appear."
msgid "spyder_dryadsgrove_ignatia2"
msgstr "You are more than you appear."
msgid "spyder_dryadsgrove_petra1"
msgstr "Crack nature's moulds!"
msgid "spyder_dryadsgrove_petra2"
msgstr "Ungrateful man."
msgid "spyder_dryadsgrove_ferris1"
msgstr "Do you realise you disturb the slumber of centuries?"
msgid "spyder_dryadsgrove_ferris2"
msgstr "Maybe it is time for us to go into the world."
msgid "spyder_dryadsgrove_sylvia1"
msgstr "The seasons turn with Volcoli's dance."
msgid "spyder_dryadsgrove_sylvia2"
msgstr "We nymphs wax and wane in power with the passing of the seasons."
msgid "spyder_leatherhouse1_tennisplayer1"
msgstr "Is Frostbite an Earth element technique or a Water element technique? "
msgid "spyder_leatherhouse1_tennisplayer2"
msgstr "Trick question - it's both!"

msgid "spyder_scoop_welcome"
msgstr "Welcome!"

msgid "spyder_scoop_sign"
msgstr "Scoop HQ: Almost good enough to eat!"

msgid "spyder_leatherhouse2_snugglepot"
msgstr "Wow! One day I'm going to be a trainer just like you!"

msgid "spyder_successful_boulder"
msgstr "The sledgehammer smashes the boulder apart."

msgid "spyder_stop_dante"
msgstr "Dante"

msgid "spyder_frolicking_rockitten"
msgstr "Rockitten"

msgid "spyder_frolicking_conileaf"
msgstr "Conileaf"

msgid "spyder_papertown_riverboatcaptain"
msgstr "Riverboat Captain"

msgid "spyder_papertown_homemaker"
msgstr "Homemaker"

msgid "spyder_papertown_mom"
msgstr "Mom"

msgid "spyder_papertown_grannypiper"
msgstr "Granny Piper"

msgid "spyder_papertown_shopkeeper"
msgstr "Shopkeeper"

msgid "spyder_instore_dante"
msgstr "Dante"

msgid "spyder_billie"
msgstr "Billie"

# msgid "spyder_cottontown_monk"
# msgstr "Monk"

msgid "spyder_cottontown_hacker"
msgstr "Hacker"

msgid "spyder_omnichannel_enforcer"
msgstr "Enforcer"

msgid "spyder_cottontown_barmaid"
msgstr "Barmaid"

msgid "spyder_granny"
msgstr "Granny"

msgid "spyder_goth"
msgstr "Goth"

msgid "spyder_florist"
msgstr "Florist"

msgid "spyder_shopkeeper"
msgstr "Shopkeeper"

msgid "spyder_shopassistant"
msgstr "Shop Assistant"

msgid "spyder_route2_billie"
msgstr "Billie"

msgid "spyder_route2_roddick"
msgstr "Roddick"

msgid "spyder_route2_marion"
msgstr "Marion"

msgid "spyder_route2_graf"
msgstr "Graf"

msgid "spyder_maniac"
msgstr "Maniac"

# msgid "spyder_citypark_florist"
# msgstr "Florist"

msgid "spyder_citypark_frances"
msgstr "Frances"

msgid "spyder_citypark_bobette"
msgstr "Bobette"

msgid "spyder_citypark_edith"
msgstr "Edith"

msgid "spyder_miner"
msgstr "Miner"

msgid "spyder_postboy"
msgstr "Postboy"

msgid "spyder_route3_zoolander"
msgstr "Zoolander"

msgid "spyder_rookie"
msgstr "Rookie"

msgid "spyder_route3_weaver"
msgstr "Weaver"

msgid "spyder_route3_qqq"
msgstr "???"

msgid "spyder_route3_novak"
msgstr "Novak"

msgid "spyder_route3_curie"
msgstr "Curie"

msgid "spyder_route3_connor"
msgstr "Connor"

msgid "spyder_route3_wanda"
msgstr "Wanda"

msgid "spyder_route3_twig"
msgstr "Twig"

msgid "spyder_route3_surat"
msgstr "Surat"

msgid "spyder_route3_roxby"
msgstr "Roxby"

msgid "spyder_wayfarer1_morton"
msgstr "Morton"
msgid "spyder_wayfarer1_jessie"
msgstr "Jessie"
msgid "spyder_wayfarer1_nightshade"
msgstr "Nightshade"
msgid "spyder_wayfarer1_victor"
msgstr "Victor"
msgid "spyder_wayfarer1_morningstar"
msgstr "Morningstar"
msgid "spyder_wayfarer1_bravo"
msgstr "Bravo"
msgid "spyder_wayfarer1_james"
msgstr "James"
msgid "spyder_wayfarer1_bismuth"
msgstr "Bismuth"
msgid "spyder_wayfarer1_ratcher"
msgstr "Ratcher"
msgid "spyder_route4_marshall"
msgstr "Marshall"
msgid "spyder_route4_roger"
msgstr "Roger"
msgid "spyder_route4_wulf"
msgstr "Wulf"
msgid "spyder_route4_rincewind"
msgstr "Rincewind"
msgid "spyder_route4_rosamund"
msgstr "Rosamund"
msgid "spyder_route4_beck"
msgstr "Beck"

msgid "spyder_nimrod_birbrobo"
msgstr "Birb Robo"
msgid "spyder_nimrod_chromerobo"
msgstr "Chrome Robo"
msgid "spyder_nimrod_xeon"
msgstr "Xeon"
msgid "spyder_nimrod_justice"
msgstr "Justice"
msgid "spyder_nimrod_thatcher"
msgstr "Thatcher"
msgid "spyder_nimrod_mace"
msgstr "Mace"
msgid "spyder_nimrod_honour"
msgstr "Honour"
msgid "spyder_nimrod_argon"
msgstr "Argon"
msgid "spyder_nimrod_zircon"
msgstr "Zircon"
msgid "spyder_nimrod_maverick"
msgstr "Maverick"
msgid "spyder_nimrod_rebel"
msgstr "Rebel"
msgid "spyder_nimrod_antimony"
msgstr "Antimony"
msgid "spyder_nimrod_bowie"
msgstr "Bowie"
msgid "spyder_nimrod_archer"
msgstr "Archer"
msgid "spyder_nimrod_tru"
msgstr "Tru"
msgid ""
msgstr "Tru continued"
msgid "spyder_nimrod_dirk"
msgstr "Dirk"
msgid "spyder_nimrod_berke"
msgstr "Berke"
msgid "spyder_nimrod_guard"
msgstr "Guard"
msgid "spyder_route5_cleo"
msgstr "Cleo"
msgid "spyder_route5_tryphaena"
msgstr "Tryphaena"
msgid "spyder_route5_edith"
msgstr "Edith"
msgid "spyder_route5_sara"
msgstr "Sara"
msgid "spyder_route5_hunter"
msgstr "Hunter"
msgid "spyder_route5_goliath"
msgstr "Goliath"
msgid "spyder_scoop_donald"
msgstr "Donald"
msgid "spyder_scoop_turner"
msgstr "Turner"
msgid "spyder_scoop_paine"
msgstr "Paine"
msgid "spyder_scoop_taggart"
msgstr "Taggart"
msgid "spyder_scoop_alyssa"
msgstr "Alyssa"
msgid "spyder_scoop_lanth"
msgstr "Lanth"
msgid "spyder_scoop_berys"
msgstr "Berys"
msgid "spyder_scoop_rubid"
msgstr "Rubid"
msgid "spyder_scoop_asta"
msgstr "Asta"
msgid "spyder_scoop_haf"
msgstr "Haf"
msgid "spyder_scoop_arachne"
msgstr "Arachne"
msgid "spyder_scoop_weaver"
msgstr "Weaver"
msgid "spyder_scoop_orba"
msgstr "Orba"
msgid "spyder_scoop_landrace"
msgstr "Landrace"
msgid "spyder_scoop_cochinia"
msgstr "CochiniA"
msgid "spyder_scoop_cochinib"
msgstr "CochiniB"
msgid "spyder_scoop_cochinic"
msgstr "CochiniC"
msgid "spyder_tunnelb_beryll"
msgstr "Beryll"
msgid "spyder_tunnelb_lute"
msgstr "Lute"
msgid ""
msgstr ""
msgid "spyder_tunnelb_meitner"
msgstr "Meitner"
msgid "spyder_tunnelb_iris"
msgstr "Iris"
msgid "spyder_tunnelb_greta"
msgstr "Greta"
msgid "spyder_tunnelb_tommy"
msgstr "Tommy"
msgid "spyder_route6_frances"
msgstr "Frances"
msgid "spyder_route6_ping"
msgstr "Ping"
msgid "spyder_route6_richard"
msgstr "Richard"
msgid "spyder_route6_blair"
msgstr "Blair"
msgid "spyder_route6_maxwell"
msgstr "Maxwell"
msgid "spyder_route6_orion"
msgstr "Orion"
msgid "spyder_route6_mungo"
msgstr "Mungo"
msgid "spyder_route6_rigel"
msgstr "Rigel"
msgid "spyder_route6_gunner"
msgstr "Gunner"
msgid "spyder_searoutec_nigel"
msgstr "Nigel"
msgid "spyder_searoutec_river"
msgstr "River"
msgid "spyder_searoutec_wade"
msgstr "Wade"
msgid "spyder_searoutec_gil"
msgstr "Gil"
msgid "spyder_searoutec_leek"
msgstr "Leek"
msgid "spyder_searoutec_beech"
msgstr "Beech"
msgid "spyder_searoutec_rutherford"
msgstr "Rutherford"
msgid "spyder_searoutec_carstair"
msgstr "Carstair"
msgid "spyder_searoutec_sandy"
msgstr "Sandy"
msgid "spyder_dragonscave_tomas"
msgstr "Tomas"
msgid "spyder_dragonscave_lessa"
msgstr "Lessa"
msgid "spyder_dragonscave_cailin"
msgstr "Cailin"
msgid "spyder_dragonscave_griffin"
msgstr "Griffin"
msgid "spyder_dragonscave_daenny"
msgstr "Daenny"
msgid "spyder_dragonscave_benden"
msgstr "Benden"
msgid "spyder_dragonscave_mal"
msgstr "Mal"
msgid "spyder_dragonscave_ray"
msgstr "Ray"
msgid "spyder_dragonscave_lucille"
msgstr "Lucille"
msgid "spyder_dragonscave_tru"
msgstr "Tru"
msgid "spyder_flower_cady"
msgstr "Cady"
msgid "spyder_flower_mieke"
msgstr "Mieke"
msgid "spyder_flower_sandy"
msgstr "Sandy"
msgid "spyder_flower_teach"
msgstr "Teach"
msgid "spyder_omnichannel_william"
msgstr "William"
msgid "spyder_omnichannel_carnegie"
msgstr "Carnegie"
msgid "spyder_omnichannel_byrne"
msgstr "Byrne"
msgid "spyder_omnichannel_strauss"
msgstr "Strauss"
msgid "spyder_omnichannel_beaverbrook"
msgstr "Beaverbrook"
msgid "spyder_omnichannel_worm"
msgstr "Worm"
msgid "spyder_omnichannel_thedukeofdeadair"
msgstr "The Duke of Dead Air"
msgid "spyder_dragonscave_angrybrute"
msgstr "AngryBrute"
msgid "spyder_dragonscave_lazybrute"
msgstr "LazyBrute"
msgid "spyder_dragonscave_concernedbrute"
msgstr "ConcernedBrute"
msgid "spyder_hospital_billie"
msgstr "Billie"
msgid "spyder_greenwash_looten"
msgstr "Looten"

msgid "spyder_riverboatcaptain"
msgstr "Riverboat Captain"
msgid "spyder_mansion_drinkingbuddya"
msgstr "Drinking Buddy A"
msgid "spyder_mansion_drinkingbuddyb"
msgstr "Drinking Buddy B"
msgid "spyder_dryadsgrove_aquemini"
msgstr "Aquemini"
msgid "spyder_dryadsgrove_ignatia"
msgstr "Ignatia"
msgid "spyder_dryadsgrove_petra"
msgstr "Petra"
msgid "spyder_dryadsgrove_ferris"
msgstr "Ferris"
msgid "spyder_dryadsgrove_sylvia"
msgstr "Sylvia"
msgid "spyder_dryadsgrove_volcoli"
msgstr "Volcoli"
msgid "_chromerobo"
msgstr "Chrome Robo"
msgid "_darkrobo"
msgstr "Dark Robo"
msgid "_birbrobo"
msgstr "Birb Robo"
msgid "_xeon"
msgstr "Xeon"
msgid "_xeon-2"
msgstr "Xeon-2"
msgid "_mk01beta"
msgstr "Mk01 Beta"
msgid "_mk01alpha"
msgstr "Mk01 Alpha"



## MESSAGE TRANSLATIONS ##
# spyder messages
msgid "spyder_multi_underrepairs"
msgstr "The sign reads, 'Under repairs'"

msgid "spyder_papertown_townsign"
msgstr "Paper Town: The gateway to Fondent!"

msgid "spyder_multi_martsign"
msgstr "Buy things here"

msgid "spyder_papertown_daycare1"
msgstr "Daycare Centre: Under construction."

msgid "spyder_route1_routesign"
msgstr "Route 1: Take care!"

msgid "spyder_papertown_daycare2"
msgstr "Daycare Centre: Open now!"

msgid "spyder_papertown_sunnyside"
msgstr "Sunnyside Manor: If we are not home leave a message with our housekeeper."

msgid "spyder_papertown_home"
msgstr "Home sweet home!"

msgid "spyder_papertown_restinbed"
msgstr "You awake fully rested!"

msgid "spyder_papertown_tvwatch"
msgstr "What's on TV? A prom queen is breaking her tiara into pieces and handing it out."

msgid "spyder_citypark_achievement"
msgstr "Achievement Maniac's House: Closed."

msgid "spyder_cottontown_townsign" 
msgstr "Welcome to Cotton Town: A growing force." 
msgid "spyder_route2_routesign" 
msgstr "Welcome to Route 2: The historic path." 
msgid "spyder_citypark_routesign" 
msgstr "City Park: A taste of the wild." 
msgid "spyder_column1_sign" 
msgstr "A rare ancient column. This was once part of a temple building." 
msgid "spyder_column2_sign" 
msgstr "A rare ancient column. Other ruins from the same culture can be found in Route 3. " 
msgid "spyder_ruby_plaque" 
msgstr "Ruby is just the term for any corundum that is red! \n When corundum comes in other colours like blue, pink and clear, it is called a sapphire. \n When tuxemon eat rubies, they become passionate and vigorous, making them better at physical attacks like slaps, claws and bites." 
msgid "spyder_opal_plaque" 
msgstr "Opals show flashes of coloured light. \n They form in fissues and dips in rock when water evaporates leaving behind silica. \n Tuxemon that eat opals benefit from its magical warding are better able to escape magical distant attacks like blasts, sprays and rays." 
msgid "spyder_emerald_plaque" 
msgstr "An emerald is a green variety of beryl. Beryl that is blue is called aquamarine instead. \n A one-carat emerald is larger but less dense than a one-carat diamond. \n Tuxemon that eat emeralds have their sight and intuition heighten, making their ranged attacks like shots, sprays and blasts more potent." 
msgid "spyder_agate_plaque" 
msgstr "Agate is a rock, often formed by volcanoes and often banded with parallel lines. \n It features a great variety of colours: browns, greys, creams, reds, oranges and even blues. \n Feeding agate to a tuxemon can increase its speed and agility, making it faster to react in battle." 
msgid "spyder_diamond_plaque" 
msgstr "Famously the hardest gemstone in the world, diamonds are great on necklaces, engagement rings and earrings! \n If your fiance doesn't buy a Shaft diamond ring for you, he doesn't love you! \n Feed diamonds to your tuxemon to harden their skin, making them better able to resist physical blows." 

msgid "spyder_quartz_plaque"
msgstr "Quartz is one of the most abundant minerals on the planet. \n Some quartz varieties - like onyx, amethyst and carnelian - are rarer and more precious. \n Quartz is used in clocks to keep very precise time. \n Tuxemon that eat quartz have their fortitude and vitality increased, making them able to endure more attacks before being knocked out. "

msgid "spyder_shaft_plaque"
msgstr "Sponsored by Shaft. \"We dig it!\""
msgid "spyder_nimrod_plaque"
msgstr "Sponsored by Nimrod. \"If we didn't sell them, someone else would!\""
msgid "spyder_nimrod2_plaque"
msgstr "Tuxemon are powerful weapons that have fought alongside humans for as long as there has been war. \n Rock paintings found in caves show prehistoric humans training sabretoothed Rockats to fight wild Wolffsky."
msgid "spyder_nimrod3_plaque"
msgstr "The symbol of an ancient empire was the Eaglace, because when the empire invaded from the icy north their generals and scouts rode on Eaglace. \n Today, medic teams in our mighty republic are training with Agnidon for protection and transport. "
msgid "spyder_nimrod4_plaque"
msgstr "But soon, tuxemon and humans may be rendered obsolete. \n Our corporate sponsors Nimrod are developing robot technology that could make war a bloodless affair. \n In the meantime, sign up for the Nimrod Enforcers for good pay, free education and a life of adventure."
msgid "spyder_route3_sign"
msgstr "Route 3: Rehabilitation will begin as soon as possible. \n Please stop nagging us."
msgid "spyder_leathertown_sign"
msgstr "Leather Town: Proof that beauty and mining can co-exist."
msgid "spyder_shaft1_sign"
msgstr "Shaft Headquarters: Mining Division"
msgid "spyder_shaft2_sign"
msgstr "Shaft Headquarters: Public Relations Division"
msgid "spyder_leathercafe_sign"
msgstr "Open Air Cafe and Marketplace"
msgid "spyder_leathercbd_sign"
msgstr "Leather Town Business District"

msgid "spyder_flower_sign"
msgstr "Flower City: Uniforms that guard you while you sleep"
msgid "spyder_route5_sign"
msgstr "The memorial passage to Timber Town"
msgid "spyder_leatherhouse1_radio"
msgstr "An R&B song is playing. It's called \"Possessuns, Part II\"."
msgid "spyder_flower_dojo_sign"
msgstr "Dojo of the Five Elements: Master Tuxemon Battle"

msgid "spyder_wayfarerinn_sign"
msgstr "Welcome to the Wayfarer Inn! "
msgid "spyder_omnichannel_note"
msgstr "Haha, suckers - you'll never find me. \n It's on the Omnichannel CEO's letterhead."


msgid "spyder_cottonhouse1_tvwatch"
msgstr "It's the latest reality show: people and their tuxemon complete challenges on a remote island."
msgid "spyder_timber_sign"
msgstr "Timber Town: Breadbasket of Fondant."


## Item descriptions ##

msgid "fishing_rod"
msgstr "Fishing Rod"
msgid "fishing_rod_description"
msgstr "Catch fish."
msgid "earthmover_key"
msgstr "Earthmover Key"
msgid "earthmover_key_description"
msgstr "Could come in handy if there's a giant earthmover blocking the path."

msgid "sledgehammer_description"
msgstr "Smash apart grey boulders."
msgid "sledgehammer"
msgstr "Sledgehammer"
msgid "timber"
msgstr "Timber Town"
msgid "flower"
msgstr "Flower City"
msgid "paper"
msgstr "Paper Town"
msgid "candy"
msgstr "Candy Town"
msgid "cotton"
msgstr "Cotton Town"
msgid "leather"
msgstr "Leather Town"

msgid "cannot_use_item_monster"
msgstr "This item cannot be used on this monster."

msgid "cotton_breeder0"
msgstr "Hi there, welcome to the Daycare, I breed Tuxemon here.\nI run this place because I love Tuxemon so much!\n"
"If you like, I can breed two of your Tuxemon for you. Just let me know, ok?"

msgid "cotton_breeder1"
msgstr "Do you wanna leave two of your Tuxemon with me to breed them?"

msgid "cotton_breeder2a_1"
msgstr "Okay, which Tuxemon will be the mother?"

msgid "cotton_breeder2a_2"
msgstr "Great, how about the father?"

msgid "cotton_breeder3"
msgstr "Okay, you sure these are the two you want?"

msgid "cotton_breeder4a"
msgstr "Great! Come back to check in later and I'll let you know how it's going."

msgid "cotton_breeder_rejected"
msgstr "Oh, alright. You think about it some more and come back to me."

msgid "cotton_breeder5"
msgstr "Hey ${{name}}, come to check up on your Tuxemon?"

msgid "cotton_breeder6a"
msgstr "They're still getting acquainted, as it were. Why don't you come back later?"

msgid "cotton_breeder6b"
msgstr "It's going very well! They're practically inseperable!\n"
"It shouldn't be too long now before we've got a baby on the way."

msgid "cotton_breeder6c"
msgstr "Congratulations! They've had a baby! Here you go, raise it well."

msgid "cotton_breeder_continue"
msgstr "It'll be awhile before they're ready for another, but if you like I can hold onto these two and breed them again."

msgid "cotton_breeder7a"
msgstr "Great! You take some time with the baby and I'll take care of the parents. Come back later to check up on them."

msgid "cotton_breeder7b"
msgstr "Good idea, the new family should be kept together at this important stage in the baby's development.\n"
"Ya'll come back now, y'hear?"

msgid "taba_greeting1"
msgstr "Greeter Jaime: Hey there ${{name}}! Heard you got a Tuxemon, congrats! If you wanna grow your party, you'll need Tuxeballs."

msgid "taba_greeting2a"
msgstr "The shop is doing a promo, here's some to get you started. You use them to capture Tuxemon. It's easier if they're weakend first though!"

msgid "taba_greeting2b"
msgstr "Ah! I see you've already got some. You've got a good head on your shoulders ${{name}}, I'm sure you'll be a champ in no time."

msgid "taba_greeting3"
msgstr "Good luck in your adventures ${{name}}, and remember to shop at Tuxemart for all your adventuring needs!\n"
"...\n"
"Sorry about the sales pitch, it's my job."

msgid "gotfivetuxeballs"
msgstr "You got 5 Tuxeballs!"

msgid "got_new_tuxemon"
msgstr "You got a ${{monster_name}}!"

msgid "spyder_greenwash_guard"
msgstr "Alright, alright, nothing to see here."

msgid "spyder_greenwash_gregor1"
msgstr "I spend all day watching my CATEYE - I'm going to catch it blinking!"
msgid "spyder_greenwash_chip1"
msgstr "I have developed unmatched computing power!"
msgid "spyder_greenwash_clarence1"
msgstr "My tuxemon are unstoppable in the sunlight!"
msgid "spyder_greenwash_gregor2"
msgstr "Ugh, it didn't even blink when it fainted!"
msgid "spyder_greenwash_chip2"
msgstr "Needs more power!"
msgid "spyder_greenwash_clarence2"
msgstr "There was a cloud!"
msgid "spyder_greenwash_louis1" 
msgstr "The rules of this battle are the simple laws of natural selection: only the strong survive!"
msgid "spyder_greenwash_louis2"
msgstr "May I introduce you to the Gaia Hypothesis?"

msgid "spyder_greenwash_louis"
msgstr "louis"
msgid "spyder_greenwash_clarence"
msgstr "clarence"
msgid "spyder_greenwash_chip"
msgstr "chip"
msgid "spyder_greenwash_gregor"
msgstr "gregor"

msgid "spyder_greenwash_looten1"
msgstr "Well, I guess fusion technology isn't quite there yet. We've been working on it for years!"
msgid "spyder_greenwash_looten2"
msgstr "Here's the closest we've come -- it's a cute fusion of an ant and an Aardorn. Not exactly the ultimate killing machine Omnichannel wanted us to create. I mean … uh! You didn't hear that from me."
msgid "spyder_greenwash_moreau1"
msgstr "You shouldn't be here! "
msgid "spyder_greenwash_moreau2"
msgstr "The fusion experiment blew up!"
msgid "spyder_greenwash_dippel1"
msgstr "Maybe we went too far …"
msgid "spyder_greenwash_dippel2"
msgstr "Or not far enough! "
msgid "spyder_greenwash_aissa1"
msgstr "Stay out - Greenwash has this all under control."
msgid "spyder_greenwash_aissa2"
msgstr "We're all going to die!"
msgid "spyder_greenwash_aissa"
msgstr "aissa"
msgid "spyder_greenwash_dippel"
msgstr "dippel"
msgid "spyder_greenwash_moreau"
msgstr "moreau"

msgid "omnichannel_sign"
msgstr "Omnichannel HQ: We Make Headlines"

msgid "taba_town_homeplace"
msgstr "${{name}}'s house"
msgid "taba_town_sign_profhouse"
msgstr "Tuxemon Professor's House"
msgid "taba_town_sign_proflab"
msgstr "Tuxemon Professor's Lab"
msgid "taba_town_sign_tuxemart"
msgstr "Tuxemart - A place to buy and sell items"
msgid "taba_town_sign_tuxecenter"
msgstr "Tuxecenter - A place to heal your tuxemon"
msgid "taba_town_sign"
msgstr "Taba Town - A peaceful refuge"
msgid "taba_town_route20"
msgstr "Route 20"

msgid "route2_to_cotton"
msgstr "^ Route 2 --- Cotton Town v"

msgid "leather_town_sign_leather_route"
msgstr "v Leather Town --- Route 3 ^"
msgid "leather_town_open_air"
msgstr "Open Air Cafe and Marketplace"

msgid "citypark_route_sign"
msgstr "v City Park --- Leather Town ^"<|MERGE_RESOLUTION|>--- conflicted
+++ resolved
@@ -142,21 +142,6 @@
 
 msgid "combat_call_tuxemon"
 msgstr "Go {name}!"
-
-<<<<<<< HEAD
-msgid "combat_state_poison_get"
-msgstr "{target} is poisoned."
-
-msgid "combat_state_poison_damage"
-msgstr "{name} took poison damage!"
-
-msgid "combat_state_lifeleech_get"
-msgstr "{user} is leeching health from {target}."
-=======
-# TODO: similar to combat_swap - refactor!
-msgid "combat_opponent_call_tuxemon"
-msgstr "{user} sent out {name}!"
->>>>>>> 2d905269
 
 msgid "dodge_increased"
 msgstr "{user}'s {stat} increased."
