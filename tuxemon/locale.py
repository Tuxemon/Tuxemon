--- conflicted
+++ resolved
@@ -7,21 +7,9 @@
 import logging
 import os
 import os.path
-<<<<<<< HEAD
 import re
-from typing import (
-    Any,
-    Callable,
-    Generator,
-    Iterable,
-    Mapping,
-    Optional,
-    Sequence,
-)
-=======
 from collections.abc import Callable, Generator, Iterable, Mapping, Sequence
 from typing import Any, Optional
->>>>>>> 59c6d576
 
 from babel.messages.mofile import write_mo
 from babel.messages.pofile import read_po
