# -*- coding: utf-8 -*-
#
# Tuxemon
# Copyright (C) 2016, William Edwards <shadowapex@gmail.com>,
#
# This file is part of Tuxemon.
#
# Tuxemon is free software: you can redistribute it and/or modify
# it under the terms of the GNU General Public License as published by
# the Free Software Foundation, either version 3 of the License, or
# (at your option) any later version.
#
# Tuxemon is distributed in the hope that it will be useful,
# but WITHOUT ANY WARRANTY; without even the implied warranty of
# MERCHANTABILITY or FITNESS FOR A PARTICULAR PURPOSE.  See the
# GNU General Public License for more details.
#
# You should have received a copy of the GNU General Public License
# along with Tuxemon.  If not, see <http://www.gnu.org/licenses/>.
#
# Contributor(s):
#
# William Edwards <shadowapex@gmail.com>
# Andy Mender <andymenderunix@gmail.com>
#
#
# core.components.locale Component for handling in-game translations.
#

<<<<<<< HEAD
from babel.messages.mofile import write_mo
from babel.messages.pofile import read_po
import gettext
import io
=======
from __future__ import unicode_literals
import logging
>>>>>>> 07721b62
import json
import logging
import os
import os.path

from tuxemon.constants import paths
from tuxemon.core.prepare import CONFIG

# Create a logger for optional handling of debug messages.
logger = logging.getLogger(__name__)

FALLBACK_LOCALE = "en_US"


class TranslatorPo(object):
    """gettext-based translator class."""

    def __init__(self):
        self.locale = CONFIG.locale
        self.translate = None
        self.languages = self.collect_languages()
        self.build_translations()
        self.load_locale(CONFIG.locale)

    def collect_languages(self):
        """Collect languages/locales with available translation files."""
        languages = []

        for ld in os.listdir(paths.L18N_DIR):
            ld_full_path = os.path.join(paths.L18N_DIR, ld)

            if os.path.isdir(ld_full_path):
                languages.append(ld)

        return languages

    def build_translations(self):
        """Create MO files for existing PO translation files."""

        for ld in self.languages:
            infile = os.path.join(paths.L18N_DIR, ld, "LC_MESSAGES", "base.po")
            outfile = os.path.join(os.path.dirname(infile), "base.mo")

            # build only complete translations
            if os.path.exists(infile):
                with open(infile, "r") as po_file, open(outfile, "wb") as mo_file:
                    catalog = read_po(po_file)
                    write_mo(mo_file, catalog)

    def load_locale(self, locale_name="en_US"):
        """Load a selected locale for translation.

        :param locale_name: name of the chosen locale
        """

        # init and load requested language translation (if exists)
        if locale_name in self.languages:
            trans = gettext.translation("base", localedir=paths.L18N_DIR, languages=[locale_name])

            # update locale
            self.locale = locale_name

        else:
            logger.warning("Locale {} not found. Using fallback.".format(locale_name))
            trans = gettext.translation("base", localedir=paths.L18N_DIR, languages=[FALLBACK_LOCALE])

            # fall back to default locale
            self.locale = FALLBACK_LOCALE

        trans.install()

        self.translate = trans.gettext

    def format(self, text, parameters={}):
        """Replaces variables in a translation string with the given parameters.

        :param text: The translation string with parameters.
        :param parameters: A dictionary of variables to replace in the string.

        :returns: The formatted translation string.

        """
        # fix escaped newline symbols
        text = text.replace(r"\n", "\n")

        # translate input text if locale was loaded or force-load locale and translate
        if self.translate is not None:
            text = self.translate(text)
        else:
            self.load_locale(self.locale)
            text = self.translate(text)         # self.load_locale populates self.translate

        # apply parameters only if non-empty
        if parameters:
            return text.format(**parameters)
        else:
            return text


class Translator(object):

    def __init__(self):
        # immediately grab fallback if 'locale' missing in config
        self.locale = CONFIG.locale or FALLBACK_LOCALE

        self.directories = self.discover_locale_dirs()
        self.locale_files = self.get_locales(self.directories)
        self.translations = self.load_locale(self.locale, self.locale_files)

        self.fallback = self.load_locale(FALLBACK_LOCALE, self.locale_files)

    def discover_locale_dirs(self):
        """Returns locale directories discovered in the base & user data directory

        :returns: List of discovered locale directories

        """
        directories = [os.path.join(paths.BASEDIR, paths.LOCALE_PATH)]

        # TODO: use os.walk if second level directories are needed?
        for item in os.listdir(paths.USER_GAME_DATA_DIR):
            item = os.path.join(paths.USER_GAME_DATA_DIR, item)

            # TODO: filter also by directory name?
            if os.path.isdir(item):
                locale_directory = os.path.join(item, paths.LOCALE_PATH)

                directories.append(locale_directory)

        return directories

    def get_locales(self, directories):
        """Discovers translation files found in locale directories.

        :param directories: list of directories containing locale JSON data

        :returns: list of locale file paths

        """
        locale_files = []

        for d in directories:
            for locale_file in os.listdir(d):
                locale_file_path = os.path.join(d, locale_file)

                if os.path.isfile(locale_file_path) and locale_file_path.endswith(".json"):
                    locale_files.append(locale_file_path)

        return locale_files

    def load_locale(self, locale_name, locale_files):
        """Loads a language locale into the translator object

        :param locale_name: name of the locale to load (E.g. "en_GB")

        """
        translations = {}

        for locale_file in locale_files:
            filename = os.path.splitext(os.path.basename(locale_file))[0]

            if filename != locale_name:
                continue

            try:
                with io.open(locale_file, "r", encoding="UTF-8") as f:
                    data = json.load(f)

                translations.update(data)
            except Exception as e:
                logger.error("Unable to load translation:", e)

        return translations

    def has_key(self, key):
        if key in self.translations or key in self.fallback:
            return True
        else:
            return False

    def get_key(self, key):
        if key in self.translations:
            return self.translations[key]
        elif key in self.fallback:
            return self.fallback[key]
        else:
            logger.error("Key '%s' does not exist in '%s' locale file." % (key, self.locale))
            return None


    def change_locale(self, locale_name):
        """Changes the translator object to the given locale

        :param locale_name: Name of the locale to load (E.g. "en_GB")

        """
        self.locale = locale_name
        self.directories = self.discover_locale_dirs()
        self.locale_files = self.get_locales(self.directories)
        self.translations = self.load_locale(self.locale, self.locale_files)

    def format(self, text, parameters={}):
        """Replaces variables in a translation string with the given parameters.

        :param text: The translation string with parameters.
        :param parameters: A dictionary of variables to replace in the string.

        :returns: The formatted translation string.

        """
        for key, value in parameters.items():
            text = text.replace("${{" + key + "}}", value)

        return text

    def translate(self, key, parameters={}):
        """Returns translated text for the given key.

        :param key: Key in the locale JSON file of the translated text.
        :param parameters: Optional dictionary of text to replace in translated string.

        :returns: The translated string.

        """
        if key in self.translations:
            translation_text = self.translations[key]
        elif key in self.fallback:
            logger.warning("Key '%s' does not exist in '%s' locale file. Falling back to '%s'." %
                           (key, self.locale, FALLBACK_LOCALE))
            translation_text = self.fallback[key]
        else:
            logger.error("Key '%s' does not exist in '%s' locale file." % (key, self.locale))
            translation_text = "Locale Error"

        return self.format(translation_text, parameters)

translator = Translator()

T = TranslatorPo()<|MERGE_RESOLUTION|>--- conflicted
+++ resolved
@@ -27,15 +27,11 @@
 # core.components.locale Component for handling in-game translations.
 #
 
-<<<<<<< HEAD
+from __future__ import unicode_literals
 from babel.messages.mofile import write_mo
 from babel.messages.pofile import read_po
 import gettext
 import io
-=======
-from __future__ import unicode_literals
-import logging
->>>>>>> 07721b62
 import json
 import logging
 import os
