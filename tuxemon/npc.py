--- conflicted
+++ resolved
@@ -140,14 +140,9 @@
         # Variables for long-term item and monster storage
         # Keeping these separate so other code can safely
         # assume that all values are lists
-<<<<<<< HEAD
         self.monster_boxes: dict[str, list[Monster]] = {}
         self.item_boxes: dict[str, list[Item]] = {}
-=======
-        self.monster_boxes: Dict[str, List[Monster]] = {}
-        self.item_boxes: Dict[str, List[Item]] = {}
         self.pending_evolutions: list[tuple[Monster, Monster]] = []
->>>>>>> 83207d73
         # nr tuxemon fight
         self.max_position: int = 1
         self.speed = 10  # To determine combat order (not related to movement!)
