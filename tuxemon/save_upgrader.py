--- conflicted
+++ resolved
@@ -62,16 +62,13 @@
     save_data["battle_history"] = save_data.get("battle_history", {})
     save_data["money"] = save_data.get("money", {})
     save_data["tuxepedia"] = save_data.get("tuxepedia", {})
-<<<<<<< HEAD
+    save_data["contacts"] = save_data.get("contacts", {})
     save_data["items"] = save_data.get("items", [])
 
     # trasfer data from "inventory" to "items"
     if "inventory" in save_data:
         for key, value in save_data["inventory"].items():
             save_data["items"].append({"slug": key, "quantity": value})
-=======
-    save_data["contacts"] = save_data.get("contacts", {})
->>>>>>> f36e177b
 
     # set as captured the party monsters
     if not save_data["tuxepedia"]:
@@ -89,24 +86,19 @@
     # set phone old savegames
     if "visitedcottoncafe" in save_data["game_variables"]:
         if save_data["game_variables"]["visitedcottoncafe"] == "yes":
-<<<<<<< HEAD
             if "nu_phone" not in save_data["items"]:
                 save_data["items"].append({"slug": "nu_phone", "quantity": 1})
-=======
-            if "nu_phone" not in save_data["inventory"].keys():
-                save_data["inventory"]["nu_phone"] = 1
-                save_data["inventory"]["app_banking"] = 1
-                save_data["inventory"]["app_map"] = 1
-                save_data["inventory"]["app_tuxepedia"] = 1
+                save_data["items"].append({"slug": "app_banking", "quantity": 1})
+                save_data["items"].append({"slug": "app_map", "quantity": 1})
+                save_data["items"].append({"slug": "app_tuxepedia", "quantity": 1})
     if "timberdantewarn" in save_data["game_variables"]:
         if save_data["game_variables"]["timberdantewarn"] == "yes":
-            if "nu_phone" not in save_data["inventory"].keys():
-                save_data["inventory"]["nu_phone"] = 1
-                save_data["inventory"]["app_banking"] = 1
-                save_data["inventory"]["app_map"] = 1
-                save_data["inventory"]["app_tuxepedia"] = 1
-                save_data["inventory"]["app_contacts"] = 1
->>>>>>> f36e177b
+            if "nu_phone" not in save_data["items"]:
+                save_data["items"].append({"slug": "nu_phone", "quantity": 1})
+                save_data["items"].append({"slug": "app_banking", "quantity": 1})
+                save_data["items"].append({"slug": "app_map", "quantity": 1})
+                save_data["items"].append({"slug": "app_tuxepedia", "quantity": 1})
+                save_data["items"].append({"slug": "app_contacts", "quantity": 1})
 
     version = save_data.get("version", 0)
     for i in range(version, SAVE_VERSION):
