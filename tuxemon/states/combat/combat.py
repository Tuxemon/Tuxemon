# SPDX-License-Identifier: GPL-3.0
# Copyright (c) 2014-2023 William Edwards <shadowapex@gmail.com>, Benjamin Bean <superman2k5@gmail.com>
from __future__ import annotations

import datetime as dt
import logging
import random
from collections import defaultdict
from functools import partial
from itertools import chain
from typing import (
    Dict,
    Iterable,
    List,
    Literal,
    MutableMapping,
    NamedTuple,
    Optional,
    Sequence,
    Set,
    Tuple,
    Union,
)

import pygame
from pygame.rect import Rect

from tuxemon import audio, graphics, state, tools
from tuxemon.animation import Task
from tuxemon.battle import Battle
from tuxemon.combat import (
<<<<<<< HEAD
    alive_party,
=======
    check_moves,
>>>>>>> 830fca9d
    defeated,
    fainted,
    get_awake_monsters,
    has_effect_give,
    has_status,
    has_status_bond,
    scope,
    spyderbite,
)
from tuxemon.db import (
    BattleGraphicsModel,
    ItemCategory,
    OutputBattle,
    PlagueType,
    SeenStatus,
)
from tuxemon.item.item import Item
from tuxemon.locale import T
from tuxemon.menu.interface import MenuItem
from tuxemon.monster import Monster
from tuxemon.npc import NPC
from tuxemon.platform.const import buttons
from tuxemon.platform.events import PlayerInput
from tuxemon.session import local_session
from tuxemon.sprite import Sprite
from tuxemon.states.monster import MonsterMenuState
from tuxemon.states.transition.fade import FadeOutTransition
from tuxemon.surfanim import SurfaceAnimation
from tuxemon.technique.technique import Technique
from tuxemon.tools import assert_never
from tuxemon.ui.draw import GraphicBox
from tuxemon.ui.text import TextArea

from .combat_animations import CombatAnimations

logger = logging.getLogger(__name__)

CombatPhase = Literal[
    "begin",
    "ready",
    "housekeeping phase",
    "decision phase",
    "pre action phase",
    "action phase",
    "post action phase",
    "resolve match",
    "ran away",
    "draw match",
    "has winner",
    "end combat",
]


class EnqueuedAction(NamedTuple):
    user: Union[Monster, NPC, None]
    technique: Union[Technique, Item, None]
    target: Monster


# TODO: move to mod config
MULT_MAP = {
    4: "attack_very_effective",
    2: "attack_effective",
    0.5: "attack_resisted",
    0.25: "attack_weak",
}

# This is the time, in seconds, that the text takes to display.
LETTER_TIME: float = 0.02
# This is the time, in seconds, that the animation takes to finish.
ACTION_TIME: float = 3.0


class TechniqueAnimationCache:
    def __init__(self) -> None:
        self._sprites: Dict[Technique, Optional[Sprite]] = {}

    def get(self, technique: Technique, is_flipped: bool) -> Optional[Sprite]:
        """
        Return a sprite usable as a technique animation.

        Parameters:
            technique: Technique whose sprite is requested.
            is_flipped: Flag to determine whether animation frames should be flipped.

        Returns:
            Sprite associated with the technique animation.

        """
        try:
            return self._sprites[technique]
        except KeyError:
            sprite = self.load_technique_animation(technique, is_flipped)
            self._sprites[technique] = sprite
            return sprite

    @staticmethod
    def load_technique_animation(
        technique: Technique, is_flipped: bool
    ) -> Optional[Sprite]:
        """
        Return animated sprite from a technique.

        Parameters:
            technique: Technique whose sprite is requested.
            is_flipped: Flag to determine whether animation frames should be flipped.

        Returns:
            Sprite associated with the technique animation.

        """
        if not technique.images:
            return None
        frame_time = 0.09
        images = list()
        for fn in technique.images:
            image = graphics.load_and_scale(fn)
            images.append((image, frame_time))
        tech = SurfaceAnimation(images, False)
        if is_flipped:
            tech.flip(technique.flip_axes)
        return Sprite(animation=tech)


class WaitForInputState(state.State):
    """Just wait for input blocking everything"""

    def process_event(self, event: PlayerInput) -> Optional[PlayerInput]:
        if event.pressed and event.button == buttons.A:
            self.client.pop_state(self)

        return None


class CombatState(CombatAnimations):
    """The state-menu responsible for all combat related tasks and functions.
        .. image:: images/combat/monster_drawing01.png

    General description of this class:
        * implements a simple state machine
        * various phases are executed using a queue of actions
        * "decision queue" is used to queue player interactions/menus
        * this class holds mostly logic, though some graphical functions exist
        * most graphical functions are contained in "CombatAnimations" class

    Currently, status icons are implemented as follows:
       each round, all status icons are destroyed
       status icons are created for each status on each monster
       obvs, not ideal, maybe someday make it better? (see transition_phase)
    """

    draw_borders = False
    escape_key_exits = False

    def __init__(
        self,
        players: Tuple[NPC, NPC],
        graphics: BattleGraphicsModel,
        combat_type: Literal["monster", "trainer"],
    ) -> None:
        self.phase: Optional[CombatPhase] = None
        self._damage_map: MutableMapping[Monster, Set[Monster]] = defaultdict(
            set
        )
        self._technique_cache = TechniqueAnimationCache()
        self._decision_queue: List[Monster] = []
        self._action_queue: List[EnqueuedAction] = []
        self._log_action: List[Tuple[int, EnqueuedAction]] = []
        # list of sprites that are status icons
        self._status_icons: List[Sprite] = []
        self._monster_sprite_map: MutableMapping[Monster, Sprite] = {}
        self._layout = dict()  # player => home areas on screen
        self._animation_in_progress: bool = (
            False  # if true, delay phase change
        )
        self._turn: int = 0
        self._prize: int = 0
        self._lost_status: Optional[str] = None
        self._lost_monster: Optional[Monster] = None

        super().__init__(players, graphics)
        self.is_trainer_battle = combat_type == "trainer"
        self.show_combat_dialog()
        self.transition_phase("begin")
        self.task(partial(setattr, self, "phase", "ready"), 3)

    def update(self, time_delta: float) -> None:
        """
        Update the combat state.  State machine is checked.

        General operation:
        * determine what phase to update
        * if new phase, then run transition into new one
        * update the new phase, or the current one
        """
        super().update(time_delta)
        if not self._animation_in_progress:
            new_phase = self.determine_phase(self.phase)
            if new_phase:
                self.phase = new_phase
                self.transition_phase(new_phase)
            self.update_phase()

    def draw(self, surface: pygame.surface.Surface) -> None:
        """
        Draw combat state.

        Parameters:
            surface: Surface where to draw.

        """
        super().draw(surface)
        self.draw_hp_bars()
        self.draw_exp_bars()

    def draw_hp_bars(self) -> None:
        """Go through the HP bars and redraw them."""
        for monster, hud in self.hud.items():
            rect = Rect(0, 0, tools.scale(70), tools.scale(8))
            rect.right = hud.image.get_width() - tools.scale(8)
            if hud.player:
                rect.top += tools.scale(18)
            else:
                rect.top += tools.scale(12)
            self._hp_bars[monster].draw(hud.image, rect)

    def draw_exp_bars(self) -> None:
        """Go through the EXP bars and redraw them."""
        for monster, hud in self.hud.items():
            if hud.player:
                rect = Rect(0, 0, tools.scale(70), tools.scale(6))
                rect.right = hud.image.get_width() - tools.scale(8)
                rect.top += tools.scale(31)
                self._exp_bars[monster].draw(hud.image, rect)

    def determine_phase(
        self,
        phase: Optional[CombatPhase],
    ) -> Optional[CombatPhase]:
        """
        Determine the next phase and set it.

        Part of state machine
        Only test and set new phase.
        * Do not update phase actions
        * Try not to modify any values
        * Return a phase name and phase will change
        * Return None and phase will not change

        Parameters:
            phase: Current phase of the combat. Could be ``None`` if called
                before the combat had time to start.

        Returns:
            Next phase of the combat.

        """
        if phase is None or phase == "begin":
            return None

        elif phase == "ready":
            return "housekeeping phase"

        elif phase == "housekeeping phase":
            # this will wait for players to fill battleground positions
            for player in self.active_players:
                if len(alive_party(player)) == 1:
                    player.max_position = 1
                positions_available = player.max_position - len(
                    self.monsters_in_play[player]
                )
                if positions_available:
                    return None
            return "decision phase"

        elif phase == "decision phase":
            # TODO: only works for single player and if player runs
            if len(self.remaining_players) == 1:
                return "ran away"

            # assume each monster executes one action
            # if number of actions == monsters, then all monsters are ready
            elif len(self._action_queue) == len(self.active_monsters):
                return "pre action phase"

            return None

        elif phase == "pre action phase":
            return "action phase"

        elif phase == "action phase":
            if not self._action_queue:
                return "post action phase"

            return None

        elif phase == "post action phase":
            if not self._action_queue:
                return "resolve match"

            return None

        elif phase == "resolve match":
            remaining = len(self.remaining_players)

            if remaining == 0:
                return "draw match"
            elif remaining == 1:
                return "has winner"
            else:
                return "housekeeping phase"

        elif phase == "ran away":
            return "end combat"

        elif phase == "draw match":
            return "end combat"

        elif phase == "has winner":
            return "end combat"

        elif phase == "end combat":
            return None

        else:
            assert_never(phase)

    def transition_phase(self, phase: CombatPhase) -> None:
        """
        Change from one phase from another.

        Part of state machine
        * Will be run just -once- when phase changes
        * Do not change phase
        * Execute code only to change into new phase
        * The phase's update will be executed -after- this

        Parameters:
            phase: Name of phase to transition to.

        """
        letter_time = LETTER_TIME
        action_time = ACTION_TIME
        if phase == "begin" or phase == "ready" or phase == "pre action phase":
            pass

        elif phase == "housekeeping phase":
            self._turn += 1
            # reset run for the next turn
            self._run = "on"
            # fill all battlefield positions, but on round 1, don't ask
            self.fill_battlefield_positions(ask=self._turn > 1)

            # plague
            # record the useful properties of the last monster we fought
            monster_record = self.monsters_in_play[self.players[1]][0]
            if self.players[1].plague == PlagueType.infected:
                monster_record.plague = PlagueType.infected
            if monster_record in self.active_monsters:
                var = self.players[0].game_variables
                var["battle_last_monster_name"] = monster_record.name
                var["battle_last_monster_level"] = monster_record.level
                var["battle_last_monster_type"] = monster_record.types[0]
                var["battle_last_monster_category"] = monster_record.category
                var["battle_last_monster_shape"] = monster_record.shape
                # Avoid reset string to seen if monster has already been caught
                if monster_record.slug not in self.players[0].tuxepedia:
                    self.players[0].tuxepedia[
                        monster_record.slug
                    ] = SeenStatus.seen

        elif phase == "decision phase":
            self.reset_status_icons()
            # saves random value, so we are able to reproduce
            # inside the condition files if a tech hit or missed
            value = random.random()
            self.players[0].game_variables["random_tech_hit"] = value
            if not self._decision_queue:
                for player in self.human_players:
                    # tracks human players who need to choose an action
                    self._decision_queue.extend(self.monsters_in_play[player])

                for trainer in self.ai_players:
                    for monster in self.monsters_in_play[trainer]:
                        self.get_combat_decision_from_ai(monster)
                        # recharge opponent moves
                        for tech in monster.moves:
                            tech.recharge()

        elif phase == "action phase":
            self.sort_action_queue()

        elif phase == "post action phase":
            # apply status effects to the monsters
            for monster in self.active_monsters:
                for technique in monster.status:
                    # validate status
                    if technique.validate(monster):
                        self.enqueue_action(None, technique, monster)
                    # avoid multiple effect status
                    monster.set_stats()

        elif phase == "resolve match":
            pass

        elif phase == "ran away":
            self.players[0].set_party_status()
            var = self.players[0].game_variables
            if self.is_trainer_battle:
                var["battle_last_result"] = OutputBattle.forfeit
                var["teleport_clinic"] = OutputBattle.lost
                message = T.format(
                    "combat_forfeit",
                    {
                        "npc": self.players[1].name,
                    },
                )
            else:
                # remove monsters still around
                for mon in self.ai_players:
                    mon.monsters.pop()
                var["battle_last_result"] = OutputBattle.ran
                message = T.translate("combat_player_run")

            # push a state that blocks until enter is pressed
            # after the state is popped, the combat state will clean up and close
            # if you run in PvP, you need "defeated message"
            self.alert(message)
            action_time += len(message) * letter_time
            self.task(
                partial(self.client.push_state, WaitForInputState()),
                action_time,
            )
            self.suppress_phase_change(action_time)

        elif phase == "draw match":
            self.players[0].set_party_status()
            var = self.players[0].game_variables
            var["battle_last_result"] = OutputBattle.draw
            var["teleport_clinic"] = OutputBattle.lost
            if self.is_trainer_battle:
                var["battle_last_trainer"] = self.players[1].slug
                # track battles against NPC
                battle = Battle()
                battle.opponent = self.players[1].slug
                battle.outcome = OutputBattle.draw
                battle.date = dt.date.today().toordinal()
                self.players[0].battles.append(battle)

            # it is a draw match; both players were defeated in same round
            message = T.translate("combat_draw")
            self.alert(message)
            action_time += len(message) * letter_time

            # push a state that blocks until enter is pressed
            # after the state is popped, the combat state will clean up and close
            self.task(
                partial(self.client.push_state, WaitForInputState()),
                action_time,
            )
            self.suppress_phase_change(action_time)

        elif phase == "has winner":
            # TODO: proper match check, etc
            # This assumes that player[0] is the human playing in single player
            self.players[0].set_party_status()
            var = self.players[0].game_variables
            if self.remaining_players[0] == self.players[0]:
                var["battle_last_result"] = OutputBattle.won
                if self.is_trainer_battle:
                    message = T.format(
                        "combat_victory_trainer",
                        {
                            "npc": self.players[1].name,
                            "prize": self._prize,
                            "currency": "$",
                        },
                    )
                    self.players[0].give_money(self._prize)
                    var["battle_last_trainer"] = self.players[1].slug
                    # track battles against NPC
                    battle = Battle()
                    battle.opponent = self.players[1].slug
                    battle.outcome = OutputBattle.won
                    battle.date = dt.date.today().toordinal()
                    self.players[0].battles.append(battle)
                else:
                    message = T.translate("combat_victory")

            else:
                var["battle_last_result"] = OutputBattle.lost
                var["teleport_clinic"] = OutputBattle.lost
                message = T.translate("combat_defeat")
                if self.is_trainer_battle:
                    var["battle_last_trainer"] = self.players[1].slug
                    # track battles against NPC
                    battle = Battle()
                    battle.opponent = self.players[1].slug
                    battle.outcome = OutputBattle.lost
                    battle.date = dt.date.today().toordinal()
                    self.players[0].battles.append(battle)

            # push a state that blocks until enter is pressed
            # after the state is popped, the combat state will clean up and close
            self.alert(message)
            action_time += len(message) * letter_time
            self.task(
                partial(self.client.push_state, WaitForInputState()),
                action_time,
            )
            self.suppress_phase_change(action_time)

        elif phase == "end combat":
            self.players[0].set_party_status()
            self.end_combat()
            self.evolve()

        else:
            assert_never(phase)

    def get_combat_decision_from_ai(self, monster: Monster) -> None:
        """
        Get ai action from a monster and enqueue it.

        Parameters:
            monster: Monster whose action will be decided.

        Returns:
            Enqueued action of the monster.

        """
        # TODO: parties/teams/etc to choose opponents
        opponents = self.monsters_in_play[self.players[0]]
        trainer = self.players[1]
        assert monster.ai
        if self.is_trainer_battle:
            user, technique, target = monster.ai.make_decision_trainer(
                trainer, monster, opponents
            )
        else:
            user, technique, target = monster.ai.make_decision_wild(
                trainer, monster, opponents
            )
        # check status response
        if isinstance(user, Monster) and isinstance(technique, Technique):
            # null action for dozing
            if has_status(user, "status_dozing"):
                status = Technique()
                status.load("status_dozing")
                technique = status
            # null action for plague - spyder_bite
            if user.plague == PlagueType.infected:
                value = random.randint(1, 8)
                if value == 1:
                    status = Technique()
                    status.load("status_spyderbite")
                    technique = status
                    if self.players[1].plague == PlagueType.infected:
                        target.plague = PlagueType.infected
            # check status response
            if self.status_response_technique(user, technique):
                self._lost_monster = user
        if isinstance(user, NPC) and isinstance(technique, Item):
            if self.status_response_item(target):
                self._lost_monster = target
        action = EnqueuedAction(user, technique, target)
        self._action_queue.append(action)
        self._log_action.append((self._turn, action))

    def sort_action_queue(self) -> None:
        """Sort actions in the queue according to game rules.

        * Swap actions are always first
        * Techniques that damage are sorted by monster speed
        * Items are sorted by trainer speed

        """

        def rank_action(action: EnqueuedAction) -> Tuple[int, int]:
            if action.technique is None:
                return 0, 0
            sort = action.technique.sort
            primary_order = sort_order.index(sort)

            if sort == "meta":
                # all meta items sorted together
                # use of 0 leads to undefined sort/probably random
                return primary_order, 0
            elif sort == "potion":
                return primary_order, 0
            else:
                # TODO: determine the secondary sort element,
                # monster speed, trainer speed, etc
                assert action.user
                return primary_order, action.user.speed_test(action)

        # TODO: move to mod config
        sort_order = [
            "meta",
            "item",
            "utility",
            "potion",
            "food",
            "heal",
            "damage",
        ]

        # TODO: Running happens somewhere else, it should be moved here
        # i think.
        # TODO: Eventually make an action queue class?
        self._action_queue.sort(key=rank_action, reverse=True)

    def update_phase(self) -> None:
        """
        Execute/update phase actions.

        Part of state machine
        * Do not change phase
        * Will be run each iteration phase is active
        * Do not test conditions to change phase

        """
        if self.phase == "decision phase":
            # show monster action menu for human players
            if self._decision_queue:
                monster = self._decision_queue.pop()
                for tech in monster.moves:
                    tech.recharge()
                self.show_monster_action_menu(monster)

        elif self.phase == "action phase":
            self.handle_action_queue()

        elif self.phase == "post action phase":
            self.handle_action_queue()

    def handle_action_queue(self) -> None:
        """Take one action from the queue and do it."""
        if self._action_queue:
            action = self._action_queue.pop()
            self.perform_action(*action)
            self.task(self.check_party_hp, 1)
            self.task(self.animate_party_status, 3)

    def ask_player_for_monster(self, player: NPC) -> None:
        """
        Open dialog to allow player to choose a Tuxemon to enter into play.

        Parameters:
            player: Player who has to select a Tuxemon.

        """

        def add(menuitem: MenuItem[Monster]) -> None:
            monster = menuitem.game_object
            if monster.current_hp == 0:
                tools.open_dialog(
                    local_session,
                    [
                        T.format(
                            "combat_fainted",
                            parameters={"name": monster.name},
                        ),
                    ],
                )
            elif monster in self.active_monsters:
                tools.open_dialog(
                    local_session,
                    [
                        T.format(
                            "combat_isactive",
                            parameters={"name": monster.name},
                        ),
                    ],
                )
                msg = T.translate("combat_replacement_is_fainted")
                tools.open_dialog(local_session, [msg])
            else:
                self.add_monster_into_play(player, monster)
                self.client.pop_state()

        state = self.client.push_state(MonsterMenuState())
        # must use a partial because alert relies on a text box that may not
        # exist until after the state hs been startup
        state.task(partial(state.alert, T.translate("combat_replacement")), 0)
        state.on_menu_selection = add  # type: ignore[assignment]
        state.escape_key_exits = False

    def fill_battlefield_positions(self, ask: bool = False) -> None:
        """
        Check the battlefield for unfilled positions and send out monsters.

        Parameters:
            ask: If True, then open dialog for human players.

        """
        # TODO: let work for trainer battles
        humans = list(self.human_players)

        # TODO: integrate some values for different match types
        released = False
        for player in self.active_players:
            if len(alive_party(player)) == 1:
                player.max_position = 1
            positions_available = player.max_position - len(
                self.monsters_in_play[player]
            )
            if positions_available:
                available = get_awake_monsters(
                    player, self.monsters_in_play[player], self._turn
                )
                for _ in range(positions_available):
                    released = True
                    if player in humans and ask:
                        self.ask_player_for_monster(player)
                    else:
                        self.add_monster_into_play(player, next(available))

        if released:
            self.suppress_phase_change()

    def add_monster_into_play(
        self,
        player: NPC,
        monster: Monster,
    ) -> None:
        """
        Add a monster to the battleground.

        Parameters:
            player: Player who adds the monster, if any.
            monster: Added monster.

        """
        # TODO: refactor some into the combat animations
        self.animate_monster_release(player, monster)
        self.monsters_in_play[player].append(monster)
        double = len(self.monsters_in_play[player])
        if double > 1:
            self.build_hud(
                self._layout[player]["hud1"][0],
                self.monsters_in_play[player][0],
            )
            self.build_hud(
                self._layout[player]["hud2"][0],
                self.monsters_in_play[player][1],
            )
        else:
            self.build_hud(
                self._layout[player]["hud"][0],
                self.monsters_in_play[player][0],
            )

        # remove "connected" status (eg. lifeleech, etc.)
        for mon in self.monsters_in_play[self.players[0]]:
            if has_status_bond(mon):
                mon.status.clear()

        # TODO: not hardcode
        message = T.format(
            "combat_swap",
            {
                "target": monster.name.upper(),
                "user": player.name.upper(),
            },
        )
        self.alert(message)
        # save iid monster fighting
        if player is self.players[0]:
            self.players[0].game_variables["iid_fighting_monster"] = str(
                monster.instance_id.hex
            )
        elif self.is_trainer_battle:
            pass
        else:
            message = T.format(
                "combat_wild_appeared",
                {"name": monster.name.upper()},
            )
            self.alert(message)

    def reset_status_icons(self) -> None:
        """
        Update/reset status icons for monsters.

        TODO: caching, etc
        """
        # remove all status icons
        for s in self._status_icons:
            self.sprites.remove(s)

        # add status icons
        for monster in self.active_monsters:
            for status in monster.status:
                if status.icon:
                    status_ico: Tuple[float, float] = (0.0, 0.0)
                    if monster in self.players[1].monsters:
                        status_ico = (
                            self.rect.width * 0.06,
                            self.rect.height * 0.12,
                        )
                    elif monster in self.players[0].monsters:
                        status_ico = (
                            self.rect.width * 0.64,
                            self.rect.height * 0.56,
                        )
                    # load the sprite and add it to the display
                    icon = self.load_sprite(
                        status.icon,
                        layer=200,
                        center=status_ico,
                    )
                    self._status_icons.append(icon)

    def show_combat_dialog(self) -> None:
        """Create and show the area where battle messages are displayed."""
        # make the border and area at the bottom of the screen for messages
        rect_screen = self.client.screen.get_rect()
        rect = Rect(0, 0, rect_screen.w, rect_screen.h // 4)
        rect.bottomright = rect_screen.w, rect_screen.h
        border = graphics.load_and_scale(self.borders_filename)
        self.dialog_box = GraphicBox(border, None, self.background_color)
        self.dialog_box.rect = rect
        self.sprites.add(self.dialog_box, layer=100)

        # make a text area to show messages
        self.text_area = TextArea(self.font, self.font_color)
        self.text_area.rect = self.dialog_box.calc_inner_rect(
            self.dialog_box.rect,
        )
        self.sprites.add(self.text_area, layer=100)

    def show_monster_action_menu(self, monster: Monster) -> None:
        """
        Show the main window for choosing player actions.

        Parameters:
            monster: Monster to choose an action for.

        """
        from tuxemon.states.combat.combat_menus import MainCombatMenuState

        message = T.format("combat_monster_choice", {"name": monster.name})
        self.alert(message)
        rect_screen = self.client.screen.get_rect()
        rect = Rect(0, 0, rect_screen.w // 2.5, rect_screen.h // 4)
        rect.bottomright = rect_screen.w, rect_screen.h

        state = self.client.push_state(
            MainCombatMenuState(
                monster=monster,
                player=self.players[0],
                enemy=self.players[1],
            )
        )
        state.rect = rect

    def enqueue_action(
        self,
        user: Union[NPC, Monster, None],
        technique: Union[Item, Technique, None],
        target: Monster,
    ) -> None:
        """
        Add some technique or status to the action queue.

        Parameters:
            user: The user of the technique.
            technique: The technique used.
            target: The target of the action.

        """
        action = EnqueuedAction(user, technique, target)
        self._action_queue.append(action)
        self._log_action.append((self._turn, action))

    def rewrite_action_queue_target(
        self,
        original: Monster,
        new: Monster,
    ) -> None:
        """
        Used for swapping monsters.

        Parameters:
            original: Original targeted monster.
            new: New monster.

        """
        # rewrite actions in the queue to target the new monster
        for index, action in enumerate(self._action_queue):
            if action.target is original:
                new_action = EnqueuedAction(action.user, action.technique, new)
                self._action_queue[index] = new_action

    def remove_monster_from_play(
        self,
        monster: Monster,
    ) -> None:
        """
        Remove monster from play without fainting it.

        * If another monster has targeted this monster, it can change action
        * Will remove actions as well
        * currently for 'swap' technique

        """
        self.remove_monster_actions_from_queue(monster)
        self.animate_monster_faint(monster)

    def remove_monster_actions_from_queue(self, monster: Monster) -> None:
        """
        Remove all queued actions for a particular monster.

        This is used mainly for removing actions after monster is fainted.

        Parameters:
            monster: Monster whose actions will be removed.

        """
        to_remove = set()
        for action in self._action_queue:
            if action.user is monster or action.target is monster:
                to_remove.add(action)

        for action in to_remove:
            self._action_queue.remove(action)

    def suppress_phase_change(
        self,
        delay: float = 3.0,
    ) -> Optional[Task]:
        """
        Prevent the combat phase from changing for a limited time.

        Use this function to prevent the phase from changing.  When
        animating elements of the phase, call this to prevent player
        input as well as phase changes.

        Parameters:
            delay: Amount of seconds to delay phase changes.

        """
        if self._animation_in_progress:
            logger.debug("double suppress: bug?")
            return None

        self._animation_in_progress = True
        return self.task(
            partial(setattr, self, "_animation_in_progress", False),
            delay,
        )

    def perform_action(
        self,
        user: Union[Monster, NPC, None],
        technique: Union[Technique, Item, None],
        target: Monster,
    ) -> None:
        """
        Perform the action.

        Parameters:
            user: Monster that does the action.
            technique: Technique or item used.
            target: Monster that receives the action.

        """
        letter_time = LETTER_TIME
        action_time = ACTION_TIME
        # action is performed, so now use sprites to animate it
        # this value will be None if the target is off screen
        target_sprite = self._monster_sprite_map.get(target, None)
        # slightly delay the monster shake, so technique animation
        # is synchronized with the damage shake motion
        hit_delay = 0.0
        # monster uses move
        if isinstance(technique, Technique) and isinstance(user, Monster):
            technique.advance_round()
            result_tech = technique.use(user, target)
            context = {
                "user": user.name,
                "name": technique.name,
                "target": target.name,
            }
            message = T.format(technique.use_tech, context)
            if technique.slug == "scope":
                message = scope(target)
            if not result_tech["success"]:
                template = getattr(technique, "use_failure")
                m = T.format(template, context)
                if technique.slug == "status_spyderbite":
                    m = spyderbite(target)
                message += "\n" + m
                action_time += len(message) * letter_time
            # TODO: caching sounds
            audio.load_sound(technique.sfx).play()
            # animation own monster AI NPC
            if "own monster" in technique.target:
                target_sprite = self._monster_sprite_map.get(user, None)
            # TODO: a real check or some params to test if should tackle, etc
            if result_tech["should_tackle"]:
                hit_delay += 0.5
                user_sprite = self._monster_sprite_map[user]
                self.animate_sprite_tackle(user_sprite)

                if target_sprite:
                    self.task(
                        partial(
                            self.animate_sprite_take_damage,
                            target_sprite,
                        ),
                        hit_delay + 0.2,
                    )
                    self.task(
                        partial(self.blink, target_sprite),
                        hit_delay + 0.6,
                    )

                # TODO: track total damage
                # Track damage
                self._damage_map[target].add(user)

                # monster infected
                if user.plague == PlagueType.infected:
                    m = T.format(
                        "combat_state_plague1",
                        {
                            "target": user.name.upper(),
                        },
                    )
                    message += "\n" + m
                # allows tackle to special range techniques too
                if technique.range != "special":
                    element_damage_key = MULT_MAP.get(
                        result_tech["element_multiplier"]
                    )
                    if element_damage_key:
                        m = T.translate(element_damage_key)
                        message += "\n" + m
                        action_time += len(message) * letter_time
                # if the monster lost status due technique
                if self._lost_monster == user:
                    if self._lost_status:
                        message += "\n" + self._lost_status
                        action_time += len(message) * letter_time
                    self._lost_status = None
                    self._lost_monster = None
                else:
                    msg_type = (
                        "use_success"
                        if result_tech["success"]
                        else "use_failure"
                    )
                    context = {
                        "user": getattr(user, "name", ""),
                        "name": technique.name,
                        "target": target.name,
                    }
                    template = getattr(technique, msg_type)
                    tmpl = T.format(template, context)
                    if template:
                        message += "\n" + tmpl
                        action_time += len(message) * letter_time

            self.alert(message)
            self.suppress_phase_change(action_time)

            is_flipped = False
            for trainer in self.ai_players:
                if user in self.monsters_in_play[trainer]:
                    is_flipped = True
                    break
            tech_sprite = self._technique_cache.get(technique, is_flipped)

            if result_tech["success"] and target_sprite and tech_sprite:
                tech_sprite.rect.center = target_sprite.rect.center
                assert tech_sprite.animation
                self.task(tech_sprite.animation.play, hit_delay)
                self.task(
                    partial(self.sprites.add, tech_sprite, layer=50),
                    hit_delay,
                )
                self.task(tech_sprite.kill, action_time)

        # player uses item
        if isinstance(technique, Item) and isinstance(user, NPC):
            result_item = technique.use(user, target)
            context = {
                "user": user.name,
                "name": technique.name,
                "target": target.name,
            }
            message = T.format(technique.use_item, context)
            # handle the capture device
            if technique.category == ItemCategory.capture:
                # retrieve tuxeball
                message += "\n" + T.translate("attempting_capture")
                action_time = result_item["num_shakes"] + 1.8
                self.animate_capture_monster(
                    result_item["success"],
                    result_item["num_shakes"],
                    target,
                    technique,
                    self,
                )
            else:
                msg_type = (
                    "use_success" if result_item["success"] else "use_failure"
                )
                context = {
                    "user": getattr(user, "name", ""),
                    "name": technique.name,
                    "target": target.name,
                }
                template = getattr(technique, msg_type)
                tmpl = T.format(template, context)
                # check status festering, potions = no healing
                if technique.category == ItemCategory.potion and has_status(
                    target, "status_festering"
                ):
                    tmpl = T.translate("combat_state_festering_item")
                if template:
                    message += "\n" + tmpl
                    action_time += len(message) * letter_time

            self.alert(message)
            self.suppress_phase_change(action_time)
        # statuses / conditions
        if user is None and isinstance(technique, Technique):
            result = technique.use(None, target)
            if result["success"]:
                msg_type = (
                    "use_success" if result["success"] else "use_failure"
                )
                context = {
                    "name": technique.name,
                    "target": target.name,
                }
                template = getattr(technique, msg_type)
                message = T.format(template, context)
                # swapping monster
                if technique.slug == "swap":
                    message = T.format(
                        "combat_call_tuxemon",
                        {"name": target.name.upper()},
                    )
                self.alert(message)
                self.suppress_phase_change(action_time)

            # effect animation
            is_flipped = False
            tech_sprite = self._technique_cache.get(technique, is_flipped)
            if target_sprite and tech_sprite:
                tech_sprite.rect.center = target_sprite.rect.center
                assert tech_sprite.animation
                self.task(tech_sprite.animation.play, 0.6)
                self.task(
                    partial(self.sprites.add, tech_sprite, layer=50),
                    0.6,
                )
                self.task(tech_sprite.kill, action_time)

    def faint_monster(self, monster: Monster) -> None:
        """
        Instantly make the monster faint (will be removed later).

        Parameters:
            monster: Monster that will faint.

        """
        faint = Technique()
        faint.load("status_faint")
        monster.current_hp = 0
        monster.status = [faint]

        """
        Experience is earned when the target monster is fainted.
        Any monsters who contributed any amount of damage will be awarded.
        Experience is distributed evenly to all participants.
        """
        message: str = ""
        action_time = ACTION_TIME
        letter_time = LETTER_TIME
        if monster in self._damage_map:
            # Award Experience
            awarded_exp = (
                monster.total_experience
                // (monster.level * len(self._damage_map[monster]))
            ) * monster.experience_modifier
            awarded_mon = monster.level * monster.money_modifier
            for winners in self._damage_map[monster]:
                # check before giving exp
                self._level_before = winners.level
                winners.give_experience(awarded_exp)
                # check after giving exp
                self._level_after = winners.level
                if self.is_trainer_battle:
                    self._prize += awarded_mon
                # it checks if there is a "level up"
                if self._level_before != self._level_after:
                    diff = self._level_after - self._level_before
                    if winners in self.players[0].monsters:
                        # checks and eventually teaches move/moves
                        mex = check_moves(
                            self.monsters_in_play[self.players[0]][0], diff
                        )
                        if mex:
                            message += "\n" + mex
                            action_time += len(message) * letter_time
                        # updates hud graphics player
                        if len(self.monsters_in_play[self.players[0]]) > 1:
                            self.build_hud(
                                self._layout[self.players[0]]["hud1"][0],
                                self.monsters_in_play[self.players[0]][0],
                            )
                            self.build_hud(
                                self._layout[self.players[0]]["hud2"][0],
                                self.monsters_in_play[self.players[0]][1],
                            )
                        else:
                            self.build_hud(
                                self._layout[self.players[0]]["hud"][0],
                                self.monsters_in_play[self.players[0]][0],
                            )
                if winners in self.players[0].monsters:
                    m = T.format(
                        "combat_gain_exp",
                        {"name": winners.name.upper(), "xp": awarded_exp},
                    )
                    message += "\n" + m
            action_time += len(message) * letter_time
            self.alert(message)
            self.suppress_phase_change(action_time)

            # Remove monster from damage map
            del self._damage_map[monster]

    def animate_party_status(self) -> None:
        """
        Animate monsters that need to be fainted.

        * Animation to remove monster is handled here
        TODO: check for faint status, not HP

        """
        for _, party in self.monsters_in_play.items():
            for monster in party:
                if fainted(monster):
                    self.alert(
                        T.format(
                            "combat_fainted",
                            {"name": monster.name},
                        ),
                    )
                    self.animate_monster_faint(monster)
                    self.suppress_phase_change()

    def check_party_hp(self) -> None:
        """
        Apply status effects, then check HP, and party status.

        * Monsters will be removed from play here

        """
        for _, party in self.monsters_in_play.items():
            for monster in party:
                self.animate_hp(monster)
                # check for recover (completely healed)
                if monster.current_hp >= monster.hp and has_status(
                    monster, "status_recover"
                ):
                    monster.status = []
                    # avoid "overcome" hp bar
                    if monster.current_hp > monster.hp:
                        monster.current_hp = monster.hp
                    self.alert(
                        T.format(
                            "combat_state_recover_failure",
                            {
                                "target": monster.name.upper(),
                            },
                        )
                    )
                # check for condition diehard
                if monster.current_hp <= 0 and has_status(
                    monster, "status_diehard"
                ):
                    monster.current_hp = 1
                    monster.status = []
                    self.alert(
                        T.format(
                            "combat_state_diehard_tech",
                            {
                                "target": monster.name.upper(),
                            },
                        )
                    )
                if monster.current_hp <= 0 and not has_status(
                    monster, "status_faint"
                ):
                    self.remove_monster_actions_from_queue(monster)
                    self.faint_monster(monster)

                    # If a monster fainted, exp was given, thus the exp bar
                    # should be updated
                    # The exp bar must only be animated for the player's
                    # monsters
                    # Enemies don't have a bar, doing it for them will
                    # cause a crash
                    for monster in self.monsters_in_play[local_session.player]:
                        self.task(partial(self.animate_exp, monster), 2.5)
                        self.suppress_phase_change()

    @property
    def active_players(self) -> Iterable[NPC]:
        """
        Generator of any non-defeated players/trainers.

        Returns:
            Iterable with active players.

        """
        for player in self.players:
            if not defeated(player):
                yield player

    @property
    def human_players(self) -> Iterable[NPC]:
        for player in self.players:
            if player.isplayer:
                yield player

    @property
    def ai_players(self) -> Iterable[NPC]:
        yield from set(self.active_players) - set(self.human_players)

    @property
    def active_monsters(self) -> Sequence[Monster]:
        """
        List of any non-defeated monsters on battlefield.

        Returns:
            Sequence of active monsters.

        """
        return list(chain.from_iterable(self.monsters_in_play.values()))

    @property
    def remaining_monsters(self) -> Sequence[Monster]:
        """
        List of any non-fainted monsters in party (human).

        """
        return [p for p in self.players[0].monsters if not fainted(p)]

    @property
    def remaining_monsters_ai(self) -> Sequence[Monster]:
        """
        List of any non-fainted monsters in party (ai).

        """
        return [p for p in self.players[1].monsters if not fainted(p)]

    @property
    def remaining_players(self) -> Sequence[NPC]:
        """
        List of non-defeated players/trainers. WIP.

        Right now, this is similar to Combat.active_players, but it may change
        in the future.
        For implementing teams, this would need to be different than
        active_players.

        Use to check for match winner.

        Returns:
            Sequence of remaining players.

        """
        # TODO: perhaps change this to remaining "parties", or "teams",
        # instead of player/trainer
        return [p for p in self.players if not defeated(p)]

    def status_response_item(self, monster: Monster) -> bool:
        # change charging -> charged up
        if has_status(monster, "status_charging"):
            monster.status.clear()
            status = Technique()
            status.load("status_chargedup")
            monster.apply_status(status)
            return True
        return False

    def status_response_technique(
        self, monster: Monster, technique: Technique
    ) -> bool:
        """Checks the technique used and its status response:
        - eventually removes the status
        - eventually shows a text
        """
        # removes enraged
        if has_status(monster, "status_enraged") and not has_effect_give(
            technique, "status_enraged"
        ):
            monster.status.clear()
            return True
        # removes sniping
        if has_status(monster, "status_sniping") and not has_effect_give(
            technique, "status_sniping"
        ):
            monster.status.clear()
            return True
        # removes dozing
        if has_status(monster, "status_dozing"):
            monster.status.clear()
            return True
        # removes tired
        if has_status(monster, "status_tired"):
            monster.status.clear()
            label = T.format(
                "combat_state_tired_end",
                {
                    "target": monster.name.upper(),
                },
            )
            self._lost_status = label
            return True
        # change exhausted -> tired
        if has_status(monster, "status_exhausted") and not has_effect_give(
            technique, "status_exhausted"
        ):
            monster.status.clear()
            status = Technique()
            status.load("status_tired")
            monster.apply_status(status)
            return True
        # change charging -> charged up
        if has_status(monster, "status_charging") and not has_effect_give(
            technique, "status_charging"
        ):
            monster.status.clear()
            status = Technique()
            status.load("status_chargedup")
            monster.apply_status(status)
            return True
        # change charged up -> exhausted
        if has_status(monster, "status_chargedup") and not has_effect_give(
            technique, "status_chargedup"
        ):
            monster.status.clear()
            status = Technique()
            status.load("status_exhausted")
            monster.apply_status(status)
            return True
        # change nodding off -> dozing
        if has_status(monster, "status_noddingoff") and not has_effect_give(
            technique, "status_noddingoff"
        ):
            monster.status.clear()
            status = Technique()
            status.load("status_dozing")
            monster.apply_status(status)
            return True
        return False

    def evolve(self) -> None:
        self.client.pop_state()
        for monster in self.players[0].monsters:
            for evolution in monster.evolutions:
                evolved = Monster()
                evolved.load_from_db(evolution.monster_slug)
                if evolution.path == "standard":
                    if evolution.at_level <= monster.level:
                        self.question_evolution(monster, evolved)
                elif evolution.path == "gender":
                    if evolution.at_level <= monster.level:
                        if evolution.gender == monster.gender:
                            self.question_evolution(monster, evolved)
                elif evolution.path == "element":
                    if evolution.at_level <= monster.level:
                        if self.players[0].has_type(evolution.element):
                            self.question_evolution(monster, evolved)
                elif evolution.path == "tech":
                    if evolution.at_level <= monster.level:
                        if self.players[0].has_tech(evolution.tech):
                            self.question_evolution(monster, evolved)
                elif evolution.path == "location":
                    if evolution.at_level <= monster.level:
                        if evolution.inside == self.client.map_inside:
                            self.question_evolution(monster, evolved)
                elif evolution.path == "stat":
                    if evolution.at_level <= monster.level:
                        if monster.return_stat(
                            evolution.stat1
                        ) >= monster.return_stat(evolution.stat2):
                            self.question_evolution(monster, evolved)
                elif evolution.path == "season":
                    if evolution.at_level <= monster.level:
                        if (
                            evolution.season
                            == self.players[0].game_variables["season"]
                        ):
                            self.question_evolution(monster, evolved)

    def question_evolution(self, monster: Monster, evolved: Monster) -> None:
        tools.open_dialog(
            local_session,
            [
                T.format(
                    "evolution_confirmation",
                    {
                        "name": monster.name.upper(),
                        "evolve": evolved.name.upper(),
                    },
                )
            ],
        )
        tools.open_choice_dialog(
            local_session,
            menu=(
                (
                    "yes",
                    T.translate("yes"),
                    partial(
                        self.positive_answer,
                        monster,
                        evolved,
                    ),
                ),
                (
                    "no",
                    T.translate("no"),
                    self.negative_answer,
                ),
            ),
        )

    def positive_answer(self, monster: Monster, evolved: Monster) -> None:
        self.client.pop_state()
        self.client.pop_state()
        self.players[0].evolve_monster(monster, evolved.slug)

    def negative_answer(self) -> None:
        self.client.pop_state()
        self.client.pop_state()

    def end_combat(self) -> None:
        """End the combat."""
        # TODO: End combat differently depending on winning or losing
        for player in self.players:
            player.max_position = 1
            for mon in player.monsters:
                # reset status stats
                mon.set_stats()
                mon.end_combat()
                # reset technique stats
                for tech in mon.moves:
                    tech.set_stats()

        # clear action queue
        self._action_queue = list()
        self._log_action = list()

        # fade music out
        self.client.event_engine.execute_action("fadeout_music", [1000])

        # remove any menus that may be on top of the combat state
        while self.client.current_state is not self:
            self.client.pop_state()

        self.client.push_state(FadeOutTransition(caller=self))<|MERGE_RESOLUTION|>--- conflicted
+++ resolved
@@ -29,11 +29,8 @@
 from tuxemon.animation import Task
 from tuxemon.battle import Battle
 from tuxemon.combat import (
-<<<<<<< HEAD
     alive_party,
-=======
     check_moves,
->>>>>>> 830fca9d
     defeated,
     fainted,
     get_awake_monsters,
