--- conflicted
+++ resolved
@@ -18,7 +18,6 @@
 from tuxemon.graphics import load_and_scale
 from tuxemon.item.item import MAX_TYPES_BAG, Item, decode_items, encode_items
 from tuxemon.locale import T
-<<<<<<< HEAD
 from tuxemon.map import (
     Direction,
     dirs2,
@@ -28,9 +27,6 @@
     get_direction,
     proj,
 )
-=======
-from tuxemon.map import Direction, dirs2, dirs3, get_direction, proj
->>>>>>> b577c521
 from tuxemon.math import Vector2
 from tuxemon.mission import Mission, decode_mission, encode_mission
 from tuxemon.monster import (
