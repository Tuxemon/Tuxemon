--- conflicted
+++ resolved
@@ -1162,17 +1162,13 @@
 msgid "recover"
 msgstr "Recover"
 
-<<<<<<< HEAD
 msgid "retaliate"
 msgstr "Retaliate"
 
 msgid "revenge"
 msgstr "Revenge"
 
-msgid "status_slow"
-=======
 msgid "slow"
->>>>>>> e391b220
 msgstr "Slow"
 
 msgid "sniping"
