{
    "maps": [
        {
            "fileName": "spyder_routea.tmx",
            "height": 0,
            "width": 0,
            "x": 960,
            "y": 0
        },
        {
            "fileName": "spyder_route5.tmx",
            "height": 0,
            "width": 0,
            "x": 0,
            "y": 640
        },
        {
            "fileName": "spyder_nimrod_bottom.tmx",
            "height": 0,
            "width": 0,
            "x": 0,
            "y": 320
        },
        {
            "fileName": "spyder_nimrod_middle.tmx",
            "height": 0,
            "width": 0,
            "x": 320,
            "y": 320
        },
        {
            "fileName": "spyder_nimrod_top.tmx",
            "height": 0,
            "width": 0,
            "x": 640,
            "y": 320
        },
        {
            "fileName": "spyder_flower_city.tmx",
            "height": 0,
            "width": 0,
            "x": 640,
            "y": 640
        },
        {
            "fileName": "spyder_flower_petshop.tmx",
            "height": 144,
            "width": 224,
            "x": 3168,
            "y": 768
        },
        {
            "fileName": "spyder_timber_town.tmx",
            "height": 0,
            "width": 0,
            "x": 0,
            "y": 960
        },
        {
            "fileName": "spyder_route4.tmx",
            "height": 0,
            "width": 0,
            "x": 1280,
            "y": 640
        },
        {
            "fileName": "spyder_route3.tmx",
            "height": 0,
            "width": 0,
            "x": 1600,
            "y": 640
        },
        {
            "fileName": "spyder_leather_town.tmx",
            "height": 0,
            "width": 0,
            "x": 1600,
            "y": 1280
        },
        {
            "fileName": "spyder_cotton_town.tmx",
            "height": 0,
            "width": 0,
            "x": 1600,
            "y": 1920
        },
        {
            "fileName": "spyder_citypark.tmx",
            "height": 0,
            "width": 0,
            "x": 2240,
            "y": 1600
        },
        {
            "fileName": "spyder_route2.tmx",
            "height": 0,
            "width": 0,
            "x": 2240,
            "y": 2240
        },
        {
            "fileName": "spyder_dryadsgrove.tmx",
            "height": 0,
            "width": 0,
            "x": 960,
            "y": 1920
        },
        {
            "fileName": "spyder_route6.tmx",
            "height": 0,
            "width": 0,
            "x": 320,
            "y": 1920
        },
        {
            "fileName": "spyder_tunnel.tmx",
            "height": 0,
            "width": 0,
            "x": 0,
            "y": 1600
        },
        {
            "fileName": "spyder_candy_town.tmx",
            "height": 0,
            "width": 0,
            "x": 320,
            "y": 2240
        },
        {
            "fileName": "spyder_candy_hospital3.tmx",
            "height": 320,
            "width": 192,
            "x": -240,
            "y": 2256
        },
        {
            "fileName": "spyder_candy_hospital3_alt.tmx",
            "height": 0,
            "width": 0,
            "x": 0,
            "y": 2560
        },
        {
            "fileName": "spyder_greenwash.tmx",
            "height": 0,
            "width": 0,
            "x": -320,
            "y": 2688
        },
        {
            "fileName": "spyder_greenwash_level2.tmx",
            "height": 0,
            "width": 0,
            "x": -640,
            "y": 2688
        },
        {
            "fileName": "spyder_greenwash_greenhouse.tmx",
            "height": 0,
            "width": 0,
            "x": -320,
            "y": 3200
        },
        {
            "fileName": "spyder_routec.tmx",
            "height": 0,
            "width": 0,
            "x": 960,
            "y": 2560
        },
        {
            "fileName": "spyder_route1.tmx",
            "height": 0,
            "width": 0,
            "x": 1600,
            "y": 2560
        },
        {
            "fileName": "spyder_routed.tmx",
            "height": 0,
            "width": 0,
            "x": 960,
            "y": 1280
        },
        {
            "fileName": "spyder_routee.tmx",
            "height": 0,
            "width": 0,
            "x": 320,
            "y": 1600
        },
        {
            "fileName": "spyder_tunnel_below.tmx",
            "height": 0,
            "width": 0,
            "x": -640,
            "y": 1600
        },
        {
            "fileName": "spyder_wayfarer_inn1.tmx",
            "height": 256,
            "width": 240,
            "x": 3120,
            "y": 48
        },
        {
            "fileName": "spyder_wayfarer_inn2.tmx",
            "height": 256,
            "width": 240,
            "x": 2880,
            "y": 48
        },
        {
            "fileName": "spyder_paper_scoop.tmx",
            "height": 0,
            "width": 0,
            "x": 2240,
            "y": 3240
        },
        {
            "fileName": "spyder_cotton_tunnel.tmx",
            "height": 0,
            "width": 0,
            "x": 2580,
            "y": 3240
        },
        {
            "fileName": "spyder_scoop1.tmx",
            "height": 0,
            "width": 0,
            "x": -640,
            "y": 960
        },
        {
            "fileName": "spyder_scoop2.tmx",
            "height": 0,
            "width": 0,
            "x": -640,
            "y": 1280
        },
        {
            "fileName": "spyder_scoop3.tmx",
            "height": 0,
            "width": 0,
            "x": -288,
            "y": 960
        },
        {
            "fileName": "spyder_scoop4.tmx",
            "height": 0,
            "width": 0,
            "x": -320,
            "y": 1280
        },
        {
            "fileName": "spyder_bedroom.tmx",
            "height": 112,
            "width": 144,
            "x": 3056,
            "y": 2944
        },
        {
            "fileName": "spyder_downstairs.tmx",
            "height": 112,
            "width": 144,
            "x": 2880,
            "y": 2944
        },
        {
            "fileName": "spyder_mansion_top.tmx",
            "height": 304,
            "width": 368,
            "x": -176,
            "y": -400
        },
        {
            "fileName": "spyder_mansion_basement.tmx",
            "height": 352,
            "width": 384,
            "x": 192,
            "y": -448
        },
        {
            "fileName": "spyder_mansion.tmx",
            "height": 288,
            "width": 288,
            "x": 576,
            "y": -384
        },
        {
            "fileName": "spyder_leather_scoop.tmx",
            "height": 176,
            "width": 208,
            "x": 2880,
            "y": 736
        },
        {
            "fileName": "spyder_leather_house1.tmx",
            "height": 128,
            "width": 160,
            "x": 3200,
            "y": 992
        },
        {
            "fileName": "spyder_leather_house2.tmx",
            "height": 128,
            "width": 160,
            "x": 3040,
            "y": 992
        },
        {
            "fileName": "spyder_leather_museum.tmx",
            "height": 176,
            "width": 480,
            "x": 2880,
            "y": 1296
        },
        {
            "fileName": "spyder_dojo1.tmx",
            "height": 0,
            "width": 0,
            "x": -192,
            "y": 0
        },
        {
            "fileName": "spyder_dojo2.tmx",
            "height": 0,
            "width": 0,
            "x": 192,
            "y": 0
        },
        {
            "fileName": "spyder_dojo3.tmx",
            "height": 0,
            "width": 0,
            "x": 576,
            "y": 0
        },
        {
            "fileName": "spyder_paper_daycare.tmx",
            "height": 144,
            "width": 224,
            "x": 2880,
            "y": 3072
        },
        {
            "fileName": "spyder_dragonscave.tmx",
            "height": 640,
            "width": 320,
            "x": 192,
            "y": 3200
        },
        {
            "fileName": "spyder_healing_center.tmx",
            "height": 176,
            "width": 208,
            "x": 3216,
            "y": 2944
        },
        {
            "fileName": "spyder_cotton_cafe.tmx",
            "height": 0,
            "width": 0,
            "x": 2880,
            "y": 1660
        },
        {
            "fileName": "spyder_cotton_artshop.tmx",
            "height": 0,
            "width": 0,
            "x": 3200,
            "y": 1660
        },
        {
            "fileName": "spyder_cotton_scoop.tmx",
            "height": 0,
            "width": 0,
            "x": 2880,
            "y": 1920
        },
        {
            "fileName": "spyder_cotton_house1.tmx",
            "height": 0,
            "width": 0,
            "x": 3200,
            "y": 1920
        },
        {
            "fileName": "spyder_cotton_house2.tmx",
            "height": 0,
            "width": 0,
            "x": 3360,
            "y": 1920
        },
        {
            "fileName": "spyder_omnichannel1.tmx",
            "height": 0,
            "width": 0,
            "x": 2880,
            "y": 2240
        },
        {
            "fileName": "spyder_omnichannel2.tmx",
            "height": 0,
            "width": 0,
            "x": 3200,
            "y": 2240
        },
        {
            "fileName": "spyder_radiotower.tmx",
            "height": 0,
            "width": 0,
            "x": 3540,
            "y": 2240
        },
        {
            "fileName": "spyder_omnichannel3.tmx",
            "height": 0,
            "width": 0,
            "x": 2880,
            "y": 2592
        },
        {
            "fileName": "spyder_omnichannel4.tmx",
            "height": 0,
            "width": 0,
            "x": 3200,
            "y": 2592
        },
        {
            "fileName": "spyder_paper_town.tmx",
            "height": 0,
            "width": 0,
            "x": 1600,
            "y": 2880
        },
        {
            "fileName": "spyder_routeb.tmx",
            "height": 640,
            "width": 256,
            "x": 640,
            "y": 1280
        },
        {
            "fileName": "spyder_candy_house2.tmx",
            "height": 128,
            "width": 160,
            "x": 2880,
            "y": 352
        },
        {
            "fileName": "spyder_leather_gym.tmx",
            "height": 176,
            "width": 400,
            "x": 2880,
            "y": 1120
        },
        {
            "fileName": "spyder_leather_shaft1.tmx",
            "height": 240,
            "width": 240,
            "x": 3152,
            "y": 512
        },
        {
            "fileName": "spyder_leather_shaft2.tmx",
            "height": 160,
            "width": 160,
            "x": 2880,
            "y": 960
        },
        {
            "fileName": "spyder_paper_manor.tmx",
            "height": 128,
            "width": 160,
            "x": 2880,
            "y": 608
        },
        {
            "fileName": "spyder_candy_center.tmx",
            "height": 176,
            "width": 320,
            "x": -960,
            "y": 2240
        },
        {
            "fileName": "spyder_candy_hospital1.tmx",
            "height": 320,
            "width": 320,
            "x": -960,
            "y": 1600
        },
        {
            "fileName": "spyder_candy_hospital2.tmx",
            "height": 320,
            "width": 320,
            "x": -960,
            "y": 1920
        },
        {
            "fileName": "spyder_timber_walledgarden2.tmx",
            "height": 320,
            "width": 256,
            "x": -288,
            "y": 1728
        },
        {
            "fileName": "spyder_timber_walledgarden1.tmx",
            "height": 192,
            "width": 256,
            "x": -288,
            "y": 2048
        },
        {
            "fileName": "spyder_flower_house2.tmx",
            "height": 128,
            "width": 160,
            "x": 2880,
            "y": 480
        },
        {
            "fileName": "spyder_flower_house1.tmx",
            "height": 128,
            "width": 160,
            "x": 3040,
            "y": 352
        },
        {
            "fileName": "spyder_paper_rival_downstairs.tmx",
            "height": 208,
            "width": 176,
            "x": 1584,
            "y": 3312
        },
        {
            "fileName": "spyder_paper_rival_bedroom.tmx",
            "height": 128,
            "width": 128,
            "x": 1760,
            "y": 3312
        },
        {
            "fileName": "spyder_paper_rival_office.tmx",
            "height": 112,
            "width": 112,
            "x": 1472,
            "y": 3312
        },
        {
            "fileName": "spyder_route7.tmx",
            "height": 640,
            "width": 640,
            "x": 960,
            "y": -640
        },
        {
            "fileName": "spyder_lion_mountain.tmx",
            "height": 1600,
            "width": 640,
            "x": 1600,
            "y": -2240
        },
        {
            "fileName": "spyder_crystal_town.tmx",
            "height": 400,
            "width": 640,
            "x": 960,
            "y": -1040
        },
        {
            "fileName": "spyder_crystal_town_cafe.tmx",
            "height": 192,
            "width": 192,
            "x": 1232,
            "y": -1232
        },
        {
            "fileName": "spyder_crystal_town_house.tmx",
            "height": 128,
            "width": 144,
            "x": 1424,
            "y": -1168
        },
        {
            "fileName": "spyder_crystal_center.tmx",
            "height": 176,
            "width": 208,
            "x": 1232,
            "y": -1408
        },
        {
            "fileName": "spyder_datacenter.tmx",
            "height": 320,
            "width": 320,
            "x": -640,
            "y": 2240
        },
        {
            "fileName": "spyder_park_entrance.tmx",
            "height": 160,
            "width": 160,
            "x": 800,
            "y": -800
        },
        {
            "fileName": "spyder_park.tmx",
            "height": 640,
            "width": 640,
            "x": 1600,
            "y": -640
        },
        {
            "fileName": "spyder_citypark_house1.tmx",
            "height": 128,
            "width": 160,
            "x": 2880,
            "y": 1472
        },
        {
            "fileName": "spyder_park_cave.tmx",
            "height": 208,
            "width": 560,
            "x": 240,
            "y": -784
        },
        {
            "fileName": "spyder_park_south.tmx",
            "height": 640,
            "width": 960,
            "x": 1280,
            "y": 0
        },
        {
            "fileName": "spyder_park_cabin.tmx",
            "height": 96,
            "width": 160,
            "x": 2880,
            "y": -64
        },
        {
            "fileName": "spyder_candy_port.tmx",
            "height": 320,
            "width": 640,
            "x": 320,
            "y": 2880
        },
        {
            "fileName": "spyder_diamond_hill.tmx",
            "height": 960,
            "width": 320,
            "x": 0,
            "y": 2240
        },
        {
            "fileName": "spyder_brideswood.tmx",
            "height": 640,
            "width": 640,
            "x": 2240,
            "y": 2560
        },
        {
            "fileName": "spyder_routef.tmx",
            "height": 320,
            "width": 640,
            "x": 2240,
            "y": 1280
        },
        {
            "fileName": "spyder_routei.tmx",
            "height": 640,
            "width": 640,
            "x": 2240,
            "y": -640
        },
        {
            "fileName": "spyder_routeh.tmx",
            "height": 640,
            "width": 640,
            "x": 2240,
            "y": 0
        },
        {
            "fileName": "spyder_routeg.tmx",
            "height": 640,
            "width": 640,
            "x": 2240,
            "y": 640
        },
        {
            "fileName": "spyder_candy_inn1.tmx",
            "height": 256,
            "width": 240,
            "x": 544,
            "y": 3200
        },
        {
            "fileName": "spyder_candy_inn2.tmx",
            "height": 256,
            "width": 240,
            "x": 784,
            "y": 3200
        },
        {
            "fileName": "spyder_crystal_bank2.tmx",
            "height": 336,
            "width": 224,
            "x": 736,
            "y": -1376
        },
        {
            "fileName": "spyder_crystal_bank1.tmx",
            "height": 336,
            "width": 224,
            "x": 960,
            "y": -1376
        },
        {
            "fileName": "spyder_crystal_bank3.tmx",
            "height": 336,
            "width": 224,
            "x": 512,
            "y": -1376
        },
        {
            "fileName": "spyder_dojo4.tmx",
            "height": 192,
            "width": 384,
            "x": -576,
            "y": 0
        },
        {
            "fileName": "spyder_candy_cafe.tmx",
            "height": 192,
            "width": 192,
            "x": 1024,
            "y": 3200
        },
        {
<<<<<<< HEAD
            "fileName": "spyder_greenwash_level3.tmx",
            "height": 224,
            "width": 256,
            "x": -896,
            "y": 2688
=======
            "fileName": "spyder_nimrod_room.tmx",
            "height": 112,
            "width": 144,
            "x": -144,
            "y": 320
>>>>>>> cfb287ca
        }
    ],
    "onlyShowAdjacentMaps": false,
    "type": "world"
}<|MERGE_RESOLUTION|>--- conflicted
+++ resolved
@@ -736,19 +736,18 @@
             "y": 3200
         },
         {
-<<<<<<< HEAD
             "fileName": "spyder_greenwash_level3.tmx",
             "height": 224,
             "width": 256,
             "x": -896,
             "y": 2688
-=======
+        },
+        {
             "fileName": "spyder_nimrod_room.tmx",
             "height": 112,
             "width": 144,
             "x": -144,
             "y": 320
->>>>>>> cfb287ca
         }
     ],
     "onlyShowAdjacentMaps": false,
