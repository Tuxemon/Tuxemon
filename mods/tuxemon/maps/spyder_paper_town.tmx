--- conflicted
+++ resolved
@@ -242,16 +242,7 @@
   <object id="163" name="Talk homemaker" type="event" x="400" y="112" width="16" height="16">
    <properties>
     <property name="act1" value="translated_dialog spyder_papertown_homemaker1"/>
-<<<<<<< HEAD
     <property name="behav1" value="talk spyder_papertown_silver"/>
-=======
-    <property name="behav1" value="talk spyder_florist"/>
-   </properties>
-  </object>
-  <object id="216" name="Homemaker Wander" type="event" x="304" y="96" width="16" height="16">
-   <properties>
-    <property name="act1" value="npc_move spyder_homemakerpapertown, down 1, right 1, up 1, left 1"/>
->>>>>>> b38306a6
    </properties>
   </object>
   <object id="217" name="Teleport to Sea Route" type="event" x="0" y="224" width="16" height="64">
