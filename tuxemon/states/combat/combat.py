# SPDX-License-Identifier: GPL-3.0
# Copyright (c) 2014-2023 William Edwards <shadowapex@gmail.com>, Benjamin Bean <superman2k5@gmail.com>
from __future__ import annotations

import datetime as dt
import logging
import random
from collections import defaultdict
from functools import partial
from itertools import chain
from typing import (
    Dict,
    Iterable,
    List,
    Literal,
    MutableMapping,
    NamedTuple,
    Optional,
    Sequence,
    Set,
    Tuple,
    Union,
)

import pygame
from pygame.rect import Rect

from tuxemon import audio, graphics, state, tools
from tuxemon.animation import Task
from tuxemon.battle import Battle
from tuxemon.combat import (
    check_moves,
    confused,
    defeated,
    fainted,
    get_awake_monsters,
    has_effect_give,
    has_status,
    has_status_bond,
    scope,
    spyderbite,
)
from tuxemon.db import (
    BattleGraphicsModel,
    EvolutionType,
    ItemCategory,
    OutputBattle,
    PlagueType,
    SeenStatus,
)
from tuxemon.item.item import Item
from tuxemon.locale import T
from tuxemon.menu.interface import MenuItem
from tuxemon.monster import Monster
from tuxemon.npc import NPC
from tuxemon.platform.const import buttons
from tuxemon.platform.events import PlayerInput
from tuxemon.session import local_session
from tuxemon.sprite import Sprite
from tuxemon.states.monster import MonsterMenuState
from tuxemon.states.transition.fade import FadeOutTransition
from tuxemon.surfanim import SurfaceAnimation
from tuxemon.technique.technique import Technique
from tuxemon.tools import assert_never
from tuxemon.ui.draw import GraphicBox
from tuxemon.ui.text import TextArea

from .combat_animations import CombatAnimations

logger = logging.getLogger(__name__)

CombatPhase = Literal[
    "begin",
    "ready",
    "housekeeping phase",
    "decision phase",
    "pre action phase",
    "action phase",
    "post action phase",
    "resolve match",
    "ran away",
    "draw match",
    "has winner",
    "end combat",
]


class EnqueuedAction(NamedTuple):
    user: Union[Monster, NPC, None]
    technique: Union[Technique, Item, None]
    target: Monster


# TODO: move to mod config
MULT_MAP = {
    4: "attack_very_effective",
    2: "attack_effective",
    0.5: "attack_resisted",
    0.25: "attack_weak",
}

# This is the time, in seconds, that the text takes to display.
LETTER_TIME: float = 0.02
# This is the time, in seconds, that the animation takes to finish.
ACTION_TIME: float = 3.0


class TechniqueAnimationCache:
    def __init__(self) -> None:
        self._sprites: Dict[Technique, Optional[Sprite]] = {}

    def get(self, technique: Technique, is_flipped: bool) -> Optional[Sprite]:
        """
        Return a sprite usable as a technique animation.

        Parameters:
            technique: Technique whose sprite is requested.
            is_flipped: Flag to determine whether animation frames should be flipped.

        Returns:
            Sprite associated with the technique animation.

        """
        try:
            return self._sprites[technique]
        except KeyError:
            sprite = self.load_technique_animation(technique, is_flipped)
            self._sprites[technique] = sprite
            return sprite

    @staticmethod
    def load_technique_animation(
        technique: Technique, is_flipped: bool
    ) -> Optional[Sprite]:
        """
        Return animated sprite from a technique.

        Parameters:
            technique: Technique whose sprite is requested.
            is_flipped: Flag to determine whether animation frames should be flipped.

        Returns:
            Sprite associated with the technique animation.

        """
        if not technique.images:
            return None
        frame_time = 0.09
        images = list()
        for fn in technique.images:
            image = graphics.load_and_scale(fn)
            images.append((image, frame_time))
        tech = SurfaceAnimation(images, False)
        if is_flipped:
            tech.flip(technique.flip_axes)
        return Sprite(animation=tech)


class WaitForInputState(state.State):
    """Just wait for input blocking everything"""

    def process_event(self, event: PlayerInput) -> Optional[PlayerInput]:
        if event.pressed and event.button == buttons.A:
            self.client.pop_state(self)

        return None


class CombatState(CombatAnimations):
    """The state-menu responsible for all combat related tasks and functions.
        .. image:: images/combat/monster_drawing01.png

    General description of this class:
        * implements a simple state machine
        * various phases are executed using a queue of actions
        * "decision queue" is used to queue player interactions/menus
        * this class holds mostly logic, though some graphical functions exist
        * most graphical functions are contained in "CombatAnimations" class

    Currently, status icons are implemented as follows:
       each round, all status icons are destroyed
       status icons are created for each status on each monster
       obvs, not ideal, maybe someday make it better? (see transition_phase)
    """

    draw_borders = False
    escape_key_exits = False

    def __init__(
        self,
        players: Tuple[NPC, NPC],
        graphics: BattleGraphicsModel,
        combat_type: Literal["monster", "trainer"],
    ) -> None:
        self.max_positions = 1  # TODO: make dependant on match type
        self.phase: Optional[CombatPhase] = None
        self._damage_map: MutableMapping[Monster, Set[Monster]] = defaultdict(
            set
        )
        self._technique_cache = TechniqueAnimationCache()
        self._decision_queue: List[Monster] = []
        self._action_queue: List[EnqueuedAction] = []
        self._log_action: List[Tuple[int, EnqueuedAction]] = []
        # list of sprites that are status icons
        self._status_icons: List[Sprite] = []
        self._monster_sprite_map: MutableMapping[Monster, Sprite] = {}
        self._layout = dict()  # player => home areas on screen
        self._animation_in_progress = False  # if true, delay phase change
        self._turn = 0
        self._prize = 0
        self._lost_status: Optional[str] = None
        self._lost_monster: Optional[Monster] = None

        super().__init__(players, graphics)
        self.is_trainer_battle = combat_type == "trainer"
        self.show_combat_dialog()
        self.transition_phase("begin")
        self.task(partial(setattr, self, "phase", "ready"), 3)

    def update(self, time_delta: float) -> None:
        """
        Update the combat state.  State machine is checked.

        General operation:
        * determine what phase to update
        * if new phase, then run transition into new one
        * update the new phase, or the current one
        """
        super().update(time_delta)
        if not self._animation_in_progress:
            new_phase = self.determine_phase(self.phase)
            if new_phase:
                self.phase = new_phase
                self.transition_phase(new_phase)
            self.update_phase()

    def draw(self, surface: pygame.surface.Surface) -> None:
        """
        Draw combat state.

        Parameters:
            surface: Surface where to draw.

        """
        super().draw(surface)
        self.draw_hp_bars()
        self.draw_exp_bars()

    def draw_hp_bars(self) -> None:
        """Go through the HP bars and redraw them."""
        for monster, hud in self.hud.items():
            rect = Rect(0, 0, tools.scale(70), tools.scale(8))
            rect.right = hud.image.get_width() - tools.scale(8)
            rect.top += tools.scale(12)
            self._hp_bars[monster].draw(hud.image, rect)

    def draw_exp_bars(self) -> None:
        """Go through the EXP bars and redraw them."""
        for monster, hud in self.hud.items():
            if hud.player:
                rect = Rect(0, 0, tools.scale(70), tools.scale(6))
                rect.right = hud.image.get_width() - tools.scale(8)
                rect.top += tools.scale(31)
                self._exp_bars[monster].draw(hud.image, rect)

    def determine_phase(
        self,
        phase: Optional[CombatPhase],
    ) -> Optional[CombatPhase]:
        """
        Determine the next phase and set it.

        Part of state machine
        Only test and set new phase.
        * Do not update phase actions
        * Try not to modify any values
        * Return a phase name and phase will change
        * Return None and phase will not change

        Parameters:
            phase: Current phase of the combat. Could be ``None`` if called
                before the combat had time to start.

        Returns:
            Next phase of the combat.

        """
        if phase is None or phase == "begin":
            return None

        elif phase == "ready":
            return "housekeeping phase"

        elif phase == "housekeeping phase":
            # this will wait for players to fill battleground positions
            for player in self.active_players:
                positions_available = self.max_positions - len(
                    self.monsters_in_play[player]
                )
                if positions_available:
                    return None
            return "decision phase"

        elif phase == "decision phase":
            # TODO: only works for single player and if player runs
            if len(self.remaining_players) == 1:
                return "ran away"

            # assume each monster executes one action
            # if number of actions == monsters, then all monsters are ready
            elif len(self._action_queue) == len(self.active_monsters):
                return "pre action phase"

            return None

        elif phase == "pre action phase":
            return "action phase"

        elif phase == "action phase":
            if not self._action_queue:
                return "post action phase"

            return None

        elif phase == "post action phase":
            if not self._action_queue:
                return "resolve match"

            return None

        elif phase == "resolve match":
            remaining = len(self.remaining_players)

            if remaining == 0:
                return "draw match"
            elif remaining == 1:
                return "has winner"
            else:
                return "housekeeping phase"

        elif phase == "ran away":
            return "end combat"

        elif phase == "draw match":
            return "end combat"

        elif phase == "has winner":
            return "end combat"

        elif phase == "end combat":
            return None

        else:
            assert_never(phase)

    def transition_phase(self, phase: CombatPhase) -> None:
        """
        Change from one phase from another.

        Part of state machine
        * Will be run just -once- when phase changes
        * Do not change phase
        * Execute code only to change into new phase
        * The phase's update will be executed -after- this

        Parameters:
            phase: Name of phase to transition to.

        """
        letter_time = LETTER_TIME
        action_time = ACTION_TIME
        if phase == "begin" or phase == "ready" or phase == "pre action phase":
            pass

        elif phase == "housekeeping phase":
            self._turn += 1
            # reset run for the next turn
            self._run = "on"
            # fill all battlefield positions, but on round 1, don't ask
            self.fill_battlefield_positions(ask=self._turn > 1)

            # plague
            # record the useful properties of the last monster we fought
            monster_record = self.monsters_in_play[self.players[1]][0]
            if self.players[1].plague == PlagueType.infected:
                monster_record.plague = PlagueType.infected
            if monster_record in self.active_monsters:
                var = self.players[0].game_variables
                var["battle_last_monster_name"] = monster_record.name
                var["battle_last_monster_level"] = monster_record.level
                var["battle_last_monster_type"] = monster_record.types[0]
                var["battle_last_monster_category"] = monster_record.category
                var["battle_last_monster_shape"] = monster_record.shape
                # Avoid reset string to seen if monster has already been caught
                if monster_record.slug not in self.players[0].tuxepedia:
                    self.players[0].tuxepedia[
                        monster_record.slug
                    ] = SeenStatus.seen

        elif phase == "decision phase":
            self.reset_status_icons()
            # saves random value, so we are able to reproduce
            # inside the condition files if a tech hit or missed
            value = random.random()
            self.players[0].game_variables["random_tech_hit"] = value
            if not self._decision_queue:
                for player in self.human_players:
                    # tracks human players who need to choose an action
                    self._decision_queue.extend(self.monsters_in_play[player])

                for trainer in self.ai_players:
                    for monster in self.monsters_in_play[trainer]:
                        self.get_combat_decision_from_ai(monster)
                        # recharge opponent moves
                        for tech in monster.moves:
                            tech.recharge()

        elif phase == "action phase":
            self.sort_action_queue()

        elif phase == "post action phase":
            # apply status effects to the monsters
            for monster in self.active_monsters:
                for technique in monster.status:
                    # validate status
                    if technique.validate(monster):
                        technique.combat_state = self
<<<<<<< HEAD
                        # update counter nr turns
                        technique.nr_turn += 1
=======
>>>>>>> e236e8c4
                        self.enqueue_action(None, technique, monster)
                    # avoid multiple effect status
                    monster.set_stats()

        elif phase == "resolve match":
            pass

        elif phase == "ran away":
            self.players[0].set_party_status()
            var = self.players[0].game_variables
            if self.is_trainer_battle:
                var["battle_last_result"] = OutputBattle.forfeit
                var["teleport_clinic"] = OutputBattle.lost
                message = T.format(
                    "combat_forfeit",
                    {
                        "npc": self.players[1].name,
                    },
                )
            else:
                # remove monsters still around
                for mon in self.ai_players:
                    mon.monsters.pop()
                var["battle_last_result"] = OutputBattle.ran
                message = T.translate("combat_player_run")

            # push a state that blocks until enter is pressed
            # after the state is popped, the combat state will clean up and close
            # if you run in PvP, you need "defeated message"
            self.alert(message)
            action_time += len(message) * letter_time
            self.task(
                partial(self.client.push_state, WaitForInputState()),
                action_time,
            )
            self.suppress_phase_change(action_time)

        elif phase == "draw match":
            self.players[0].set_party_status()
            var = self.players[0].game_variables
            var["battle_last_result"] = OutputBattle.draw
            var["teleport_clinic"] = OutputBattle.lost
            if self.is_trainer_battle:
                var["battle_last_trainer"] = self.players[1].slug
                # track battles against NPC
                battle = Battle()
                battle.opponent = self.players[1].slug
                battle.outcome = OutputBattle.draw
                battle.date = dt.date.today().toordinal()
                self.players[0].battles.append(battle)

            # it is a draw match; both players were defeated in same round
            message = T.translate("combat_draw")
            self.alert(message)
            action_time += len(message) * letter_time

            # push a state that blocks until enter is pressed
            # after the state is popped, the combat state will clean up and close
            self.task(
                partial(self.client.push_state, WaitForInputState()),
                action_time,
            )
            self.suppress_phase_change(action_time)

        elif phase == "has winner":
            # TODO: proper match check, etc
            # This assumes that player[0] is the human playing in single player
            self.players[0].set_party_status()
            var = self.players[0].game_variables
            if self.remaining_players[0] == self.players[0]:
                var["battle_last_result"] = OutputBattle.won
                if self.is_trainer_battle:
                    message = T.format(
                        "combat_victory_trainer",
                        {
                            "npc": self.players[1].name,
                            "prize": self._prize,
                            "currency": "$",
                        },
                    )
                    self.players[0].give_money(self._prize)
                    var["battle_last_trainer"] = self.players[1].slug
                    # track battles against NPC
                    battle = Battle()
                    battle.opponent = self.players[1].slug
                    battle.outcome = OutputBattle.won
                    battle.date = dt.date.today().toordinal()
                    self.players[0].battles.append(battle)
                else:
                    message = T.translate("combat_victory")

            else:
                var["battle_last_result"] = OutputBattle.lost
                var["teleport_clinic"] = OutputBattle.lost
                message = T.translate("combat_defeat")
                if self.is_trainer_battle:
                    var["battle_last_trainer"] = self.players[1].slug
                    # track battles against NPC
                    battle = Battle()
                    battle.opponent = self.players[1].slug
                    battle.outcome = OutputBattle.lost
                    battle.date = dt.date.today().toordinal()
                    self.players[0].battles.append(battle)

            # push a state that blocks until enter is pressed
            # after the state is popped, the combat state will clean up and close
            self.alert(message)
            action_time += len(message) * letter_time
            self.task(
                partial(self.client.push_state, WaitForInputState()),
                action_time,
            )
            self.suppress_phase_change(action_time)

        elif phase == "end combat":
            self.players[0].set_party_status()
            self.end_combat()
            self.evolve()

        else:
            assert_never(phase)

    def get_combat_decision_from_ai(self, monster: Monster) -> None:
        """
        Get ai action from a monster and enqueue it.

        Parameters:
            monster: Monster whose action will be decided.

        Returns:
            Enqueued action of the monster.

        """
        # TODO: parties/teams/etc to choose opponents
        opponents = self.monsters_in_play[self.players[0]]
        trainer = self.players[1]
        assert monster.ai
        if self.is_trainer_battle:
            user, technique, target = monster.ai.make_decision_trainer(
                trainer, monster, opponents
            )
        else:
            user, technique, target = monster.ai.make_decision_wild(
                trainer, monster, opponents
            )
        # check status response
        if isinstance(user, Monster) and isinstance(technique, Technique):
            # null action for dozing
            if has_status(user, "status_dozing"):
                status = Technique()
                status.load("status_dozing")
                technique = status
            # null action for plague - spyder_bite
            if user.plague == PlagueType.infected:
                value = random.randint(1, 8)
                if value == 1:
                    status = Technique()
                    status.load("status_spyderbite")
                    technique = status
                    if self.players[1].plague == PlagueType.infected:
                        target.plague = PlagueType.infected
            # check status response
            if self.status_response_technique(user, technique):
                self._lost_monster = user
        if isinstance(user, NPC) and isinstance(technique, Item):
            if self.status_response_item(target):
                self._lost_monster = target
        action = EnqueuedAction(user, technique, target)
        self._action_queue.append(action)
        self._log_action.append((self._turn, action))

    def sort_action_queue(self) -> None:
        """Sort actions in the queue according to game rules.

        * Swap actions are always first
        * Techniques that damage are sorted by monster speed
        * Items are sorted by trainer speed

        """

        def rank_action(action: EnqueuedAction) -> Tuple[int, int]:
            if action.technique is None:
                return 0, 0
            sort = action.technique.sort
            primary_order = sort_order.index(sort)

            if sort == "meta":
                # all meta items sorted together
                # use of 0 leads to undefined sort/probably random
                return primary_order, 0
            elif sort == "potion":
                return primary_order, 0
            else:
                # TODO: determine the secondary sort element,
                # monster speed, trainer speed, etc
                assert action.user
                return primary_order, action.user.speed_test(action)

        # TODO: move to mod config
        sort_order = [
            "meta",
            "item",
            "utility",
            "potion",
            "food",
            "heal",
            "damage",
        ]

        # TODO: Running happens somewhere else, it should be moved here
        # i think.
        # TODO: Eventually make an action queue class?
        self._action_queue.sort(key=rank_action, reverse=True)

    def update_phase(self) -> None:
        """
        Execute/update phase actions.

        Part of state machine
        * Do not change phase
        * Will be run each iteration phase is active
        * Do not test conditions to change phase

        """
        if self.phase == "decision phase":
            # show monster action menu for human players
            if self._decision_queue:
                monster = self._decision_queue.pop()
                for tech in monster.moves:
                    tech.recharge()
                self.show_monster_action_menu(monster)

        elif self.phase == "action phase":
            self.handle_action_queue()

        elif self.phase == "post action phase":
            self.handle_action_queue()

    def handle_action_queue(self) -> None:
        """Take one action from the queue and do it."""
        if self._action_queue:
            action = self._action_queue.pop()
            self.perform_action(*action)
            self.task(self.check_party_hp, 1)
            self.task(self.animate_party_status, 3)

    def ask_player_for_monster(self, player: NPC) -> None:
        """
        Open dialog to allow player to choose a Tuxemon to enter into play.

        Parameters:
            player: Player who has to select a Tuxemon.

        """

        def add(menuitem: MenuItem[Monster]) -> None:
            monster = menuitem.game_object
            if monster.current_hp == 0:
                tools.open_dialog(
                    local_session,
                    [
                        T.format(
                            "combat_fainted",
                            parameters={"name": monster.name},
                        ),
                    ],
                )
            elif monster in self.active_monsters:
                tools.open_dialog(
                    local_session,
                    [
                        T.format(
                            "combat_isactive",
                            parameters={"name": monster.name},
                        ),
                    ],
                )
                msg = T.translate("combat_replacement_is_fainted")
                tools.open_dialog(local_session, [msg])
            else:
                self.add_monster_into_play(player, monster)
                self.client.pop_state()

        state = self.client.push_state(MonsterMenuState())
        # must use a partial because alert relies on a text box that may not
        # exist until after the state hs been startup
        state.task(partial(state.alert, T.translate("combat_replacement")), 0)
        state.on_menu_selection = add  # type: ignore[assignment]
        state.escape_key_exits = False

    def fill_battlefield_positions(self, ask: bool = False) -> None:
        """
        Check the battlefield for unfilled positions and send out monsters.

        Parameters:
            ask: If True, then open dialog for human players.

        """
        # TODO: let work for trainer battles
        humans = list(self.human_players)

        # TODO: integrate some values for different match types
        released = False
        for player in self.active_players:
            positions_available = self.max_positions - len(
                self.monsters_in_play[player]
            )
            if positions_available:
                available = get_awake_monsters(
                    player, self.monsters_in_play[player]
                )
                for _ in range(positions_available):
                    released = True
                    if player in humans and ask:
                        self.ask_player_for_monster(player)
                    else:
                        self.add_monster_into_play(player, next(available))

        if released:
            self.suppress_phase_change()

    def add_monster_into_play(
        self,
        player: NPC,
        monster: Monster,
        removed: Union[Monster, None] = None,
    ) -> None:
        """
        Add a monster to the battleground.

        Parameters:
            player: Player who adds the monster, if any.
            monster: Added monster.

        """
        # TODO: refactor some into the combat animations
        self.animate_monster_release(player, monster)
        self.build_hud(self._layout[player]["hud"][0], monster)
        self.monsters_in_play[player].append(monster)

        # remove "connected" status (eg. lifeleech, etc.)
        for mon in self.monsters_in_play[self.players[0]]:
            if has_status_bond(mon):
                mon.status.clear()

        # TODO: not hardcode
        message = T.format(
            "combat_swap",
            {
                "target": monster.name.upper(),
                "user": player.name.upper(),
            },
        )
        if removed and has_status(removed, "status_harpooned"):
            removed.current_hp -= removed.hp // 8
            if removed.current_hp <= 0:
                faint = Technique()
                faint.load("status_faint")
                monster.current_hp = 0
                monster.status = [faint]
            m = "message"
            message += "\n" + m
        self.alert(message)
        # save iid monster fighting
        if player is self.players[0]:
            self.players[0].game_variables["iid_fighting_monster"] = str(
                monster.instance_id.hex
            )
        elif self.is_trainer_battle:
            pass
        else:
            message = T.format(
                "combat_wild_appeared",
                {"name": monster.name.upper()},
            )
            self.alert(message)

    def reset_status_icons(self) -> None:
        """
        Update/reset status icons for monsters.

        TODO: caching, etc
        """
        # remove all status icons
        for s in self._status_icons:
            self.sprites.remove(s)

        # add status icons
        for monster in self.active_monsters:
            for status in monster.status:
                if status.icon:
                    status_ico: Tuple[float, float] = (0.0, 0.0)
                    if monster in self.players[1].monsters:
                        status_ico = (
                            self.rect.width * 0.06,
                            self.rect.height * 0.12,
                        )
                    elif monster in self.players[0].monsters:
                        status_ico = (
                            self.rect.width * 0.64,
                            self.rect.height * 0.52,
                        )
                    # load the sprite and add it to the display
                    icon = self.load_sprite(
                        status.icon,
                        layer=200,
                        center=status_ico,
                    )
                    self._status_icons.append(icon)

    def show_combat_dialog(self) -> None:
        """Create and show the area where battle messages are displayed."""
        # make the border and area at the bottom of the screen for messages
        rect_screen = self.client.screen.get_rect()
        rect = Rect(0, 0, rect_screen.w, rect_screen.h // 4)
        rect.bottomright = rect_screen.w, rect_screen.h
        border = graphics.load_and_scale(self.borders_filename)
        self.dialog_box = GraphicBox(border, None, self.background_color)
        self.dialog_box.rect = rect
        self.sprites.add(self.dialog_box, layer=100)

        # make a text area to show messages
        self.text_area = TextArea(self.font, self.font_color)
        self.text_area.rect = self.dialog_box.calc_inner_rect(
            self.dialog_box.rect,
        )
        self.sprites.add(self.text_area, layer=100)

    def show_monster_action_menu(self, monster: Monster) -> None:
        """
        Show the main window for choosing player actions.

        Parameters:
            monster: Monster to choose an action for.

        """
        from tuxemon.states.combat.combat_menus import MainCombatMenuState

        message = T.format("combat_monster_choice", {"name": monster.name})
        self.alert(message)
        rect_screen = self.client.screen.get_rect()
        rect = Rect(0, 0, rect_screen.w // 2.5, rect_screen.h // 4)
        rect.bottomright = rect_screen.w, rect_screen.h

        state = self.client.push_state(
            MainCombatMenuState(
                monster=monster,
                player=self.players[0],
                enemy=self.players[1],
            )
        )
        state.rect = rect

    def enqueue_action(
        self,
        user: Union[NPC, Monster, None],
        technique: Union[Item, Technique, None],
        target: Monster,
    ) -> None:
        """
        Add some technique or status to the action queue.

        Parameters:
            user: The user of the technique.
            technique: The technique used.
            target: The target of the action.

        """
        action = EnqueuedAction(user, technique, target)
        self._action_queue.append(action)
        self._log_action.append((self._turn, action))

    def rewrite_action_queue_target(
        self,
        original: Monster,
        new: Monster,
    ) -> None:
        """
        Used for swapping monsters.

        Parameters:
            original: Original targeted monster.
            new: New monster.

        """
        # rewrite actions in the queue to target the new monster
        for index, action in enumerate(self._action_queue):
            if action.target is original:
                new_action = EnqueuedAction(action.user, action.technique, new)
                self._action_queue[index] = new_action

    def remove_monster_from_play(
        self,
        monster: Monster,
    ) -> None:
        """
        Remove monster from play without fainting it.

        * If another monster has targeted this monster, it can change action
        * Will remove actions as well
        * currently for 'swap' technique

        """
        self.remove_monster_actions_from_queue(monster)
        self.animate_monster_faint(monster)

    def remove_monster_actions_from_queue(self, monster: Monster) -> None:
        """
        Remove all queued actions for a particular monster.

        This is used mainly for removing actions after monster is fainted.

        Parameters:
            monster: Monster whose actions will be removed.

        """
        to_remove = set()
        for action in self._action_queue:
            if action.user is monster or action.target is monster:
                to_remove.add(action)

        for action in to_remove:
            self._action_queue.remove(action)

    def suppress_phase_change(
        self,
        delay: float = 3.0,
    ) -> Optional[Task]:
        """
        Prevent the combat phase from changing for a limited time.

        Use this function to prevent the phase from changing.  When
        animating elements of the phase, call this to prevent player
        input as well as phase changes.

        Parameters:
            delay: Amount of seconds to delay phase changes.

        """
        if self._animation_in_progress:
            logger.debug("double suppress: bug?")
            return None

        self._animation_in_progress = True
        return self.task(
            partial(setattr, self, "_animation_in_progress", False),
            delay,
        )

    def perform_action(
        self,
        user: Union[Monster, NPC, None],
        technique: Union[Technique, Item, None],
        target: Monster,
    ) -> None:
        """
        Perform the action.

        Parameters:
            user: Monster that does the action.
            technique: Technique or item used.
            target: Monster that receives the action.

        """
        _player = local_session.player
        letter_time = LETTER_TIME
        action_time = ACTION_TIME
        # action is performed, so now use sprites to animate it
        # this value will be None if the target is off screen
        target_sprite = self._monster_sprite_map.get(target, None)
        # slightly delay the monster shake, so technique animation
        # is synchronized with the damage shake motion
        hit_delay = 0.0
        # monster uses move
        if isinstance(technique, Technique) and isinstance(user, Monster):
            technique.advance_round()
            result_tech = technique.use(user, target)
            context = {
                "user": user.name,
                "name": technique.name,
                "target": target.name,
            }
            message = T.format(technique.use_tech, context)
            # scope technique
            if technique.slug == "scope":
                message = scope(target)
            # swapping monster
            if technique.slug == "swap":
                message = T.format(
                    "combat_call_tuxemon",
                    {"name": target.name.upper()},
                )
            # confused status
            if (
                has_status(user, "status_confused")
                and "status_confused" in _player.game_variables
            ):
                if _player.game_variables["status_confused"] == "on":
                    message = confused(user, technique)
            # not successful techniques
            if not result_tech["success"]:
                template = getattr(technique, "use_failure")
                m = T.format(template, context)
                if technique.slug == "status_spyderbite":
                    m = spyderbite(target)
                message += "\n" + m
                action_time += len(message) * letter_time
            # TODO: caching sounds
            audio.load_sound(technique.sfx, None).play()
            # animation own monster AI NPC
            if "own monster" in technique.target:
                target_sprite = self._monster_sprite_map.get(user, None)
            # TODO: a real check or some params to test if should tackle, etc
            if result_tech["should_tackle"]:
                hit_delay += 0.5
                user_sprite = self._monster_sprite_map[user]
                self.animate_sprite_tackle(user_sprite)

                if target_sprite:
                    self.task(
                        partial(
                            self.animate_sprite_take_damage,
                            target_sprite,
                        ),
                        hit_delay + 0.2,
                    )
                    self.task(
                        partial(self.blink, target_sprite),
                        hit_delay + 0.6,
                    )

                # TODO: track total damage
                # Track damage
                self._damage_map[target].add(user)

                # monster infected
                if user.plague == PlagueType.infected:
                    m = T.format(
                        "combat_state_plague1",
                        {
                            "target": user.name.upper(),
                        },
                    )
                    message += "\n" + m
                # allows tackle to special range techniques too
                if technique.range != "special":
                    element_damage_key = MULT_MAP.get(
                        result_tech["element_multiplier"]
                    )
                    if element_damage_key:
                        m = T.translate(element_damage_key)
                        message += "\n" + m
                        action_time += len(message) * letter_time
                # if the monster lost status due technique
                if self._lost_monster == user:
                    if self._lost_status:
                        message += "\n" + self._lost_status
                        action_time += len(message) * letter_time
                    self._lost_status = None
                    self._lost_monster = None
                else:
                    msg_type = (
                        "use_success"
                        if result_tech["success"]
                        else "use_failure"
                    )
                    context = {
                        "user": getattr(user, "name", ""),
                        "name": technique.name,
                        "target": target.name,
                    }
                    template = getattr(technique, msg_type)
                    tmpl = T.format(template, context)
                    if template:
                        message += "\n" + tmpl
                        action_time += len(message) * letter_time

            self.alert(message)
            self.suppress_phase_change(action_time)

            is_flipped = False
            for trainer in self.ai_players:
                if user in self.monsters_in_play[trainer]:
                    is_flipped = True
                    break
            tech_sprite = self._technique_cache.get(technique, is_flipped)

            if result_tech["success"] and target_sprite and tech_sprite:
                tech_sprite.rect.center = target_sprite.rect.center
                assert tech_sprite.animation
                self.task(tech_sprite.animation.play, hit_delay)
                self.task(
                    partial(self.sprites.add, tech_sprite, layer=50),
                    hit_delay,
                )
                self.task(tech_sprite.kill, action_time)

        # player uses item
        if isinstance(technique, Item) and isinstance(user, NPC):
            result_item = technique.use(user, target)
            context = {
                "user": user.name,
                "name": technique.name,
                "target": target.name,
            }
            message = T.format(technique.use_item, context)
            # handle the capture device
            if technique.category == ItemCategory.capture:
                # retrieve tuxeball
                message += "\n" + T.translate("attempting_capture")
                action_time = result_item["num_shakes"] + 1.8
                self.animate_capture_monster(
                    result_item["success"],
                    result_item["num_shakes"],
                    target,
                    technique,
                    self,
                )
            else:
                msg_type = (
                    "use_success" if result_item["success"] else "use_failure"
                )
                context = {
                    "user": getattr(user, "name", ""),
                    "name": technique.name,
                    "target": target.name,
                }
                template = getattr(technique, msg_type)
                tmpl = T.format(template, context)
                # check status festering, potions = no healing
                if technique.category == ItemCategory.potion and has_status(
                    target, "status_festering"
                ):
                    tmpl = T.translate("combat_state_festering_item")
                if template:
                    message += "\n" + tmpl
                    action_time += len(message) * letter_time

            self.alert(message)
            self.suppress_phase_change(action_time)
        # statuses / conditions
        if user is None and isinstance(technique, Technique):
            result = technique.use(None, target)
            if result["success"]:
                msg_type = (
                    "use_success" if result["success"] else "use_failure"
                )
                context = {
                    "name": technique.name,
                    "target": target.name,
                }
                template = getattr(technique, msg_type)
                message = T.format(template, context)
                self.alert(message)
                self.suppress_phase_change(action_time)

            # effect animation
            is_flipped = False
            tech_sprite = self._technique_cache.get(technique, is_flipped)
            if target_sprite and tech_sprite:
                tech_sprite.rect.center = target_sprite.rect.center
                assert tech_sprite.animation
                self.task(tech_sprite.animation.play, 0.6)
                self.task(
                    partial(self.sprites.add, tech_sprite, layer=50),
                    0.6,
                )
                self.task(tech_sprite.kill, action_time)

    def faint_monster(self, monster: Monster) -> None:
        """
        Instantly make the monster faint (will be removed later).

        Parameters:
            monster: Monster that will faint.

        """
        faint = Technique()
        faint.load("status_faint")
        monster.current_hp = 0
        monster.status = [faint]

        """
        Experience is earned when the target monster is fainted.
        Any monsters who contributed any amount of damage will be awarded.
        Experience is distributed evenly to all participants.
        """
        message: str = ""
        action_time = ACTION_TIME
        letter_time = LETTER_TIME
        if monster in self._damage_map:
            # Award Experience
            awarded_exp = (
                monster.total_experience
                // (monster.level * len(self._damage_map[monster]))
            ) * monster.experience_modifier
            awarded_mon = monster.level * monster.money_modifier
            for winners in self._damage_map[monster]:
                # check before giving exp
                self._level_before = winners.level
                winners.give_experience(awarded_exp)
                # check after giving exp
                self._level_after = winners.level
                if self.is_trainer_battle:
                    self._prize += awarded_mon
                # it checks if there is a "level up"
                if self._level_before != self._level_after:
                    diff = self._level_after - self._level_before
                    if winners in self.players[0].monsters:
                        # checks and eventually teaches move/moves
                        mex = check_moves(
                            self.monsters_in_play[self.players[0]][0], diff
                        )
                        if mex:
                            message += "\n" + mex
                            action_time += len(message) * letter_time
                        # updates hud graphics player
                        self.build_hud(
                            self._layout[self.players[0]]["hud"][0],
                            self.monsters_in_play[self.players[0]][0],
                        )
                if winners in self.players[0].monsters:
                    m = T.format(
                        "combat_gain_exp",
                        {"name": winners.name.upper(), "xp": awarded_exp},
                    )
                    message += "\n" + m
            action_time += len(message) * letter_time
            self.alert(message)
            self.suppress_phase_change(action_time)

            # Remove monster from damage map
            del self._damage_map[monster]

    def animate_party_status(self) -> None:
        """
        Animate monsters that need to be fainted.

        * Animation to remove monster is handled here
        TODO: check for faint status, not HP

        """
        for _, party in self.monsters_in_play.items():
            for monster in party:
                if fainted(monster):
                    self.alert(
                        T.format(
                            "combat_fainted",
                            {"name": monster.name},
                        ),
                    )
                    self.animate_monster_faint(monster)
                    self.suppress_phase_change()

    def check_party_hp(self) -> None:
        """
        Apply status effects, then check HP, and party status.

        * Monsters will be removed from play here

        """
        for _, party in self.monsters_in_play.items():
            for monster in party:
                self.animate_hp(monster)
                # check for recover (completely healed)
                if monster.current_hp >= monster.hp and has_status(
                    monster, "status_recover"
                ):
                    monster.status = []
                    # avoid "overcome" hp bar
                    if monster.current_hp > monster.hp:
                        monster.current_hp = monster.hp
                    self.alert(
                        T.format(
                            "combat_state_recover_failure",
                            {
                                "target": monster.name.upper(),
                            },
                        )
                    )
                # check for condition diehard
                if monster.current_hp <= 0 and has_status(
                    monster, "status_diehard"
                ):
                    monster.current_hp = 1
                    monster.status = []
                    self.alert(
                        T.format(
                            "combat_state_diehard_tech",
                            {
                                "target": monster.name.upper(),
                            },
                        )
                    )
                if monster.current_hp <= 0 and not has_status(
                    monster, "status_faint"
                ):
                    self.remove_monster_actions_from_queue(monster)
                    self.faint_monster(monster)

                    # If a monster fainted, exp was given, thus the exp bar
                    # should be updated
                    # The exp bar must only be animated for the player's
                    # monsters
                    # Enemies don't have a bar, doing it for them will
                    # cause a crash
                    for monster in self.monsters_in_play[local_session.player]:
                        self.task(partial(self.animate_exp, monster), 2.5)
                        self.suppress_phase_change()

    @property
    def active_players(self) -> Iterable[NPC]:
        """
        Generator of any non-defeated players/trainers.

        Returns:
            Iterable with active players.

        """
        for player in self.players:
            if not defeated(player):
                yield player

    @property
    def human_players(self) -> Iterable[NPC]:
        for player in self.players:
            if player.isplayer:
                yield player

    @property
    def ai_players(self) -> Iterable[NPC]:
        yield from set(self.active_players) - set(self.human_players)

    @property
    def active_monsters(self) -> Sequence[Monster]:
        """
        List of any non-defeated monsters on battlefield.

        Returns:
            Sequence of active monsters.

        """
        return list(chain.from_iterable(self.monsters_in_play.values()))

    @property
    def remaining_monsters(self) -> Sequence[Monster]:
        """
        List of any non-fainted monsters in party (human).

        """
        return [p for p in self.players[0].monsters if not fainted(p)]

    @property
    def remaining_monsters_ai(self) -> Sequence[Monster]:
        """
        List of any non-fainted monsters in party (ai).

        """
        return [p for p in self.players[1].monsters if not fainted(p)]

    @property
    def remaining_players(self) -> Sequence[NPC]:
        """
        List of non-defeated players/trainers. WIP.

        Right now, this is similar to Combat.active_players, but it may change
        in the future.
        For implementing teams, this would need to be different than
        active_players.

        Use to check for match winner.

        Returns:
            Sequence of remaining players.

        """
        # TODO: perhaps change this to remaining "parties", or "teams",
        # instead of player/trainer
        return [p for p in self.players if not defeated(p)]

    def status_response_item(self, monster: Monster) -> bool:
        # change charging -> charged up
        if has_status(monster, "status_charging"):
            monster.status.clear()
            status = Technique()
            status.load("status_chargedup")
            monster.apply_status(status)
            return True
        return False

    def status_response_technique(
        self, monster: Monster, technique: Technique
    ) -> bool:
        """Checks the technique used and its status response:
        - eventually removes the status
        - eventually shows a text
        """
        # removes enraged
        if has_status(monster, "status_enraged") and not has_effect_give(
            technique, "status_enraged"
        ):
            monster.status.clear()
            return True
        # removes sniping
        if has_status(monster, "status_sniping") and not has_effect_give(
            technique, "status_sniping"
        ):
            monster.status.clear()
            return True
        # removes dozing
        if has_status(monster, "status_dozing"):
            monster.status.clear()
            return True
        # removes tired
        if has_status(monster, "status_tired"):
            monster.status.clear()
            label = T.format(
                "combat_state_tired_end",
                {
                    "target": monster.name.upper(),
                },
            )
            self._lost_status = label
            return True
        # change exhausted -> tired
        if has_status(monster, "status_exhausted") and not has_effect_give(
            technique, "status_exhausted"
        ):
            monster.status.clear()
            status = Technique()
            status.load("status_tired")
            monster.apply_status(status)
            return True
        # change charging -> charged up
        if has_status(monster, "status_charging") and not has_effect_give(
            technique, "status_charging"
        ):
            monster.status.clear()
            status = Technique()
            status.load("status_chargedup")
            monster.apply_status(status)
            return True
        # change charged up -> exhausted
        if has_status(monster, "status_chargedup") and not has_effect_give(
            technique, "status_chargedup"
        ):
            monster.status.clear()
            status = Technique()
            status.load("status_exhausted")
            monster.apply_status(status)
            return True
        # change nodding off -> dozing
        if has_status(monster, "status_noddingoff") and not has_effect_give(
            technique, "status_noddingoff"
        ):
            monster.status.clear()
            status = Technique()
            status.load("status_dozing")
            monster.apply_status(status)
            return True
        return False

    def evolve(self) -> None:
        self.client.pop_state()
        for monster in self.players[0].monsters:
            for evolution in monster.evolutions:
                evolved = Monster()
                evolved.load_from_db(evolution.monster_slug)
                if evolution.path == EvolutionType.standard:
                    if evolution.at_level <= monster.level:
                        self.question_evolution(monster, evolved)
                elif evolution.path == EvolutionType.gender:
                    if evolution.at_level <= monster.level:
                        if evolution.gender == monster.gender:
                            self.question_evolution(monster, evolved)
                elif evolution.path == EvolutionType.element:
                    if evolution.at_level <= monster.level:
                        if self.players[0].has_type(evolution.element):
                            self.question_evolution(monster, evolved)
                elif evolution.path == EvolutionType.tech:
                    if evolution.at_level <= monster.level:
                        if self.players[0].has_tech(evolution.tech):
                            self.question_evolution(monster, evolved)
                elif evolution.path == EvolutionType.location:
                    if evolution.at_level <= monster.level:
                        if evolution.inside == self.client.map_inside:
                            self.question_evolution(monster, evolved)
                elif evolution.path == EvolutionType.stat:
                    if evolution.at_level <= monster.level:
                        if monster.return_stat(
                            evolution.stat1
                        ) >= monster.return_stat(evolution.stat2):
                            self.question_evolution(monster, evolved)
                elif evolution.path == EvolutionType.season:
                    if evolution.at_level <= monster.level:
                        if (
                            evolution.season
                            == self.players[0].game_variables["season"]
                        ):
                            self.question_evolution(monster, evolved)
                elif evolution.path == EvolutionType.daytime:
                    if evolution.at_level <= monster.level:
                        if (
                            evolution.daytime
                            == self.players[0].game_variables["daytime"]
                        ):
                            self.question_evolution(monster, evolved)

    def question_evolution(self, monster: Monster, evolved: Monster) -> None:
        tools.open_dialog(
            local_session,
            [
                T.format(
                    "evolution_confirmation",
                    {
                        "name": monster.name.upper(),
                        "evolve": evolved.name.upper(),
                    },
                )
            ],
        )
        tools.open_choice_dialog(
            local_session,
            menu=(
                (
                    "yes",
                    T.translate("yes"),
                    partial(
                        self.positive_answer,
                        monster,
                        evolved,
                    ),
                ),
                (
                    "no",
                    T.translate("no"),
                    self.negative_answer,
                ),
            ),
        )

    def positive_answer(self, monster: Monster, evolved: Monster) -> None:
        self.client.pop_state()
        self.client.pop_state()
        self.players[0].evolve_monster(monster, evolved.slug)

    def negative_answer(self) -> None:
        self.client.pop_state()
        self.client.pop_state()

    def end_combat(self) -> None:
        """End the combat."""
        # TODO: End combat differently depending on winning or losing
        for player in self.players:
            for mon in player.monsters:
                # reset status stats
                mon.set_stats()
                mon.end_combat()
                # reset type
                mon.return_types()
                # reset technique stats
                for tech in mon.moves:
                    tech.set_stats()

        # clear action queue
        self._action_queue = list()
        self._log_action = list()

        # fade music out
        self.client.event_engine.execute_action("fadeout_music", [1000])

        # remove any menus that may be on top of the combat state
        while self.client.current_state is not self:
            self.client.pop_state()

        self.client.push_state(FadeOutTransition(caller=self))<|MERGE_RESOLUTION|>--- conflicted
+++ resolved
@@ -425,11 +425,8 @@
                     # validate status
                     if technique.validate(monster):
                         technique.combat_state = self
-<<<<<<< HEAD
                         # update counter nr turns
                         technique.nr_turn += 1
-=======
->>>>>>> e236e8c4
                         self.enqueue_action(None, technique, monster)
                     # avoid multiple effect status
                     monster.set_stats()
