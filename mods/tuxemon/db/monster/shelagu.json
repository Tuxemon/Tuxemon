--- conflicted
+++ resolved
@@ -1,11 +1,6 @@
 {
     "slug": "shelagu",
-<<<<<<< HEAD
-    "category": "unknown",
-=======
     "category": "sheltering",
-    "ai": "RandomAI",
->>>>>>> e236e8c4
     "moveset": [
         {
             "level_learned": 2,
