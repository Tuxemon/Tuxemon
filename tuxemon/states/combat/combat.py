# SPDX-License-Identifier: GPL-3.0
# Copyright (c) 2014-2023 William Edwards <shadowapex@gmail.com>, Benjamin Bean <superman2k5@gmail.com>
from __future__ import annotations

import datetime as dt
import logging
import random
from collections import defaultdict
from functools import partial
from itertools import chain
from typing import (
    Dict,
    Iterable,
    List,
    Literal,
    MutableMapping,
    NamedTuple,
    Optional,
    Sequence,
    Set,
    Tuple,
    Union,
)

import pygame
from pygame.rect import Rect

from tuxemon import audio, graphics, state, tools
from tuxemon.animation import Task
from tuxemon.battle import Battle
from tuxemon.combat import (
    alive_party,
    check_moves,
    confused,
    defeated,
    fainted,
    generic,
    get_awake_monsters,
    has_effect,
    has_effect_param,
    has_status,
    has_status_bond,
    pre_checking,
    scope,
    spyderbite,
)
from tuxemon.db import (
    BattleGraphicsModel,
    EvolutionType,
    ItemCategory,
    OutputBattle,
    PlagueType,
    Range,
    SeenStatus,
)
from tuxemon.item.item import Item
from tuxemon.locale import T
from tuxemon.menu.interface import MenuItem
from tuxemon.monster import Monster
from tuxemon.npc import NPC
from tuxemon.platform.const import buttons
from tuxemon.platform.events import PlayerInput
from tuxemon.session import local_session
from tuxemon.sprite import Sprite
from tuxemon.states.monster import MonsterMenuState
from tuxemon.states.transition.fade import FadeOutTransition
from tuxemon.surfanim import SurfaceAnimation
from tuxemon.technique.technique import Technique
from tuxemon.tools import assert_never
from tuxemon.ui.draw import GraphicBox
from tuxemon.ui.text import TextArea

from .combat_animations import CombatAnimations

logger = logging.getLogger(__name__)

CombatPhase = Literal[
    "begin",
    "ready",
    "housekeeping phase",
    "decision phase",
    "pre action phase",
    "action phase",
    "post action phase",
    "resolve match",
    "ran away",
    "draw match",
    "has winner",
    "end combat",
]


class EnqueuedAction(NamedTuple):
    user: Union[Monster, NPC, None]
    technique: Union[Technique, Item, None]
    target: Monster


# TODO: move to mod config
MULT_MAP = {
    4: "attack_very_effective",
    2: "attack_effective",
    0.5: "attack_resisted",
    0.25: "attack_weak",
}

# This is the time, in seconds, that the text takes to display.
LETTER_TIME: float = 0.02
# This is the time, in seconds, that the animation takes to finish.
ACTION_TIME: float = 3.0


class TechniqueAnimationCache:
    def __init__(self) -> None:
        self._sprites: Dict[Technique, Optional[Sprite]] = {}

    def get(self, technique: Technique, is_flipped: bool) -> Optional[Sprite]:
        """
        Return a sprite usable as a technique animation.

        Parameters:
            technique: Technique whose sprite is requested.
            is_flipped: Flag to determine whether animation frames should be flipped.

        Returns:
            Sprite associated with the technique animation.

        """
        try:
            return self._sprites[technique]
        except KeyError:
            sprite = self.load_technique_animation(technique, is_flipped)
            self._sprites[technique] = sprite
            return sprite

    @staticmethod
    def load_technique_animation(
        technique: Technique, is_flipped: bool
    ) -> Optional[Sprite]:
        """
        Return animated sprite from a technique.

        Parameters:
            technique: Technique whose sprite is requested.
            is_flipped: Flag to determine whether animation frames should be flipped.

        Returns:
            Sprite associated with the technique animation.

        """
        if not technique.images:
            return None
        frame_time = 0.09
        images = list()
        for fn in technique.images:
            image = graphics.load_and_scale(fn)
            images.append((image, frame_time))
        tech = SurfaceAnimation(images, False)
        if is_flipped:
            tech.flip(technique.flip_axes)
        return Sprite(animation=tech)


class WaitForInputState(state.State):
    """Just wait for input blocking everything"""

    def process_event(self, event: PlayerInput) -> Optional[PlayerInput]:
        if event.pressed and event.button == buttons.A:
            self.client.pop_state(self)

        return None


class CombatState(CombatAnimations):
    """The state-menu responsible for all combat related tasks and functions.
        .. image:: images/combat/monster_drawing01.png

    General description of this class:
        * implements a simple state machine
        * various phases are executed using a queue of actions
        * "decision queue" is used to queue player interactions/menus
        * this class holds mostly logic, though some graphical functions exist
        * most graphical functions are contained in "CombatAnimations" class

    Currently, status icons are implemented as follows:
       each round, all status icons are destroyed
       status icons are created for each status on each monster
       obvs, not ideal, maybe someday make it better? (see transition_phase)
    """

    draw_borders = False
    escape_key_exits = False

    def __init__(
        self,
        players: Tuple[NPC, NPC],
        graphics: BattleGraphicsModel,
        combat_type: Literal["monster", "trainer"],
    ) -> None:
        self.phase: Optional[CombatPhase] = None
        self._damage_map: MutableMapping[Monster, Set[Monster]] = defaultdict(
            set
        )
        self._technique_cache = TechniqueAnimationCache()
        self._decision_queue: List[Monster] = []
        self._action_queue: List[EnqueuedAction] = []
        self._log_action: List[Tuple[int, EnqueuedAction]] = []
        # list of sprites that are status icons
        self._status_icons: List[Sprite] = []
        self._monster_sprite_map: MutableMapping[Monster, Sprite] = {}
        self._layout = dict()  # player => home areas on screen
        self._animation_in_progress: bool = (
            False  # if true, delay phase change
        )
        self._turn: int = 0
        self._prize: int = 0
        self._lost_status: Optional[str] = None
        self._lost_monster: Optional[Monster] = None

        super().__init__(players, graphics)
        self.is_trainer_battle = combat_type == "trainer"
        self.show_combat_dialog()
        self.transition_phase("begin")
        self.task(partial(setattr, self, "phase", "ready"), 3)

    def update(self, time_delta: float) -> None:
        """
        Update the combat state.  State machine is checked.

        General operation:
        * determine what phase to update
        * if new phase, then run transition into new one
        * update the new phase, or the current one
        """
        super().update(time_delta)
        if not self._animation_in_progress:
            new_phase = self.determine_phase(self.phase)
            if new_phase:
                self.phase = new_phase
                self.transition_phase(new_phase)
            self.update_phase()

    def draw(self, surface: pygame.surface.Surface) -> None:
        """
        Draw combat state.

        Parameters:
            surface: Surface where to draw.

        """
        super().draw(surface)
        self.draw_hp_bars()
        self.draw_exp_bars()

    def draw_hp_bars(self) -> None:
        """Go through the HP bars and redraw them."""
        for monster, hud in self.hud.items():
            rect = Rect(0, 0, tools.scale(70), tools.scale(8))
            rect.right = hud.image.get_width() - tools.scale(8)
            if hud.player:
                rect.top += tools.scale(18)
            else:
                rect.top += tools.scale(12)
            self._hp_bars[monster].draw(hud.image, rect)

    def draw_exp_bars(self) -> None:
        """Go through the EXP bars and redraw them."""
        for monster, hud in self.hud.items():
            if hud.player:
                rect = Rect(0, 0, tools.scale(70), tools.scale(6))
                rect.right = hud.image.get_width() - tools.scale(8)
                rect.top += tools.scale(31)
                self._exp_bars[monster].draw(hud.image, rect)

    def determine_phase(
        self,
        phase: Optional[CombatPhase],
    ) -> Optional[CombatPhase]:
        """
        Determine the next phase and set it.

        Part of state machine
        Only test and set new phase.
        * Do not update phase actions
        * Try not to modify any values
        * Return a phase name and phase will change
        * Return None and phase will not change

        Parameters:
            phase: Current phase of the combat. Could be ``None`` if called
                before the combat had time to start.

        Returns:
            Next phase of the combat.

        """
        if phase is None or phase == "begin":
            return None

        elif phase == "ready":
            return "housekeeping phase"

        elif phase == "housekeeping phase":
            # this will wait for players to fill battleground positions
            for player in self.active_players:
                if len(alive_party(player)) == 1:
                    player.max_position = 1
                positions_available = player.max_position - len(
                    self.monsters_in_play[player]
                )
                if positions_available:
                    return None
            return "decision phase"

        elif phase == "decision phase":
            # TODO: only works for single player and if player runs
            if len(self.remaining_players) == 1:
                return "ran away"

            # assume each monster executes one action
            # if number of actions == monsters, then all monsters are ready
            elif len(self._action_queue) == len(self.active_monsters):
                return "pre action phase"

            return None

        elif phase == "pre action phase":
            return "action phase"

        elif phase == "action phase":
            if not self._action_queue:
                return "post action phase"

            return None

        elif phase == "post action phase":
            if not self._action_queue:
                return "resolve match"

            return None

        elif phase == "resolve match":
            remaining = len(self.remaining_players)

            if remaining == 0:
                return "draw match"
            elif remaining == 1:
                return "has winner"
            else:
                return "housekeeping phase"

        elif phase == "ran away":
            return "end combat"

        elif phase == "draw match":
            return "end combat"

        elif phase == "has winner":
            return "end combat"

        elif phase == "end combat":
            return None

        else:
            assert_never(phase)

    def transition_phase(self, phase: CombatPhase) -> None:
        """
        Change from one phase from another.

        Part of state machine
        * Will be run just -once- when phase changes
        * Do not change phase
        * Execute code only to change into new phase
        * The phase's update will be executed -after- this

        Parameters:
            phase: Name of phase to transition to.

        """
        letter_time = LETTER_TIME
        action_time = ACTION_TIME
        if phase == "begin" or phase == "ready" or phase == "pre action phase":
            pass

        elif phase == "housekeeping phase":
            self._turn += 1
            # reset run for the next turn
            self._run = "on"
            # fill all battlefield positions, but on round 1, don't ask
            self.fill_battlefield_positions(ask=self._turn > 1)

            # plague
            # record the useful properties of the last monster we fought
            monster_record = self.monsters_in_play[self.players[1]][0]
            if self.players[1].plague == PlagueType.infected:
                monster_record.plague = PlagueType.infected
            if monster_record in self.active_monsters:
                var = self.players[0].game_variables
                var["battle_last_monster_name"] = monster_record.name
                var["battle_last_monster_level"] = monster_record.level
                var["battle_last_monster_type"] = monster_record.types[0]
                var["battle_last_monster_category"] = monster_record.category
                var["battle_last_monster_shape"] = monster_record.shape
                # Avoid reset string to seen if monster has already been caught
                if monster_record.slug not in self.players[0].tuxepedia:
                    self.players[0].tuxepedia[
                        monster_record.slug
                    ] = SeenStatus.seen

        elif phase == "decision phase":
            self.reset_status_icons()
            # saves random value, so we are able to reproduce
            # inside the condition files if a tech hit or missed
            value = random.random()
            self.players[0].game_variables["random_tech_hit"] = value
            if not self._decision_queue:
                for player in self.human_players:
                    # tracks human players who need to choose an action
                    self._decision_queue.extend(self.monsters_in_play[player])

                for trainer in self.ai_players:
                    for monster in self.monsters_in_play[trainer]:
                        self.get_combat_decision_from_ai(monster)
                        # recharge opponent moves
                        for tech in monster.moves:
                            tech.recharge()

        elif phase == "action phase":
            self.sort_action_queue()

        elif phase == "post action phase":
            # apply status effects to the monsters
            for monster in self.active_monsters:
                for technique in monster.status:
                    # validate status
                    if technique.validate(monster):
                        technique.combat_state = self
                        # update counter nr turns
                        technique.nr_turn += 1
                        self.enqueue_action(None, technique, monster)
                    # avoid multiple effect status
                    monster.set_stats()

        elif phase == "resolve match":
            pass

        elif phase == "ran away":
            self.players[0].set_party_status()
            var = self.players[0].game_variables
            if self.is_trainer_battle:
                var["battle_last_result"] = OutputBattle.forfeit
                var["teleport_clinic"] = OutputBattle.lost
                message = T.format(
                    "combat_forfeit",
                    {
                        "npc": self.players[1].name,
                    },
                )
            else:
                # remove monsters still around
                for mon in self.ai_players:
                    mon.monsters.pop()
                var["battle_last_result"] = OutputBattle.ran
                message = T.translate("combat_player_run")

            # push a state that blocks until enter is pressed
            # after the state is popped, the combat state will clean up and close
            # if you run in PvP, you need "defeated message"
            self.alert(message)
            action_time += len(message) * letter_time
            self.task(
                partial(self.client.push_state, WaitForInputState()),
                action_time,
            )
            self.suppress_phase_change(action_time)

        elif phase == "draw match":
            self.players[0].set_party_status()
            var = self.players[0].game_variables
            var["battle_last_result"] = OutputBattle.draw
            var["teleport_clinic"] = OutputBattle.lost
            if self.is_trainer_battle:
                var["battle_last_trainer"] = self.players[1].slug
                # track battles against NPC
                battle = Battle()
                battle.opponent = self.players[1].slug
                battle.outcome = OutputBattle.draw
                battle.date = dt.date.today().toordinal()
                self.players[0].battles.append(battle)

            # it is a draw match; both players were defeated in same round
            message = T.translate("combat_draw")
            self.alert(message)
            action_time += len(message) * letter_time

            # push a state that blocks until enter is pressed
            # after the state is popped, the combat state will clean up and close
            self.task(
                partial(self.client.push_state, WaitForInputState()),
                action_time,
            )
            self.suppress_phase_change(action_time)

        elif phase == "has winner":
            # TODO: proper match check, etc
            # This assumes that player[0] is the human playing in single player
            self.players[0].set_party_status()
            var = self.players[0].game_variables
            if self.remaining_players[0] == self.players[0]:
                var["battle_last_result"] = OutputBattle.won
                if self.is_trainer_battle:
                    message = T.format(
                        "combat_victory_trainer",
                        {
                            "npc": self.players[1].name,
                            "prize": self._prize,
                            "currency": "$",
                        },
                    )
                    self.players[0].give_money(self._prize)
                    var["battle_last_trainer"] = self.players[1].slug
                    # track battles against NPC
                    battle = Battle()
                    battle.opponent = self.players[1].slug
                    battle.outcome = OutputBattle.won
                    battle.date = dt.date.today().toordinal()
                    self.players[0].battles.append(battle)
                else:
                    message = T.translate("combat_victory")

            else:
                var["battle_last_result"] = OutputBattle.lost
                var["teleport_clinic"] = OutputBattle.lost
                message = T.translate("combat_defeat")
                if self.is_trainer_battle:
                    var["battle_last_trainer"] = self.players[1].slug
                    # track battles against NPC
                    battle = Battle()
                    battle.opponent = self.players[1].slug
                    battle.outcome = OutputBattle.lost
                    battle.date = dt.date.today().toordinal()
                    self.players[0].battles.append(battle)

            # push a state that blocks until enter is pressed
            # after the state is popped, the combat state will clean up and close
            self.alert(message)
            action_time += len(message) * letter_time
            self.task(
                partial(self.client.push_state, WaitForInputState()),
                action_time,
            )
            self.suppress_phase_change(action_time)

        elif phase == "end combat":
            self.players[0].set_party_status()
            self.end_combat()
            self.evolve()

        else:
            assert_never(phase)

    def get_combat_decision_from_ai(self, monster: Monster) -> None:
        """
        Get ai action from a monster and enqueue it.

        Parameters:
            monster: Monster whose action will be decided.

        Returns:
            Enqueued action of the monster.

        """
        # TODO: parties/teams/etc to choose opponents
        opponents = self.monsters_in_play[self.players[0]]
        trainer = self.players[1]
        assert monster.ai
        if self.is_trainer_battle:
            user, technique, target = monster.ai.make_decision_trainer(
                trainer, monster, opponents
            )
        else:
            user, technique, target = monster.ai.make_decision_wild(
                trainer, monster, opponents
            )
        # check status response
        if isinstance(user, Monster) and isinstance(technique, Technique):
            technique = pre_checking(
                user, technique, target, self.players[0], self.players[0]
            )
            # check status response
            if self.status_response_technique(user, technique):
                self._lost_monster = user
        if isinstance(user, NPC) and isinstance(technique, Item):
            if self.status_response_item(target):
                self._lost_monster = target
        action = EnqueuedAction(user, technique, target)
        self._action_queue.append(action)
        self._log_action.append((self._turn, action))

    def sort_action_queue(self) -> None:
        """Sort actions in the queue according to game rules.

        * Swap actions are always first
        * Techniques that damage are sorted by monster speed
        * Items are sorted by trainer speed

        """

        def rank_action(action: EnqueuedAction) -> Tuple[int, int]:
            if action.technique is None:
                return 0, 0
            sort = action.technique.sort
            primary_order = sort_order.index(sort)

            if sort == "meta":
                # all meta items sorted together
                # use of 0 leads to undefined sort/probably random
                return primary_order, 0
            elif sort == "potion":
                return primary_order, 0
            else:
                # TODO: determine the secondary sort element,
                # monster speed, trainer speed, etc
                assert action.user
                return primary_order, action.user.speed_test(action)

        # TODO: move to mod config
        sort_order = [
            "meta",
            "item",
            "utility",
            "potion",
            "food",
            "heal",
            "damage",
        ]

        # TODO: Running happens somewhere else, it should be moved here
        # i think.
        # TODO: Eventually make an action queue class?
        self._action_queue.sort(key=rank_action, reverse=True)

    def update_phase(self) -> None:
        """
        Execute/update phase actions.

        Part of state machine
        * Do not change phase
        * Will be run each iteration phase is active
        * Do not test conditions to change phase

        """
        if self.phase == "decision phase":
            # show monster action menu for human players
            if self._decision_queue:
                monster = self._decision_queue.pop()
                for tech in monster.moves:
                    tech.recharge()
                self.show_monster_action_menu(monster)

        elif self.phase == "action phase":
            self.handle_action_queue()

        elif self.phase == "post action phase":
            self.handle_action_queue()

    def handle_action_queue(self) -> None:
        """Take one action from the queue and do it."""
        if self._action_queue:
            action = self._action_queue.pop()
            self.perform_action(*action)
            self.task(self.check_party_hp, 1)
            self.task(self.animate_party_status, 3)

    def ask_player_for_monster(self, player: NPC) -> None:
        """
        Open dialog to allow player to choose a Tuxemon to enter into play.

        Parameters:
            player: Player who has to select a Tuxemon.

        """

        def add(menuitem: MenuItem[Monster]) -> None:
            monster = menuitem.game_object
            if monster.current_hp == 0:
                tools.open_dialog(
                    local_session,
                    [
                        T.format(
                            "combat_fainted",
                            parameters={"name": monster.name},
                        ),
                    ],
                )
            elif monster in self.active_monsters:
                tools.open_dialog(
                    local_session,
                    [
                        T.format(
                            "combat_isactive",
                            parameters={"name": monster.name},
                        ),
                    ],
                )
                msg = T.translate("combat_replacement_is_fainted")
                tools.open_dialog(local_session, [msg])
            else:
                self.add_monster_into_play(player, monster)
                self.client.pop_state()

        state = self.client.push_state(MonsterMenuState())
        # must use a partial because alert relies on a text box that may not
        # exist until after the state hs been startup
        state.task(partial(state.alert, T.translate("combat_replacement")), 0)
        state.on_menu_selection = add  # type: ignore[assignment]
        state.escape_key_exits = False

    def fill_battlefield_positions(self, ask: bool = False) -> None:
        """
        Check the battlefield for unfilled positions and send out monsters.

        Parameters:
            ask: If True, then open dialog for human players.

        """
        # TODO: let work for trainer battles
        humans = list(self.human_players)

        # TODO: integrate some values for different match types
        released = False
        for player in self.active_players:
            if len(alive_party(player)) == 1:
                player.max_position = 1
            positions_available = player.max_position - len(
                self.monsters_in_play[player]
            )
            if positions_available:
                available = get_awake_monsters(
                    player, self.monsters_in_play[player], self._turn
                )
                for _ in range(positions_available):
                    released = True
                    if player in humans and ask:
                        self.ask_player_for_monster(player)
                    else:
                        self.add_monster_into_play(player, next(available))

        if released:
            self.suppress_phase_change()

    def add_monster_into_play(
        self,
        player: NPC,
        monster: Monster,
        removed: Union[Monster, None] = None,
    ) -> None:
        """
        Add a monster to the battleground.

        Parameters:
            player: Player who adds the monster, if any.
            monster: Added monster.

        """
        # TODO: refactor some into the combat animations
        self.animate_monster_release(player, monster)
        self.monsters_in_play[player].append(monster)
        double = len(self.monsters_in_play[player])
        if double > 1:
            self.build_hud(
                self._layout[player]["hud0"][0],
                self.monsters_in_play[player][0],
            )
            self.build_hud(
                self._layout[player]["hud1"][0],
                self.monsters_in_play[player][1],
            )
        else:
            self.build_hud(
                self._layout[player]["hud"][0],
                self.monsters_in_play[player][0],
            )

        # remove "connected" status (eg. lifeleech, etc.)
<<<<<<< HEAD
        for mon in self.monsters_in_play_human:
=======
        for mon in self.active_monsters:
>>>>>>> 1aa9a735
            if has_status_bond(mon):
                mon.status.clear()

        # TODO: not hardcode
        message = T.format(
            "combat_swap",
            {
                "target": monster.name.upper(),
                "user": player.name.upper(),
            },
        )
        if removed and has_status(removed, "status_harpooned"):
            removed.current_hp -= removed.hp // 8
            if removed.current_hp <= 0:
                faint = Technique()
                faint.load("status_faint")
                monster.current_hp = 0
                monster.status = [faint]
        self.alert(message)
        # save iid monster fighting
        if player is self.players[0]:
            self.players[0].game_variables["iid_fighting_monster"] = str(
                monster.instance_id.hex
            )
        elif self.is_trainer_battle:
            pass
        else:
            message = T.format(
                "combat_wild_appeared",
                {"name": monster.name.upper()},
            )
            self.alert(message)

    def reset_status_icons(self) -> None:
        """
        Update/reset status icons for monsters.

        TODO: caching, etc
        """
        # remove all status icons
        for s in self._status_icons:
            self.sprites.remove(s)

        # add status icons
        for monster in self.active_monsters:
            for status in monster.status:
                if status.icon:
                    status_ico: Tuple[float, float] = (0.0, 0.0)
                    if self.players[1].max_position > 1:
                        if monster == self.monsters_in_play_ai[0]:
                            status_ico = (
                                self.rect.width * 0.06,
                                self.rect.height * 0.12,
                            )
                        elif monster == self.monsters_in_play_ai[1]:
                            status_ico = (
                                self.rect.width * 0.06,
                                self.rect.height * 0.26,
                            )
                    else:
                        if monster == self.monsters_in_play_ai[0]:
                            status_ico = (
                                self.rect.width * 0.06,
                                self.rect.height * 0.12,
                            )
                    if self.players[0].max_position > 1:
                        if monster == self.monsters_in_play_human[0]:
                            status_ico = (
                                self.rect.width * 0.64,
                                self.rect.height * 0.42,
                            )
                        elif monster == self.monsters_in_play_human[1]:
                            status_ico = (
                                self.rect.width * 0.64,
                                self.rect.height * 0.56,
                            )
                    else:
                        if monster == self.monsters_in_play_human[0]:
                            status_ico = (
                                self.rect.width * 0.64,
                                self.rect.height * 0.56,
                            )
                    # load the sprite and add it to the display
                    icon = self.load_sprite(
                        status.icon,
                        layer=200,
                        center=status_ico,
                    )
                    self._status_icons.append(icon)

    def show_combat_dialog(self) -> None:
        """Create and show the area where battle messages are displayed."""
        # make the border and area at the bottom of the screen for messages
        rect_screen = self.client.screen.get_rect()
        rect = Rect(0, 0, rect_screen.w, rect_screen.h // 4)
        rect.bottomright = rect_screen.w, rect_screen.h
        border = graphics.load_and_scale(self.borders_filename)
        self.dialog_box = GraphicBox(border, None, self.background_color)
        self.dialog_box.rect = rect
        self.sprites.add(self.dialog_box, layer=100)

        # make a text area to show messages
        self.text_area = TextArea(self.font, self.font_color)
        self.text_area.rect = self.dialog_box.calc_inner_rect(
            self.dialog_box.rect,
        )
        self.sprites.add(self.text_area, layer=100)

    def show_monster_action_menu(self, monster: Monster) -> None:
        """
        Show the main window for choosing player actions.

        Parameters:
            monster: Monster to choose an action for.

        """
        from tuxemon.states.combat.combat_menus import MainCombatMenuState

        message = T.format("combat_monster_choice", {"name": monster.name})
        self.alert(message)
        rect_screen = self.client.screen.get_rect()
        rect = Rect(0, 0, rect_screen.w // 2.5, rect_screen.h // 4)
        rect.bottomright = rect_screen.w, rect_screen.h

        state = self.client.push_state(
            MainCombatMenuState(
                monster=monster,
                player=self.players[0],
                enemy=self.players[1],
            )
        )
        state.rect = rect

    def enqueue_action(
        self,
        user: Union[NPC, Monster, None],
        technique: Union[Item, Technique, None],
        target: Monster,
    ) -> None:
        """
        Add some technique or status to the action queue.

        Parameters:
            user: The user of the technique.
            technique: The technique used.
            target: The target of the action.

        """
        action = EnqueuedAction(user, technique, target)
        self._action_queue.append(action)
        self._log_action.append((self._turn, action))

    def rewrite_action_queue_target(
        self,
        original: Monster,
        new: Monster,
    ) -> None:
        """
        Used for swapping monsters.

        Parameters:
            original: Original targeted monster.
            new: New monster.

        """
        # rewrite actions in the queue to target the new monster
        for index, action in enumerate(self._action_queue):
            if action.target is original:
                new_action = EnqueuedAction(action.user, action.technique, new)
                self._action_queue[index] = new_action

    def remove_monster_from_play(
        self,
        monster: Monster,
    ) -> None:
        """
        Remove monster from play without fainting it.

        * If another monster has targeted this monster, it can change action
        * Will remove actions as well
        * currently for 'swap' technique

        """
        self.remove_monster_actions_from_queue(monster)
        self.animate_monster_faint(monster)

    def remove_monster_actions_from_queue(self, monster: Monster) -> None:
        """
        Remove all queued actions for a particular monster.

        This is used mainly for removing actions after monster is fainted.

        Parameters:
            monster: Monster whose actions will be removed.

        """
        to_remove = set()
        for action in self._action_queue:
            if action.user is monster or action.target is monster:
                to_remove.add(action)

        for action in to_remove:
            self._action_queue.remove(action)

    def suppress_phase_change(
        self,
        delay: float = 3.0,
    ) -> Optional[Task]:
        """
        Prevent the combat phase from changing for a limited time.

        Use this function to prevent the phase from changing.  When
        animating elements of the phase, call this to prevent player
        input as well as phase changes.

        Parameters:
            delay: Amount of seconds to delay phase changes.

        """
        if self._animation_in_progress:
            logger.debug("double suppress: bug?")
            return None

        self._animation_in_progress = True
        return self.task(
            partial(setattr, self, "_animation_in_progress", False),
            delay,
        )

    def perform_action(
        self,
        user: Union[Monster, NPC, None],
        technique: Union[Technique, Item, None],
        target: Monster,
    ) -> None:
        """
        Perform the action.

        Parameters:
            user: Monster that does the action.
            technique: Technique or item used.
            target: Monster that receives the action.

        """
        _player = local_session.player
        letter_time = LETTER_TIME
        action_time = ACTION_TIME
        # action is performed, so now use sprites to animate it
        # this value will be None if the target is off screen
        target_sprite = self._monster_sprite_map.get(target, None)
        # slightly delay the monster shake, so technique animation
        # is synchronized with the damage shake motion
        hit_delay = 0.0
        # monster uses move
        if isinstance(technique, Technique) and isinstance(user, Monster):
            technique.advance_round()
            technique.combat_state = self
            result_tech = technique.use(user, target)
            context = {
                "user": user.name,
                "name": technique.name,
                "target": target.name,
            }
            message = T.format(technique.use_tech, context)
            # scope technique
            if technique.slug == "scope":
                message = scope(target)
            # swapping monster
            if technique.slug == "swap":
                message = T.format(
                    "combat_call_tuxemon",
                    {"name": target.name.upper()},
                )
            # null action dozing monster
            if technique.slug == "skip" and has_status(user, "status_dozing"):
                message = T.format(
                    "combat_state_dozing_end",
                    {
                        "target": user.name.upper(),
                    },
                )
            # confused status
            if (
                has_status(user, "status_confused")
                and "status_confused" in _player.game_variables
            ):
                if _player.game_variables["status_confused"] == "on":
                    message = confused(user, technique)
            # not successful techniques
            if not result_tech["success"]:
                template = getattr(technique, "use_failure")
                m = T.format(template, context)
                if technique.slug == "status_spyderbite":
                    m = spyderbite(target)
                if has_effect(technique, "money"):
                    m = generic(user, technique, target, _player)
                message += "\n" + m
                action_time += len(message) * letter_time
            # TODO: caching sounds
            audio.load_sound(technique.sfx, None).play()
            # animation special range AI
            if technique.range == Range.special:
                target_sprite = self._monster_sprite_map.get(user, None)
            # TODO: a real check or some params to test if should tackle, etc
            if result_tech["should_tackle"]:
                hit_delay += 0.5
                user_sprite = self._monster_sprite_map[user]
                self.animate_sprite_tackle(user_sprite)

                if target_sprite:
                    self.task(
                        partial(
                            self.animate_sprite_take_damage,
                            target_sprite,
                        ),
                        hit_delay + 0.2,
                    )
                    self.task(
                        partial(self.blink, target_sprite),
                        hit_delay + 0.6,
                    )

                # TODO: track total damage
                # Track damage
                self._damage_map[target].add(user)

                # monster infected
                if user.plague == PlagueType.infected:
                    m = T.format(
                        "combat_state_plague1",
                        {
                            "target": user.name.upper(),
                        },
                    )
                    message += "\n" + m
                # allows tackle to special range techniques too
                if technique.range != "special":
                    element_damage_key = MULT_MAP.get(
                        result_tech["element_multiplier"]
                    )
                    if element_damage_key:
                        m = T.translate(element_damage_key)
                        message += "\n" + m
                        action_time += len(message) * letter_time
                # if the monster lost status due technique
                if self._lost_monster == user:
                    if self._lost_status:
                        message += "\n" + self._lost_status
                        action_time += len(message) * letter_time
                    self._lost_status = None
                    self._lost_monster = None
                else:
                    msg_type = (
                        "use_success"
                        if result_tech["success"]
                        else "use_failure"
                    )
                    context = {
                        "user": getattr(user, "name", ""),
                        "name": technique.name,
                        "target": target.name,
                    }
                    template = getattr(technique, msg_type)
                    tmpl = T.format(template, context)
                    # related to switch effect
                    if has_effect(technique, "switch"):
                        tmpl = generic(user, technique, target, _player)
                    if template:
                        message += "\n" + tmpl
                        action_time += len(message) * letter_time

            self.alert(message)
            self.suppress_phase_change(action_time)

            is_flipped = False
            for trainer in self.ai_players:
                if user in self.monsters_in_play[trainer]:
                    is_flipped = True
                    break
            tech_sprite = self._technique_cache.get(technique, is_flipped)

            if result_tech["success"] and target_sprite and tech_sprite:
                tech_sprite.rect.center = target_sprite.rect.center
                assert tech_sprite.animation
                self.task(tech_sprite.animation.play, hit_delay)
                self.task(
                    partial(self.sprites.add, tech_sprite, layer=50),
                    hit_delay,
                )
                self.task(tech_sprite.kill, action_time)

        # player uses item
        if isinstance(technique, Item) and isinstance(user, NPC):
            result_item = technique.use(user, target)
            context = {
                "user": user.name,
                "name": technique.name,
                "target": target.name,
            }
            message = T.format(technique.use_item, context)
            # handle the capture device
            if technique.category == ItemCategory.capture:
                # retrieve tuxeball
                message += "\n" + T.translate("attempting_capture")
                action_time = result_item["num_shakes"] + 1.8
                self.animate_capture_monster(
                    result_item["success"],
                    result_item["num_shakes"],
                    target,
                    technique,
                    self,
                )
            else:
                msg_type = (
                    "use_success" if result_item["success"] else "use_failure"
                )
                context = {
                    "user": getattr(user, "name", ""),
                    "name": technique.name,
                    "target": target.name,
                }
                template = getattr(technique, msg_type)
                tmpl = T.format(template, context)
                # check status festering, potions = no healing
                if technique.category == ItemCategory.potion and has_status(
                    target, "status_festering"
                ):
                    tmpl = T.translate("combat_state_festering_item")
                if template:
                    message += "\n" + tmpl
                    action_time += len(message) * letter_time

            self.alert(message)
            self.suppress_phase_change(action_time)
        # statuses / conditions
        if user is None and isinstance(technique, Technique):
            result = technique.use(None, target)
            if result["success"]:
                msg_type = (
                    "use_success" if result["success"] else "use_failure"
                )
                context = {
                    "name": technique.name,
                    "target": target.name,
                }
                template = getattr(technique, msg_type)
                message = T.format(template, context)
                # first turn status
                mex: str = " "
                msg_type = "use_tech"
                template = getattr(technique, msg_type)
                if technique.nr_turn == 1 and template != mex:
                    message = mex + "\n" + message
                action_time += len(message) * letter_time
                self.alert(message)
                self.suppress_phase_change(action_time)

            # effect animation
            is_flipped = False
            tech_sprite = self._technique_cache.get(technique, is_flipped)
            if target_sprite and tech_sprite:
                tech_sprite.rect.center = target_sprite.rect.center
                assert tech_sprite.animation
                self.task(tech_sprite.animation.play, 0.6)
                self.task(
                    partial(self.sprites.add, tech_sprite, layer=50),
                    0.6,
                )
                self.task(tech_sprite.kill, action_time)

    def faint_monster(self, monster: Monster) -> None:
        """
        Instantly make the monster faint (will be removed later).

        Parameters:
            monster: Monster that will faint.

        """
        faint = Technique()
        faint.load("status_faint")
        monster.current_hp = 0
        monster.status = [faint]

        """
        Experience is earned when the target monster is fainted.
        Any monsters who contributed any amount of damage will be awarded.
        Experience is distributed evenly to all participants.
        """
        message: str = ""
        action_time = ACTION_TIME
        letter_time = LETTER_TIME
        if monster in self._damage_map:
            # Award Experience
            awarded_exp = (
                monster.total_experience
                // (monster.level * len(self._damage_map[monster]))
            ) * monster.experience_modifier
            awarded_mon = monster.level * monster.money_modifier
            for winners in self._damage_map[monster]:
                # check before giving exp
                self._level_before = winners.level
                winners.give_experience(awarded_exp)
                # check after giving exp
                self._level_after = winners.level
                if self.is_trainer_battle:
                    self._prize += awarded_mon
                # it checks if there is a "level up"
                if self._level_before != self._level_after:
                    diff = self._level_after - self._level_before
                    if winners in self.players[0].monsters:
                        # checks and eventually teaches move/moves
                        mex = check_moves(winners, diff)
                        if mex:
                            message += "\n" + mex
                            action_time += len(message) * letter_time
                        # updates hud graphics player
                        if len(self.monsters_in_play_human) > 1:
                            self.build_hud(
                                self._layout[self.players[0]]["hud0"][0],
                                self.monsters_in_play_human[0],
                            )
                            self.build_hud(
                                self._layout[self.players[0]]["hud1"][0],
                                self.monsters_in_play_human[1],
                            )
                        else:
                            self.build_hud(
                                self._layout[self.players[0]]["hud"][0],
                                self.monsters_in_play_human[0],
                            )
                if winners in self.players[0].monsters:
                    m = T.format(
                        "combat_gain_exp",
                        {"name": winners.name.upper(), "xp": awarded_exp},
                    )
                    message += "\n" + m
            action_time += len(message) * letter_time
            self.alert(message)
            self.suppress_phase_change(action_time)

            # Remove monster from damage map
            del self._damage_map[monster]

    def animate_party_status(self) -> None:
        """
        Animate monsters that need to be fainted.

        * Animation to remove monster is handled here
        TODO: check for faint status, not HP

        """
        for _, party in self.monsters_in_play.items():
            for monster in party:
                if fainted(monster):
                    self.alert(
                        T.format(
                            "combat_fainted",
                            {"name": monster.name},
                        ),
                    )
                    self.animate_monster_faint(monster)
                    self.suppress_phase_change()

    def check_party_hp(self) -> None:
        """
        Apply status effects, then check HP, and party status.

        * Monsters will be removed from play here

        """
        for _, party in self.monsters_in_play.items():
            for monster in party:
                self.animate_hp(monster)
                # check for recover (completely healed)
                if monster.current_hp >= monster.hp and has_status(
                    monster, "status_recover"
                ):
                    monster.status = []
                    # avoid "overcome" hp bar
                    if monster.current_hp > monster.hp:
                        monster.current_hp = monster.hp
                    self.alert(
                        T.format(
                            "combat_state_recover_failure",
                            {
                                "target": monster.name.upper(),
                            },
                        )
                    )
                    return
                # check for condition diehard
                if monster.current_hp <= 0 and has_status(
                    monster, "status_diehard"
                ):
                    monster.current_hp = 1
                    monster.status = []
                    self.alert(
                        T.format(
                            "combat_state_diehard_tech",
                            {
                                "target": monster.name.upper(),
                            },
                        )
                    )
                    return
                if monster.current_hp <= 0 and not has_status(
                    monster, "status_faint"
                ):
                    self.remove_monster_actions_from_queue(monster)
                    self.faint_monster(monster)

                    # If a monster fainted, exp was given, thus the exp bar
                    # should be updated
                    # The exp bar must only be animated for the player's
                    # monsters
                    # Enemies don't have a bar, doing it for them will
                    # cause a crash
                    for monster in self.monsters_in_play[local_session.player]:
                        self.task(partial(self.animate_exp, monster), 2.5)
                        self.suppress_phase_change()

    @property
    def active_players(self) -> Iterable[NPC]:
        """
        Generator of any non-defeated players/trainers.

        Returns:
            Iterable with active players.

        """
        for player in self.players:
            if not defeated(player):
                yield player

    @property
    def human_players(self) -> Iterable[NPC]:
        for player in self.players:
            if player.isplayer:
                yield player

    @property
    def ai_players(self) -> Iterable[NPC]:
        yield from set(self.active_players) - set(self.human_players)

    @property
    def active_monsters(self) -> Sequence[Monster]:
        """
        List of any non-defeated monsters on battlefield.

        Returns:
            Sequence of active monsters.

        """
        return list(chain.from_iterable(self.monsters_in_play.values()))

    @property
    def monsters_in_play_human(self) -> Sequence[Monster]:
        """
        List of any monsters in battle (ai).

        """
        return self.monsters_in_play[self.players[0]]

    @property
    def monsters_in_play_ai(self) -> Sequence[Monster]:
        """
        List of any monsters in battle (ai).

        """
        return self.monsters_in_play[self.players[1]]

    @property
    def remaining_players(self) -> Sequence[NPC]:
        """
        List of non-defeated players/trainers. WIP.

        Right now, this is similar to Combat.active_players, but it may change
        in the future.
        For implementing teams, this would need to be different than
        active_players.

        Use to check for match winner.

        Returns:
            Sequence of remaining players.

        """
        # TODO: perhaps change this to remaining "parties", or "teams",
        # instead of player/trainer
        return [p for p in self.players if not defeated(p)]

    def status_response_item(self, monster: Monster) -> bool:
        # change charging -> charged up
        if has_status(monster, "status_charging"):
            monster.status.clear()
            status = Technique()
            status.load("status_chargedup")
            monster.apply_status(status)
            return True
        return False

    def status_response_technique(
        self, monster: Monster, technique: Technique
    ) -> bool:
        """Checks the technique used and its status response:
        - eventually removes the status
        - eventually shows a text
        """
        # removes enraged
        if has_status(monster, "status_enraged") and not has_effect_param(
            technique, "status_enraged", "give", "condition"
        ):
            monster.status.clear()
            return True
        # removes sniping
        if has_status(monster, "status_sniping") and not has_effect_param(
            technique, "status_sniping", "give", "condition"
        ):
            monster.status.clear()
            return True
        # removes dozing
        if has_status(monster, "status_dozing"):
            monster.status.clear()
            return True
        # removes tired
        if has_status(monster, "status_tired"):
            monster.status.clear()
            label = T.format(
                "combat_state_tired_end",
                {
                    "target": monster.name.upper(),
                },
            )
            self._lost_status = label
            return True
        # change exhausted -> tired
        if has_status(monster, "status_exhausted") and not has_effect_param(
            technique, "status_exhausted", "give", "condition"
        ):
            monster.status.clear()
            status = Technique()
            status.load("status_tired")
            monster.apply_status(status)
            return True
        # change charging -> charged up
        if has_status(monster, "status_charging") and not has_effect_param(
            technique, "status_charging", "give", "condition"
        ):
            monster.status.clear()
            status = Technique()
            status.load("status_chargedup")
            monster.apply_status(status)
            return True
        # change charged up -> exhausted
        if has_status(monster, "status_chargedup") and not has_effect_param(
            technique, "status_chargedup", "give", "condition"
        ):
            monster.status.clear()
            status = Technique()
            status.load("status_exhausted")
            monster.apply_status(status)
            return True
        # change nodding off -> dozing
        if has_status(monster, "status_noddingoff") and not has_effect_param(
            technique, "status_noddingoff", "give", "condition"
        ):
            monster.status.clear()
            status = Technique()
            status.load("status_dozing")
            monster.apply_status(status)
            return True
        return False

    def evolve(self) -> None:
        self.client.pop_state()
        for monster in self.players[0].monsters:
            for evolution in monster.evolutions:
                evolved = Monster()
                evolved.load_from_db(evolution.monster_slug)
                if evolution.path == EvolutionType.standard:
                    if evolution.at_level <= monster.level:
                        self.question_evolution(monster, evolved)
                elif evolution.path == EvolutionType.gender:
                    if evolution.at_level <= monster.level:
                        if evolution.gender == monster.gender:
                            self.question_evolution(monster, evolved)
                elif evolution.path == EvolutionType.element:
                    if evolution.at_level <= monster.level:
                        if self.players[0].has_type(evolution.element):
                            self.question_evolution(monster, evolved)
                elif evolution.path == EvolutionType.tech:
                    if evolution.at_level <= monster.level:
                        if self.players[0].has_tech(evolution.tech):
                            self.question_evolution(monster, evolved)
                elif evolution.path == EvolutionType.location:
                    if evolution.at_level <= monster.level:
                        if evolution.inside == self.client.map_inside:
                            self.question_evolution(monster, evolved)
                elif evolution.path == EvolutionType.stat:
                    if evolution.at_level <= monster.level:
                        if monster.return_stat(
                            evolution.stat1
                        ) >= monster.return_stat(evolution.stat2):
                            self.question_evolution(monster, evolved)
                elif evolution.path == EvolutionType.season:
                    if evolution.at_level <= monster.level:
                        if (
                            evolution.season
                            == self.players[0].game_variables["season"]
                        ):
                            self.question_evolution(monster, evolved)
                elif evolution.path == EvolutionType.daytime:
                    if evolution.at_level <= monster.level:
                        if (
                            evolution.daytime
                            == self.players[0].game_variables["daytime"]
                        ):
                            self.question_evolution(monster, evolved)

    def question_evolution(self, monster: Monster, evolved: Monster) -> None:
        tools.open_dialog(
            local_session,
            [
                T.format(
                    "evolution_confirmation",
                    {
                        "name": monster.name.upper(),
                        "evolve": evolved.name.upper(),
                    },
                )
            ],
        )
        tools.open_choice_dialog(
            local_session,
            menu=(
                (
                    "yes",
                    T.translate("yes"),
                    partial(
                        self.positive_answer,
                        monster,
                        evolved,
                    ),
                ),
                (
                    "no",
                    T.translate("no"),
                    self.negative_answer,
                ),
            ),
        )

    def positive_answer(self, monster: Monster, evolved: Monster) -> None:
        self.client.pop_state()
        self.client.pop_state()
        self.players[0].evolve_monster(monster, evolved.slug)

    def negative_answer(self) -> None:
        self.client.pop_state()
        self.client.pop_state()

    def end_combat(self) -> None:
        """End the combat."""
        # TODO: End combat differently depending on winning or losing
        for player in self.players:
            player.max_position = 1
            for mon in player.monsters:
                # reset status stats
                mon.set_stats()
                mon.end_combat()
                # reset type
                mon.return_types()
                # reset technique stats
                for tech in mon.moves:
                    tech.set_stats()

        # clear action queue
        self._action_queue = list()
        self._log_action = list()

        # fade music out
        self.client.event_engine.execute_action("fadeout_music", [1000])

        # remove any menus that may be on top of the combat state
        while self.client.current_state is not self:
            self.client.pop_state()

        self.client.push_state(FadeOutTransition(caller=self))<|MERGE_RESOLUTION|>--- conflicted
+++ resolved
@@ -784,11 +784,7 @@
             )
 
         # remove "connected" status (eg. lifeleech, etc.)
-<<<<<<< HEAD
-        for mon in self.monsters_in_play_human:
-=======
         for mon in self.active_monsters:
->>>>>>> 1aa9a735
             if has_status_bond(mon):
                 mon.status.clear()
 
