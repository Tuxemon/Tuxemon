#
# Tuxemon
# Copyright (C) 2014, William Edwards <shadowapex@gmail.com>,
#                     Benjamin Bean <superman2k5@gmail.com>
#
# This file is part of Tuxemon.
#
# Tuxemon is free software: you can redistribute it and/or modify
# it under the terms of the GNU General Public License as published by
# the Free Software Foundation, either version 3 of the License, or
# (at your option) any later version.
#
# Tuxemon is distributed in the hope that it will be useful,
# but WITHOUT ANY WARRANTY; without even the implied warranty of
# MERCHANTABILITY or FITNESS FOR A PARTICULAR PURPOSE.  See the
# GNU General Public License for more details.
#
# You should have received a copy of the GNU General Public License
# along with Tuxemon.  If not, see <http://www.gnu.org/licenses/>.
#
# Contributor(s):
#
# William Edwards <shadowapex@gmail.com>
# Leif Theden <leif.theden@gmail.com>
#
# main Sets up the states and main game loop.
#
from __future__ import annotations
from typing import Optional
import logging

from tuxemon import prepare
from tuxemon.client import LocalPygameClient
from tuxemon.npc import NPC
from tuxemon.session import local_session
from tuxemon.world import World, Position

logger = logging.getLogger(__name__)


<<<<<<< HEAD
def main(load_slot=None):
    """Start new local game using the pygame interface
=======
def main(
    load_slot: Optional[int] = None,
) -> None:
    """
    Configure and start the game.

    Add all available states to our scene manager (:class:`tools.Client`)
    and start the game using the pygame interface.

    Parameters:
        load_slot: Number of the save slot to load, if any.

    """
    log.configure()
    prepare.init()
    config = prepare.CONFIG
>>>>>>> 840c4187

    :rtype: None
    :returns: None

    """
    prepare.init()

    world = World()
    client = LocalPygameClient(world, prepare.CONFIG)

    # setup game for local single player
    player = NPC(prepare.CONFIG.player_npc)
    world.add_entity(player, Position(5, 5, 0, prepare.CONFIG.starting_map))

    local_session.client = client
    local_session.world = world
    local_session.player = player

    client.push_state("BackgroundState")
    client.push_state("StartState")
    client.push_state("WorldState", session=local_session)

<<<<<<< HEAD
    # if load_slot:
    #     control.push_state("LoadMenuState", load_slot=load_slot)
    # elif prepare.CONFIG.splash:
    #     # Show the splash screen if it is enabled in the game configuration
    #     control.push_state("SplashState")
    #     control.push_state("FadeInTransition")
=======
        action("add_monster", ("bigfin", 10))
        action("add_monster", ("dandylion", 10))

        action("add_item", ("potion",))
        action("add_item", ("cherry",))
        action("add_item", ("capture_device",))

        for i in range(10):
            action("add_item", ("super_potion",))

        for i in range(100):
            action("add_item", ("apple",))

    client.main()
    pygame.quit()


def headless() -> None:
    """Sets up out headless server and start the game."""
    from tuxemon.client import HeadlessClient
>>>>>>> 840c4187

    client.run()<|MERGE_RESOLUTION|>--- conflicted
+++ resolved
@@ -38,10 +38,6 @@
 logger = logging.getLogger(__name__)
 
 
-<<<<<<< HEAD
-def main(load_slot=None):
-    """Start new local game using the pygame interface
-=======
 def main(
     load_slot: Optional[int] = None,
 ) -> None:
@@ -53,15 +49,6 @@
 
     Parameters:
         load_slot: Number of the save slot to load, if any.
-
-    """
-    log.configure()
-    prepare.init()
-    config = prepare.CONFIG
->>>>>>> 840c4187
-
-    :rtype: None
-    :returns: None
 
     """
     prepare.init()
@@ -81,34 +68,11 @@
     client.push_state("StartState")
     client.push_state("WorldState", session=local_session)
 
-<<<<<<< HEAD
     # if load_slot:
     #     control.push_state("LoadMenuState", load_slot=load_slot)
     # elif prepare.CONFIG.splash:
     #     # Show the splash screen if it is enabled in the game configuration
     #     control.push_state("SplashState")
     #     control.push_state("FadeInTransition")
-=======
-        action("add_monster", ("bigfin", 10))
-        action("add_monster", ("dandylion", 10))
-
-        action("add_item", ("potion",))
-        action("add_item", ("cherry",))
-        action("add_item", ("capture_device",))
-
-        for i in range(10):
-            action("add_item", ("super_potion",))
-
-        for i in range(100):
-            action("add_item", ("apple",))
-
-    client.main()
-    pygame.quit()
-
-
-def headless() -> None:
-    """Sets up out headless server and start the game."""
-    from tuxemon.client import HeadlessClient
->>>>>>> 840c4187
 
     client.run()