# SPDX-License-Identifier: GPL-3.0
# Copyright (c) 2014-2023 William Edwards <shadowapex@gmail.com>, Benjamin Bean <superman2k5@gmail.com>
from __future__ import annotations

import logging
import random
import uuid
from collections.abc import Mapping, Sequence
from typing import TYPE_CHECKING, Any, Optional

from tuxemon import formula, fusion, graphics, prepare, tools
from tuxemon.condition.condition import (
    Condition,
    decode_condition,
    encode_condition,
)
from tuxemon.db import (
    CategoryCondition,
    ElementType,
    EvolutionStage,
    GenderType,
    MonsterEvolutionItemModel,
    MonsterHistoryItemModel,
    MonsterMovesetItemModel,
    MonsterShape,
    PlagueType,
    ResponseCondition,
    StatType,
    TasteCold,
    TasteWarm,
    db,
)
from tuxemon.element import Element
from tuxemon.locale import T
from tuxemon.shape import Shape
from tuxemon.sprite import Sprite
from tuxemon.technique.technique import Technique, decode_moves, encode_moves

if TYPE_CHECKING:
    import pygame

    from tuxemon.npc import NPC
    from tuxemon.states.combat.combat import EnqueuedAction

logger = logging.getLogger(__name__)

SIMPLE_PERSISTANCE_ATTRIBUTES = (
    "current_hp",
    "level",
    "name",
    "slug",
    "total_experience",
    "flairs",
    "gender",
    "capture",
    "capture_device",
    "height",
    "weight",
    "taste_cold",
    "taste_warm",
    "traded",
    "steps",
<<<<<<< HEAD
    "bond",
=======
>>>>>>> bda8a383
    "mod_armour",
    "mod_dodge",
    "mod_melee",
    "mod_ranged",
    "mod_speed",
    "mod_hp",
    "plague",
)


# class definition for tuxemon flairs:
class Flair:
    def __init__(self, category: str, name: str) -> None:
        self.category = category
        self.name = name


# class definition for first active tuxemon to use in combat:
class Monster:
    """
    Tuxemon monster.

    A class for a Tuxemon monster object. This class acts as a skeleton for
    a Tuxemon, fetching its details from a database.

    """

    def __init__(self, save_data: Optional[Mapping[str, Any]] = None) -> None:
        if save_data is None:
            save_data = dict()

        self.slug = ""
        self.name = ""
        self.cat = ""
        self.description = ""
        self.instance_id = uuid.uuid4()

        self.armour = 0
        self.dodge = 0
        self.melee = 0
        self.ranged = 0
        self.speed = 0
        self.current_hp = 0
        self.hp = 0
        self.level = 0
        self.steps = 0.0
<<<<<<< HEAD
        self.bond = prepare.BOND
=======
>>>>>>> bda8a383

        # modifier values
        self.mod_armour = 0
        self.mod_dodge = 0
        self.mod_melee = 0
        self.mod_ranged = 0
        self.mod_speed = 0
        self.mod_hp = 0

        self.moves: list[Technique] = []
        self.moveset: list[MonsterMovesetItemModel] = []
        self.evolutions: list[MonsterEvolutionItemModel] = []
        self.history: list[MonsterHistoryItemModel] = []
        self.stage = EvolutionStage.standalone
        self.flairs: dict[str, Flair] = {}
        self.battle_cry = ""
        self.faint_cry = ""
        self.owner: Optional[NPC] = None
        self.possible_genders: list[GenderType] = []

        self.money_modifier = 0
        self.experience_modifier = 1
        self.total_experience = 0

        self.types: list[Element] = []
        self.default_types: list[Element] = []
        self.shape = MonsterShape.default
        self.randomly = True
        self.out_of_range = False
        self.got_experience = False
        self.levelling_up = False
        self.traded = False
        self.wild = False

        self.status: list[Condition] = []
        self.plague = PlagueType.healthy
        self.taste_cold = TasteCold.tasteless
        self.taste_warm = TasteWarm.tasteless

        self.max_moves = prepare.MAX_MOVES
        self.txmn_id = 0
        self.capture = 0
        self.capture_device = "tuxeball"
        self.height = 0.0
        self.weight = 0.0

        # The multiplier for checks when a monster ball is thrown this should be a value between 0-255 meaning that
        # 0 is 0% capture rate and 255 has a very good chance of capture. This numbers are based on the capture system
        # calculations. This is inspired by the calculations which can be found at:
        # https://bulbapedia.bulbagarden.net/wiki/List_of_Pok%C3%A9mon_by_catch_rate
        self.catch_rate = 125.0

        # The catch_resistance value is calculated during the capture. The upper and lower catch_resistance
        # set the span on which the catch_resistance will be. For more information check capture.py
        self.upper_catch_resistance = 1.0
        self.lower_catch_resistance = 1.0

        # The tuxemon's state is used for various animations, etc. For example
        # a tuxemon's state might be "attacking" or "fainting" so we know when
        # to play the animations for those states.
        self.state = ""

        # A fusion body object that contains the monster's face and body
        # sprites, as well as _color scheme.
        self.body = fusion.Body()

        # Set up our sprites.
        self.sprites: dict[str, pygame.surface.Surface] = {}
        self.front_battle_sprite = ""
        self.back_battle_sprite = ""
        self.menu_sprite_1 = ""
        self.menu_sprite_2 = ""

        self.set_state(save_data)
        self.set_stats()
        self.set_flairs()

    def load_from_db(self, slug: str) -> None:
        """
        Loads and sets this monster's attributes from the monster.db database.

        The monster is looked up in the database by name.

        Parameters:
            slug: Slug to lookup.

        """

        # Look up the monster by name and set the attributes in this instance
        results = db.lookup(slug, table="monster")

        if results is None:
            raise RuntimeError(f"monster {slug} is not found")
        self.level = random.randint(2, 5)
        self.slug = results.slug
        self.name = T.translate(results.slug)
        self.description = T.translate(f"{results.slug}_description")
        self.cat = results.category
        self.category = T.translate(f"cat_{self.cat}")
        self.plague = self.plague
        self.shape = results.shape or MonsterShape.default
        self.stage = results.stage or EvolutionStage.standalone
        self.taste_cold = self.set_taste_cold(self.taste_cold)
        self.taste_warm = self.set_taste_warm(self.taste_warm)
        self.steps = self.steps
<<<<<<< HEAD
        self.bond = self.bond
=======
>>>>>>> bda8a383
        # types
        for _ele in results.types:
            _element = Element(_ele)
            self.types.append(_element)
            self.default_types.append(_element)

        self.randomly = results.randomly or self.randomly
        self.got_experience = self.got_experience
        self.levelling_up = self.levelling_up
        self.traded = self.traded

        self.txmn_id = results.txmn_id
        self.capture = self.set_capture(self.capture)
        self.capture_device = self.capture_device
        self.height = self.set_char_height(results.height)
        self.weight = self.set_char_weight(results.weight)
        self.gender = random.choice(list(results.possible_genders))
        self.catch_rate = results.catch_rate or self.catch_rate
        self.upper_catch_resistance = (
            results.upper_catch_resistance or self.upper_catch_resistance
        )
        self.lower_catch_resistance = (
            results.lower_catch_resistance or self.lower_catch_resistance
        )

        # Look up the moves that this monster can learn AND LEARN THEM.
        moveset = results.moveset
        if moveset:
            for move in moveset:
                self.moveset.append(move)

        # Look up the evolutions for this monster.
        evolutions = results.evolutions
        if evolutions:
            for evolution in evolutions:
                self.evolutions.append(evolution)

        # history
        history = results.history
        if history:
            for element in history:
                self.history.append(element)

        # Look up the monster's sprite image paths
        if results.sprites:
            self.front_battle_sprite = self.get_sprite_path(
                results.sprites.battle1
            )
            self.back_battle_sprite = self.get_sprite_path(
                results.sprites.battle2
            )
            self.menu_sprite_1 = self.get_sprite_path(results.sprites.menu1)
            self.menu_sprite_2 = self.get_sprite_path(results.sprites.menu2)

        # get sound slugs for this monster, defaulting to a generic type-based sound
        if results.sounds:
            self.combat_call = results.sounds.combat_call
            self.faint_call = results.sounds.faint_call
        else:
            self.combat_call = f"sound_{self.types[0].name}_call"
            self.faint_call = f"sound_{self.types[0].name}_faint"

    def learn(
        self,
        technique: Technique,
    ) -> None:
        """
        Adds a technique to this tuxemon's moveset.

        Parameters:
            technique: The technique for the monster to learn.

        Examples:

        >>> bulbatux.learn(Technique())
        >>> bulbatux.moves[0].use(bulbatux, target=tuxmander)

        """

        self.moves.append(technique)

    def reset_types(self) -> None:
        """
        Resets monster types to the default ones.
        """
        self.types = self.default_types

    def return_stat(self, stat: StatType) -> int:
        """
        Returns a monster stat (eg. melee, armour, etc.).

        Parameters:
            stat: The stat for the monster to return.

        Returns:
            value: The stat.

        """
        value = 0
        if stat == StatType.armour:
            return self.armour
        elif stat == StatType.dodge:
            return self.dodge
        elif stat == StatType.hp:
            return self.hp
        elif stat == StatType.melee:
            return self.melee
        elif stat == StatType.ranged:
            return self.ranged
        elif stat == StatType.speed:
            return self.speed
        else:
            return value

    def has_type(self, element: Optional[ElementType]) -> bool:
        """
        Returns TRUE if there is the type among the types.
        """
        ret: bool = False
        if element:
            eles = [ele for ele in self.types if ele.slug == element]
            if eles:
                ret = True
        return ret

    def give_experience(self, amount: int = 1) -> int:
        """
        Increase experience.

        Gives the Monster a specified amount of experience, and levels
        up the monster if necessary.

        Parameters:
            amount: The amount of experience to add to the monster.

        Returns:
            int: the amount of levels earned.

        Example:

        >>> bulbatux.give_experience(20)

        """
        self.got_experience = True
        levels = 0
        self.total_experience += amount

        # Level up worthy monsters
        while self.total_experience >= self.experience_required(1):
            self.level_up()
            levels += 1
        return levels

    def apply_status(self, status: Condition) -> None:
        """
        Apply a status to the monster by replacing or removing
        the previous status.

        Parameters:
            status: The status condition.

        """
        count_status = len(self.status)
        if count_status == 0:
            self.status.append(status)
        else:
            # if the status exists
            if any(t for t in self.status if t.slug == status.slug):
                return
            # if the status doesn't exist.
            else:
                # start counting nr turns
                self.status[0].nr_turn = 0
                status.nr_turn = 1
                if self.status[0].category == CategoryCondition.positive:
                    if status.repl_pos == ResponseCondition.replaced:
                        self.status.clear()
                        self.status.append(status)
                    elif status.repl_pos == ResponseCondition.removed:
                        self.status.clear()
                    else:
                        # noddingoff, exhausted, festering
                        return
                elif self.status[0].category == CategoryCondition.negative:
                    if status.repl_neg == ResponseCondition.replaced:
                        self.status.clear()
                        self.status.append(status)
                    elif status.repl_pos == ResponseCondition.removed:
                        self.status.clear()
                    else:
                        # chargedup, charging
                        return
                else:
                    self.status.clear()
                    self.status.append(status)

    def set_stats(self) -> None:
        """
        Set or improve stats.

        Sets the monsters initial stats, or improves stats
        when called during a level up.

        """
        level = self.level

        multiplier = level + prepare.COEFF_STATS
        shape = Shape(self.shape)
        self.armour = (shape.armour * multiplier) + self.mod_armour
        self.dodge = (shape.dodge * multiplier) + self.mod_dodge
        self.hp = (shape.hp * multiplier) + self.mod_hp
        self.melee = (shape.melee * multiplier) + self.mod_melee
        self.ranged = (shape.ranged * multiplier) + self.mod_ranged
        self.speed = (shape.speed * multiplier) + self.mod_speed
        # updates stats based on additional parameters
        self.armour += formula.update_armour(self)
        self.dodge += formula.update_dodge(self)
        self.melee += formula.update_melee(self)
        self.ranged += formula.update_ranged(self)
        self.speed += formula.update_speed(self)

    def set_taste_cold(self, taste_cold: TasteCold) -> TasteCold:
        """
        It returns the cold taste.
        """
        if taste_cold.tasteless:
            values = list(TasteCold)
            values.remove(TasteCold.tasteless)
            result = random.choice(values)
            self.taste_cold = result
            return self.taste_cold
        else:
            return self.taste_cold

    def set_taste_warm(self, taste_warm: TasteWarm) -> TasteWarm:
        """
        It returns the warm taste.
        """
        if taste_warm.tasteless:
            values = list(TasteWarm)
            values.remove(TasteWarm.tasteless)
            result = random.choice(values)
            self.taste_warm = result
            self.set_stats()
            return self.taste_warm
        else:
            self.set_stats()
            return self.taste_warm

    def set_capture(self, amount: int) -> int:
        """
        It returns the capture date.
        """
        self.capture = formula.today_ordinal() if amount == 0 else amount
        return self.capture

    def set_char_weight(self, value: float) -> float:
        """
        Set weight for each monster.

        """
        result = value if self.weight == value else formula.set_weight(value)
        return result

    def set_char_height(self, value: float) -> float:
        """
        Set height for each monster.

        """
        result = value if self.height == value else formula.set_height(value)
        return result

    def level_up(self) -> None:
        """
        Increases a Monster's level by one and increases stats accordingly.

        """
        logger.info(
            "Leveling %s from %i to %i!"
            % (self.name, self.level, self.level + 1)
        )
        # Increase Level and stats
        self.levelling_up = True
        self.level += 1
        self.level = min(self.level, prepare.MAX_LEVEL)
        self.set_stats()

    def set_level(self, level: int) -> None:
        """
        Set monster level.

        Sets the Monster's level to the specified arbitrary level,
        and modifies experience accordingly.
        Does not let level go above MAX_LEVEL or below 1.

        Parameters:
            level: The level to set the monster to.

        Example:

        >>> bulbatux.set_level(20)

        """
        if level > prepare.MAX_LEVEL:
            level = prepare.MAX_LEVEL
        elif level < 1:
            level = 1
        self.level = level
        self.total_experience = self.experience_required()
        self.set_stats()

    def set_moves(self, level: int) -> None:
        """
        Set monster moves according to the level.

        Parameters:
            level: The level of the monster.

        """
        moves = []
        for move in self.moveset:
            if move.level_learned <= level:
                moves.append(move.technique)

        if len(moves) <= prepare.MAX_MOVES:
            for ele in moves:
                tech = Technique()
                tech.load(ele)
                self.learn(tech)
        else:
            for ele in moves[-prepare.MAX_MOVES :]:
                tech = Technique()
                tech.load(ele)
                self.learn(tech)

    def update_moves(self, levels_earned: int) -> Optional[Technique]:
        """
        Set monster moves according to the levels increased.
        Excludes the moves already learned.

        Parameters:
            levels_earned: Number of levels earned.

        Returns:
            technique: if there is a technique, then it returns
            a technique, otherwise none

        """
        technique = None
        for move in self.moveset:
            if (
                move.technique not in (m.slug for m in self.moves)
                and (self.level - levels_earned)
                < move.level_learned
                <= self.level
            ):
                technique = Technique()
                technique.load(move.technique)
                self.learn(technique)
        return technique

    def experience_required(self, level_ofs: int = 0) -> int:
        """
        Gets the experience requirement for the given level.

        Parameters:
            level_ofs: Difference in levels with the current level.

        Returns:
            Required experience.

        """
        required = (self.level + level_ofs) ** prepare.COEFF_EXP
        return int(required)

    def get_sprite(self, sprite: str, **kwargs: Any) -> Sprite:
        """
        Gets a specific type of sprite for the monster.

        Parameters:
            sprite: Name of the sprite type.
            kwargs: Additional parameters to pass to the loading function.

        Returns:
            The surface of the monster sprite.

        """
        if sprite == "front":
            surface = graphics.load_sprite(self.front_battle_sprite, **kwargs)
        elif sprite == "back":
            surface = graphics.load_sprite(self.back_battle_sprite, **kwargs)
        elif sprite == "menu":
            assert (
                not kwargs
            ), "kwargs aren't supported for loading menu sprites"
            surface = graphics.load_animated_sprite(
                [self.menu_sprite_1, self.menu_sprite_2], 0.25
            )
        else:
            raise ValueError(f"Cannot find sprite for: {sprite}")

        # Apply flairs to the monster sprite
        for flair in self.flairs.values():
            flair_path = self.get_sprite_path(
                f"gfx/sprites/battle/{self.slug}-{sprite}-{flair.name}"
            )
            if flair_path != prepare.MISSING_IMAGE:
                flair_sprite = graphics.load_sprite(flair_path, **kwargs)
                surface.image.blit(flair_sprite.image, (0, 0))

        return surface

    def set_flairs(self) -> None:
        """Set flairs of this monster if they were not already configured."""
        if len(self.flairs) > 0 or self.slug == "":
            return

        results = db.lookup(self.slug, table="monster")
        for flair in results.flairs:
            new_flair = Flair(
                flair.category,
                random.choice(flair.names),
            )
            self.flairs[new_flair.category] = new_flair

    def get_sprite_path(self, sprite: str) -> str:
        """
        Get a sprite path.

        Paths are set up by convention, so the file extension is unknown.
        This adds the appropriate file extension if the sprite exists,
        and returns a dummy image if it can't be found.

        Returns:
            Path to sprite or placeholder image.

        """
        try:
            path = "%s.png" % sprite
            full_path = tools.transform_resource_filename(path)
            if full_path:
                return full_path
        except OSError:
            pass

        logger.error(f"Could not find monster sprite {sprite}")
        return prepare.MISSING_IMAGE

    def load_sprites(self) -> bool:
        """
        Loads the monster's sprite images as Pygame surfaces.

        Returns:
            ``True`` if the sprites are already loaded.

        """
        if len(self.sprites):
            return True

        self.sprites["front"] = graphics.load_and_scale(
            self.front_battle_sprite
        )
        self.sprites["back"] = graphics.load_and_scale(self.back_battle_sprite)
        self.sprites["menu"] = graphics.load_and_scale(self.menu_sprite_1)
        return False

    def get_state(self) -> Mapping[str, Any]:
        """
        Prepares a dictionary of the monster to be saved to a file.

        Returns:
            Dictionary containing all the information about the monster.

        """
        save_data = {
            attr: getattr(self, attr)
            for attr in SIMPLE_PERSISTANCE_ATTRIBUTES
            if getattr(self, attr)
        }

        save_data["instance_id"] = str(self.instance_id.hex)

        body = self.body.get_state()
        if body:
            save_data["body"] = body

        save_data["condition"] = encode_condition(self.status)
        save_data["moves"] = encode_moves(self.moves)

        return save_data

    def set_state(self, save_data: Mapping[str, Any]) -> None:
        """
        Loads information from saved data.

        Parameters:
            save_data: Data used to reconstruct the monster.

        """
        if not save_data:
            return

        self.load_from_db(save_data["slug"])

        self.moves = []
        for move in decode_moves(save_data.get("moves")):
            self.moves.append(move)
        self.status = []
        for cond in decode_condition(save_data.get("condition")):
            self.status.append(cond)

        for key, value in save_data.items():
            if key == "body" and value:
                self.body.set_state(value)
            elif key == "instance_id" and value:
                self.instance_id = uuid.UUID(value)
            elif key in SIMPLE_PERSISTANCE_ATTRIBUTES:
                setattr(self, key, value)

        self.load_sprites()

    def faint(self) -> None:
        """
        Kills the monster, sets 0 HP and applies faint status.
        """
        faint = Condition()
        faint.load("faint")
        self.current_hp = 0
        self.status.clear()
        self.apply_status(faint)

    def end_combat(self) -> None:
        """
        Ends combat, recharges all moves and heals statuses.
        """
        self.out_of_range = False
        for move in self.moves:
            move.full_recharge()

        if "faint" in (s.slug for s in self.status):
            self.faint()
        else:
            self.status = []

    def speed_test(self, action: EnqueuedAction) -> int:
        assert isinstance(action.method, Technique)
        technique = action.method
        if technique.is_fast:
            return int(random.randrange(0, int(self.speed)) * 1.5)
        else:
            return random.randrange(0, int(self.speed))


def decode_monsters(
    json_data: Optional[Sequence[Mapping[str, Any]]],
) -> list[Monster]:
    return [Monster(save_data=mon) for mon in json_data or {}]


def encode_monsters(mons: Sequence[Monster]) -> Sequence[Mapping[str, Any]]:
    return [mon.get_state() for mon in mons]<|MERGE_RESOLUTION|>--- conflicted
+++ resolved
@@ -60,10 +60,7 @@
     "taste_warm",
     "traded",
     "steps",
-<<<<<<< HEAD
     "bond",
-=======
->>>>>>> bda8a383
     "mod_armour",
     "mod_dodge",
     "mod_melee",
@@ -110,10 +107,7 @@
         self.hp = 0
         self.level = 0
         self.steps = 0.0
-<<<<<<< HEAD
         self.bond = prepare.BOND
-=======
->>>>>>> bda8a383
 
         # modifier values
         self.mod_armour = 0
@@ -219,10 +213,8 @@
         self.taste_cold = self.set_taste_cold(self.taste_cold)
         self.taste_warm = self.set_taste_warm(self.taste_warm)
         self.steps = self.steps
-<<<<<<< HEAD
         self.bond = self.bond
-=======
->>>>>>> bda8a383
+
         # types
         for _ele in results.types:
             _element = Element(_ele)
