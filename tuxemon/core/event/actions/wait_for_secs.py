--- conflicted
+++ resolved
@@ -53,12 +53,8 @@
     ]
 
     def start(self):
-<<<<<<< HEAD
-        secs = number_or_variable(self.parameters.seconds)
         self.game.event_engine.state = "waiting"
         self.game.event_engine.wait = secs
-=======
-        secs = self.parameters.seconds
+        secs = number_or_variable(self.parameters.seconds)
         self.session.client.event_engine.state = "waiting"
-        self.session.client.event_engine.wait = secs
->>>>>>> 6908fd34
+        self.session.client.event_engine.wait = secs