# SPDX-License-Identifier: GPL-3.0
# Copyright (c) 2014-2023 William Edwards <shadowapex@gmail.com>, Benjamin Bean <superman2k5@gmail.com>
from __future__ import annotations

import logging
from collections import defaultdict
from functools import partial
from typing import TYPE_CHECKING, Callable, DefaultDict, Generator, List, Union

import pygame

from tuxemon import formula, graphics, tools
from tuxemon.combat import check_status
from tuxemon.db import ItemBattleMenu
from tuxemon.item.item import Item
from tuxemon.locale import T
from tuxemon.menu.interface import MenuItem
from tuxemon.menu.menu import Menu, PopUpMenu
from tuxemon.monster import MAX_MOVES, Monster
from tuxemon.session import local_session
from tuxemon.sprite import MenuSpriteGroup, SpriteGroup
from tuxemon.state import State
from tuxemon.states.combat.combat import CombatState
from tuxemon.states.items import ItemMenuState
from tuxemon.states.monster import MonsterMenuState
from tuxemon.technique.technique import Technique
from tuxemon.ui.draw import GraphicBox

if TYPE_CHECKING:
<<<<<<< HEAD
    from tuxemon.player import NPC
=======
    from tuxemon.npc import NPC
>>>>>>> be51c88c

logger = logging.getLogger(__name__)


MenuGameObj = Callable[[], None]


class MainCombatMenuState(PopUpMenu[MenuGameObj]):
    """
    Main menu for combat: Fight, Item, Swap, Run

    TODO: there needs to be more general use registers in the combat state to
    query what player is doing what. There's lots of spaghetti right now.
    """

    escape_key_exits = False
    columns = 2

    def __init__(self, monster: Monster) -> None:
        super().__init__()

        self.monster = monster

    def initialize_items(self) -> Generator[MenuItem[MenuGameObj], None, None]:
        combat_state = self.client.get_state_by_name(CombatState)
        if combat_state.is_trainer_battle:
            menu_items_map = (
                ("menu_fight", self.open_technique_menu),
                ("menu_monster", self.open_swap_menu),
                ("menu_item", self.open_item_menu),
                ("menu_forfeit", self.forfeit),
            )
        else:
            menu_items_map = (
                ("menu_fight", self.open_technique_menu),
                ("menu_monster", self.open_swap_menu),
                ("menu_item", self.open_item_menu),
                ("menu_run", self.run),
            )

        for key, callback in menu_items_map:
            label = T.translate(key).upper()
            image = self.shadow_text(label)
            yield MenuItem(image, label, None, callback)

    def forfeit(self) -> None:
        """
        Cause player to forfeit from the trainer battles.

        """
        forfeit = Technique("menu_forfeit")
        if not forfeit.validate(self.monster):
            if check_status(self.monster, "status_grabbed") or check_status(
                self.monster, "status_stuck"
            ):
                tools.open_dialog(
                    local_session,
                    [
                        T.format(
                            "combat_player_forfeit_status",
                            {
                                "monster": self.monster.name,
                                "status": self.monster.status[0].name.lower(),
                            },
                        )
                    ],
                )
                return
        self.client.pop_state(self)
        combat_state = self.client.get_state_by_name(CombatState)
        # trigger forfeit
        for mon in combat_state.players[0].monsters:
            faint = Technique("status_faint")
            mon.current_hp = 0
            mon.status = [faint]

    def run(self) -> None:
        """
        Cause player to run from the wild encounters.

        TODO: only works for player0.

        """
        # TODO: only works for player0
        run = Technique("menu_run")
        if not run.validate(self.monster):
            if check_status(self.monster, "status_grabbed") or check_status(
                self.monster, "status_stuck"
            ):
                tools.open_dialog(
                    local_session,
                    [
                        T.format(
                            "combat_player_run_status",
                            {
                                "monster": self.monster.name,
                                "status": self.monster.status[0].name.lower(),
                            },
                        )
                    ],
                )
                return
        self.client.pop_state(self)
        combat_state = self.client.get_state_by_name(CombatState)
        player = combat_state.monsters_in_play[combat_state.players[0]][0]
        target = combat_state.monsters_in_play[combat_state.players[1]][0]
        var = combat_state.players[0].game_variables
        # if the variable doesn't exist
        if "run_attempts" not in var:
            var["run_attempts"] = 0
        if (
            formula.escape(player.level, target.level, var["run_attempts"])
            and combat_state._run == "on"
        ):
            var["run_attempts"] += 1
            # trigger run
            del combat_state.monsters_in_play[combat_state.players[0]]
            combat_state.players.remove(combat_state.players[0])
        else:

            def open_menu() -> None:
                combat_state.task(
                    partial(
                        combat_state.show_monster_action_menu,
                        self.monster,
                    ),
                    1,
                )

            combat_state.alert(
                T.translate("combat_can't_run_from_trainer"),
                open_menu,
            )
            combat_state._run = "off"

    def open_swap_menu(self) -> None:
        """Open menus to swap monsters in party."""

        def swap_it(menuitem: MenuItem[Monster]) -> None:
            monster = menuitem.game_object

            if (
                monster
                in self.client.get_state_by_name(CombatState).active_monsters
            ):
                tools.open_dialog(
                    local_session,
                    [T.format("combat_isactive", {"name": monster.name})],
                )
                return
            elif monster.current_hp < 1:
                tools.open_dialog(
                    local_session,
                    [T.format("combat_fainted", {"name": monster.name})],
                )
                return
            combat_state = self.client.get_state_by_name(CombatState)
            swap = Technique("swap")
            swap.combat_state = combat_state
            if not swap.validate(self.monster):
                if check_status(
                    self.monster, "status_grabbed"
                ) or check_status(self.monster, "status_stuck"):
                    tools.open_dialog(
                        local_session,
                        [
                            T.format(
                                "combat_player_swap_status",
                                {
                                    "monster": self.monster.name,
                                    "status": self.monster.status[
                                        0
                                    ].name.lower(),
                                },
                            )
                        ],
                    )
                    return
            combat_state.enqueue_action(None, None, swap, None, monster)
            self.client.pop_state()  # close technique menu
            self.client.pop_state()  # close the monster action menu

        menu = self.client.push_state(MonsterMenuState())
        menu.on_menu_selection = swap_it  # type: ignore[assignment]
        menu.anchor("bottom", self.rect.top)
        menu.anchor("right", self.client.screen.get_rect().right)

    def open_item_menu(self) -> None:
        """Open menu to choose item to use."""

        def choose_item() -> None:
            # open menu to choose item
            menu = self.client.push_state(ItemMenuState())

            # set next menu after after selection is made
            menu.on_menu_selection = choose_target  # type: ignore[assignment]

        def choose_target(menu_item: MenuItem[Item]) -> None:
            # open menu to choose target of item
            item = menu_item.game_object
            self.client.pop_state()  # close the item menu
            # TODO: don't hardcode to player0
            combat_state = self.client.get_state_by_name(CombatState)

            state: State
            if item.battle_menu == ItemBattleMenu.monster:
                state = self.client.push_state(MonsterMenuState())
                state.on_menu_selection = partial(enqueue_item, item)  # type: ignore[assignment]
            else:
                state = self.client.push_state(
                    CombatTargetMenuState(
                        player=combat_state.players[0],
                        user=combat_state.players[0],
                        action=item,
                    )
                )
                state.on_menu_selection = partial(enqueue_item, item)  # type: ignore[assignment]

        def enqueue_item(item: Item, menu_item: MenuItem[Monster]) -> None:
            target = menu_item.game_object
            # is the item valid to use?
            if not item.validate(target):
                msg = T.format("cannot_use_item_monster", {"name": item.name})
                tools.open_dialog(local_session, [msg])
                return

            # enqueue the item
            combat_state = self.client.get_state_by_name(CombatState)
            # TODO: don't hardcode to player0
            combat_state.enqueue_action(
                combat_state.players[0], None, None, item, target
            )

            # close all the open menus
            self.client.pop_state()  # close target chooser
            self.client.pop_state()  # close the monster action menu

        choose_item()

    def open_technique_menu(self) -> None:
        """Open menus to choose a Technique to use."""

        def choose_technique() -> None:
            # open menu to choose technique
            menu = self.client.push_state(Menu())
            menu.shrink_to_items = True

            # add techniques to the menu
            filter_moves = []
            for tech in self.monster.moves:
                if tech.next_use <= 0:
                    image = self.shadow_text(tech.name)
                else:
                    image = self.shadow_text(
                        "%s %d" % (tech.name, abs(tech.next_use)),
                        fg=self.unavailable_color,
                    )
                    filter_moves.append(tech)
                # add skip move if both grey
                if len(filter_moves) == len(self.monster.moves):
                    skip = Technique("skip")
                    self.monster.moves.append(skip)
                item = MenuItem(image, None, None, tech)
                menu.add(item)

            # position the new menu
            menu.anchor("bottom", self.rect.top)
            menu.anchor("right", self.client.screen.get_rect().right)

            # set next menu after after selection is made
            menu.on_menu_selection = choose_target  # type: ignore[assignment]

        def choose_target(menu_item: MenuItem[Technique]) -> None:
            # open menu to choose target of technique
            technique = menu_item.game_object
            if technique.next_use > 0:
                params = {"move": technique.name, "name": self.monster.name}
                tools.open_dialog(
                    local_session,
                    [T.format("combat_recharging", params)],
                )
                return

            combat_state = self.client.get_state_by_name(CombatState)
            state = self.client.push_state(
                CombatTargetMenuState(
                    player=combat_state.players[0],
                    user=self.monster,
                    action=technique,
                )
            )
            state.on_menu_selection = partial(enqueue_technique, technique)  # type: ignore[assignment]

        def enqueue_technique(
            technique: Technique,
            menu_item: MenuItem[Monster],
        ) -> None:
            # enqueue the technique
            target = menu_item.game_object

            # can be used the technique?
            if not technique.validate(target):
                msg = T.format(
                    "cannot_use_tech_monster", {"name": technique.name}
                )
                tools.open_dialog(local_session, [msg])
                return

            if "damage" in technique.effects and target == self.monster:
                params = {"name": self.monster.name}
                msg = T.format("combat_target_itself", params)
                tools.open_dialog(local_session, [msg])
                return
            else:
                combat_state = self.client.get_state_by_name(CombatState)
                combat_state.enqueue_action(
                    None, self.monster, technique, None, target
                )
                # remove skip after using it
                if technique.slug == "skip":
                    self.monster.moves.pop()

                # close all the open menus
                self.client.pop_state()  # close target chooser
                self.client.pop_state()  # close technique menu
                self.client.pop_state()  # close the monster action menu

        if len(self.monster.moves) > MAX_MOVES:
            local_session.player.remove_technique(local_session, self.monster)
        else:
            choose_technique()


class CombatTargetMenuState(Menu[Monster]):
    """
    Menu for selecting targets of techniques and items.

    This special menu draws over the combat screen.

    """

    transparent = True

    def create_new_menu_items_group(self) -> None:
        # these groups will not automatically position the sprites
        self.menu_items = MenuSpriteGroup()
        self.menu_sprites = SpriteGroup()

    def __init__(
        self,
        player: NPC,
        user: Union[NPC, Monster],
        action: Union[Item, Technique],
    ) -> None:
        super().__init__()

        # used to determine how player can target techniques
        self.user = user
        self.action = action
        self.player = player

        # load and scale the menu borders
        border = graphics.load_and_scale(self.borders_filename)
        self.border = GraphicBox(border, None, None)

    def initialize_items(self) -> Generator[MenuItem[Monster], None, None]:
        # get a ref to the combat state
        combat_state = self.client.get_state_by_name(CombatState)

        # TODO: trainer targeting
        # TODO: cleanup how monster sprites and whatnot are managed
        # TODO: This is going to work fine for simple matches, but controls
        # will be wonky for parties
        # TODO: (cont.) Need better handling of cursor keys for 2d layouts
        # of menu items get all the monster positions

        # this is used to determine who owns what monsters and what not
        # TODO: make less duplication of game data in memory, let combat
        # state have more registers, etc
        self.targeting_map: DefaultDict[str, List[Monster]] = defaultdict(list)

        for player, monsters in combat_state.monsters_in_play.items():
            for monster in monsters:
                # TODO: more targeting classes
                if player == self.player:
                    targeting_class = "own monster"
                else:
                    targeting_class = "enemy monster"

                self.targeting_map[targeting_class].append(monster)

                # TODO: handle odd cases where a situation creates no valid
                # targets if this target type is not handled by this action,
                # then skip it
                if targeting_class not in self.action.target:
                    continue

                # inspect the monster sprite and make a border image for it
                sprite = combat_state._monster_sprite_map[monster]
                item = MenuItem(None, None, None, monster)
                item.rect = sprite.rect.copy()
                center = item.rect.center
                item.rect.inflate_ip(tools.scale(16), tools.scale(16))
                item.rect.center = center

                yield item

    def refresh_layout(self) -> None:
        """Before refreshing the layout, determine the optimal target."""

        def determine_target() -> None:
            for tag in self.action.target:
                for target in self.targeting_map[tag]:
                    menu_item = self.search_items(target)
                    assert menu_item
                    if menu_item.enabled:
                        # TODO: some API for this mess
                        # get the index of the menu_item
                        # change it
                        index = self.menu_items.sprites().index(menu_item)
                        self.selected_index = index
                        return

        determine_target()
        super().refresh_layout()

    def on_menu_selection_change(self) -> None:
        """Draw borders around sprites when selection changes."""
        # clear out the old borders
        for sprite in self.menu_items:
            sprite.remove()

        # find the selected item and make a border for it
        item = self.get_selected_item()
        if item:
            item.image = pygame.Surface(item.rect.size, pygame.SRCALPHA)
            self.border.draw(item.image)<|MERGE_RESOLUTION|>--- conflicted
+++ resolved
@@ -27,11 +27,7 @@
 from tuxemon.ui.draw import GraphicBox
 
 if TYPE_CHECKING:
-<<<<<<< HEAD
-    from tuxemon.player import NPC
-=======
     from tuxemon.npc import NPC
->>>>>>> be51c88c
 
 logger = logging.getLogger(__name__)
 
