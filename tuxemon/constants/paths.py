#
# Tuxemon
# Copyright (C) 2018, Andy Mender <andymenderunix@gmail.com>
#
# This file is part of Tuxemon.
#
# Tuxemon is free software: you can redistribute it and/or modify
# it under the terms of the GNU General Public License as published by
# the Free Software Foundation, either version 3 of the License, or
# (at your option) any later version.
#
# Tuxemon is distributed in the hope that it will be useful,
# but WITHOUT ANY WARRANTY; without even the implied warranty of
# MERCHANTABILITY or FITNESS FOR A PARTICULAR PURPOSE.  See the
# GNU General Public License for more details.
#
# You should have received a copy of the GNU General Public License
# along with Tuxemon.  If not, see <http://www.gnu.org/licenses/>.
#
# Contributor(s):
#
# Andy Mender <andymenderunix@gmail.com>
#
#
# constants.paths - Central store for local file paths
#
import logging
import os.path
import sys

<<<<<<< HEAD
from tuxemon.platform import get_config_dir
=======
from tuxemon.core import platform

logger = logging.getLogger(__file__)

>>>>>>> 573f9470

# LIBDIR is where the tuxemon lib is
LIBDIR = os.path.dirname(os.path.dirname(os.path.realpath(__file__)))
logger.debug("libdir: %s", LIBDIR)

# BASEDIR is where tuxemon was launched from
BASEDIR = sys.path[0]
logger.debug("basedir: %s", BASEDIR)

# main game and config dir
<<<<<<< HEAD
# TODO: this imports pygame from prepare - refactor to avoid this?
USER_GAME_DIR = get_config_dir()

CONFIG_FILE = "tuxemon.cfg"
=======
# TODO: this imports pygame from core.prepare - refactor to avoid this?
USER_STORAGE_DIR = platform.get_user_storage_dir()
logger.debug("userdir: %s", USER_STORAGE_DIR)
>>>>>>> 573f9470

# config file paths
CONFIG_FILE = "tuxemon.cfg"
USER_CONFIG_PATH = os.path.join(USER_STORAGE_DIR, CONFIG_FILE)
logger.debug("user config: %s", USER_CONFIG_PATH)

# game data dir
USER_GAME_DATA_DIR = os.path.join(USER_STORAGE_DIR, "data")
logger.debug("user game data: %s", USER_GAME_DATA_DIR)

# game savegame dir
USER_GAME_SAVE_DIR = os.path.join(USER_STORAGE_DIR, "saves")
logger.debug("save games: %s", USER_GAME_SAVE_DIR)

# game cache dir
CACHE_DIR = os.path.join(USER_STORAGE_DIR, "cache")
logger.debug("cache: %s", CACHE_DIR)

# game lang dir
L18N_MO_FILES = os.path.join(CACHE_DIR, "l18n")
logger.debug("l18: %s", L18N_MO_FILES)

# mods
mods_folder = os.path.normpath(os.path.join(LIBDIR, "..", "mods"))
logger.debug("mods: %s", mods_folder)

# shared locations
system_installed_folders = platform.get_system_storage_dirs()

# action/condition plugins (eventually move out of lib folder)
CONDITIONS_PATH = os.path.join(LIBDIR, "event/conditions")
ACTIONS_PATH = os.path.join(LIBDIR, "event/actions")

# item effects/conditions
ITEM_EFFECT_PATH = os.path.join(LIBDIR, "item/effects")
ITEM_CONDITION_PATH = os.path.join(LIBDIR, "item/conditions")<|MERGE_RESOLUTION|>--- conflicted
+++ resolved
@@ -28,14 +28,10 @@
 import os.path
 import sys
 
-<<<<<<< HEAD
-from tuxemon.platform import get_config_dir
-=======
 from tuxemon.core import platform
 
 logger = logging.getLogger(__file__)
 
->>>>>>> 573f9470
 
 # LIBDIR is where the tuxemon lib is
 LIBDIR = os.path.dirname(os.path.dirname(os.path.realpath(__file__)))
@@ -46,16 +42,9 @@
 logger.debug("basedir: %s", BASEDIR)
 
 # main game and config dir
-<<<<<<< HEAD
-# TODO: this imports pygame from prepare - refactor to avoid this?
-USER_GAME_DIR = get_config_dir()
-
-CONFIG_FILE = "tuxemon.cfg"
-=======
 # TODO: this imports pygame from core.prepare - refactor to avoid this?
 USER_STORAGE_DIR = platform.get_user_storage_dir()
 logger.debug("userdir: %s", USER_STORAGE_DIR)
->>>>>>> 573f9470
 
 # config file paths
 CONFIG_FILE = "tuxemon.cfg"
