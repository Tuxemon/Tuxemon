#
# Tuxemon
# Copyright (C) 2016, William Edwards <shadowapex@gmail.com>,
#
# This file is part of Tuxemon.
#
# Tuxemon is free software: you can redistribute it and/or modify
# it under the terms of the GNU General Public License as published by
# the Free Software Foundation, either version 3 of the License, or
# (at your option) any later version.
#
# Tuxemon is distributed in the hope that it will be useful,
# but WITHOUT ANY WARRANTY; without even the implied warranty of
# MERCHANTABILITY or FITNESS FOR A PARTICULAR PURPOSE.  See the
# GNU General Public License for more details.
#
# You should have received a copy of the GNU General Public License
# along with Tuxemon.  If not, see <http://www.gnu.org/licenses/>.
#
# Contributor(s):
#
# William Edwards <shadowapex@gmail.com>
# Andy Mender <andymenderunix@gmail.com>
# Leif Theden <leif.theden@gmail.com>
#
#
# locale Component for handling in-game translations.
#

from __future__ import annotations

import dataclasses
import gettext
import logging
import os
import os.path

from babel.messages.mofile import write_mo
from babel.messages.pofile import read_po

from tuxemon.constants import paths
from tuxemon import prepare
from tuxemon.session import Session
from typing import Generator, Optional, Mapping, Any, Iterable, Sequence,\
    Callable

logger = logging.getLogger(__name__)

FALLBACK_LOCALE = "en_US"


@dataclasses.dataclass(frozen=True, order=True)
class LocaleInfo:
    """Information about a locale."""
    locale: str
    category: str
    domain: str
    path: str


class TranslatorPo:
    """
    gettext-based translator class.

    po files are read and compiled into mo files by gettext.
    the mo files are saved in ~/.tuxemon/cache/l18n.

    """

    def __init__(self) -> None:
        self.translate: Callable[[str], str] = lambda x: x

    @staticmethod
    def search_locales() -> Generator[LocaleInfo, None, None]:
        """
        Search local folder and return LocaleInfo objects.

        Yields:
            The information of each locale.

        """
        root = prepare.fetch("l18n")
        for locale in os.listdir(root):
            locale_path = os.path.join(root, locale)
            if os.path.isdir(locale_path):
                for category in os.listdir(locale_path):
                    category_path = os.path.join(locale_path, category)
                    if os.path.isdir(category_path):
                        for name in os.listdir(category_path):
                            path = os.path.join(category_path, name)
                            if os.path.isfile(path) and name.endswith(".po"):
                                domain = name[:-3]
                                yield LocaleInfo(
                                    locale,
                                    category,
                                    domain,
                                    path,
                                )

    def collect_languages(self, recompile_translations: bool = False) -> None:
        """
        Collect languages/locales with available translation files.

        Parameters:
            recompile_translations: ``True`` if the translations should be
                recompiled (useful for testing local changes to the
                translations).

        """
        self.build_translations(recompile_translations)
        self.load_translator(prepare.CONFIG.locale)

    def build_translations(self, recompile_translations: bool = False) -> None:
        """
        Create MO files for existing PO translation files.

        Parameters:
            recompile_translations: ``True`` if the translations should be
                recompiled (useful for testing local changes to the
                translations).

        """
        # l18n/locale/LC_category/domain_name.mo
        cache = os.path.join(paths.CACHE_DIR, "l18n")
        for info in self.search_locales():
            mo_path = os.path.join(
                cache,
                info.locale,
                info.category,
                info.domain + ".mo",
            )
            if recompile_translations or not os.path.exists(mo_path):
                self.compile_gettext(info.path, mo_path)

    @staticmethod
    def compile_gettext(po_path: str, mo_path: str) -> None:
        """
        Compile po file into mo file.

        Parameters:
            po_path: Path of the po file.
            mo_path: Path of the mo file.

        """
        mofolder = os.path.dirname(mo_path)
        os.makedirs(mofolder, exist_ok=True)
        with open(po_path, encoding="UTF8") as po_file:
            catalog = read_po(po_file)
        with open(mo_path, "wb") as mo_file:
            write_mo(mo_file, catalog)
            logger.debug("writing l18n mo: %s", mo_path)

    def load_translator(
        self,
        locale_name: str = "en_US",
        domain: str = "base",
    ) -> None:
        """
        Load a selected locale for translation.

        Parameters:
            locale_name: Name of the locale.
            domain: Name of the domain.

        """
        localedir = os.path.join(paths.CACHE_DIR, "l18n")
        for info in self.search_locales():
            if info.locale == locale_name and info.domain == domain:
                trans = gettext.translation(
                    info.domain,
                    localedir,
                    [locale_name],
                )
                break
        else:
            logger.warning(f"Locale {locale_name} not found. Using fallback.")
            trans = gettext.translation("base", localedir, [FALLBACK_LOCALE])
        trans.install()
        self.translate = trans.gettext

    def format(
        self,
        text: str,
        parameters: Optional[Mapping[str, Any]] = None,
    ) -> str:
        """
        Replaces variables in a translation string with the given parameters.

        Parameters:
            text: String to format.
            parameters: Parameters to format into the string.

        Returns:
            The formatted string.

        """
        text = text.replace(r"\n", "\n")
        text = self.translate(text)
        if parameters:
            text = text.format(**parameters)
        return text

    def maybe_translate(self, text: Optional[str]) -> str:
        """
        Try to translate the text. If ``None``, return empty string.

        Parameters:
            text: String to translate.

        Returns:
            Translated string.
        """
        if text is None:
            return ""
        else:
            return self.translate(text)


<<<<<<< HEAD
def replace_text(context, text):
    """Replaces ${{var}} tiled variables with their in-session value.

    :param tuxemon.event.eventcontext.EventContext context:
    :param str text: Raw text from the map
=======
def replace_text(session: Session, text: str) -> str:
    """
    Replaces ``${{var}}`` tiled variables with their in-session value.

    Parameters:
        session: Session containing the information to fill the variables.
        text: Text whose references to variables should be substituted.
>>>>>>> 367e7e36

    Examples:
        >>> replace_text(session, "${{name}} is running away!")
        'Red is running away!'

    """
    text = text.replace("${{name}}", context.player.name)
    text = text.replace("${{currency}}", "$")
    text = text.replace(r"\n", "\n")

    for i in range(len(context.player.monsters)):
        monster = context.player.monsters[i]
        text = text.replace("${{monster_" + str(i) + "_name}}", monster.name)
        text = text.replace("${{monster_" + str(i) + "_desc}}", monster.description)
        text = text.replace("${{monster_" + str(i) + "_type}}", monster.slug)
        text = text.replace("${{monster_" + str(i) + "_category}}", monster.category)
        text = text.replace("${{monster_" + str(i) + "_shape}}", monster.shape)
        text = text.replace("${{monster_" + str(i) + "_hp}}", str(monster.current_hp))
        text = text.replace("${{monster_" + str(i) + "_hp_max}}", str(monster.hp))
        text = text.replace("${{monster_" + str(i) + "_level}}", str(monster.level))

    return text


def process_translate_text(
    session: Session,
    text_slug: str,
    parameters: Iterable[str],
) -> Sequence[str]:
    """
    Translate a dialog to a sequence of pages of text.

    Parameters:
        session: Session containing the information to fill the variables.
        text_slug: Text to translate.
        parameters: A sequence of parameters in the format ``"key=value"`` used
            to format the string.

    """
    replace_values = {}

    # extract INI-style params
    for param in parameters:
        key, value = param.split("=")

        # TODO: is this code still valid? Translator class is NOT iterable
        """
        # Check to see if param_value is translatable
        if value in translator:
            value = trans(value)
        """
        # match special placeholders like ${{name}}
        replace_values[key] = replace_text(session, value)

    # generate translation
    text = T.format(text_slug, replace_values)

    # clear the terminal end-line symbol (multi-line translation records)
    text = text.rstrip("\n")

    # split text into pages for scrolling
    pages = text.split("\n")

    # generate scrollable text
    return [replace_text(session, page) for page in pages]


T = TranslatorPo()<|MERGE_RESOLUTION|>--- conflicted
+++ resolved
@@ -216,21 +216,15 @@
             return self.translate(text)
 
 
-<<<<<<< HEAD
-def replace_text(context, text):
-    """Replaces ${{var}} tiled variables with their in-session value.
-
-    :param tuxemon.event.eventcontext.EventContext context:
-    :param str text: Raw text from the map
-=======
-def replace_text(session: Session, text: str) -> str:
+def replace_text(context: Session, text: str) -> str:
     """
     Replaces ``${{var}}`` tiled variables with their in-session value.
 
+    TODO: fix the docstrings
+
     Parameters:
-        session: Session containing the information to fill the variables.
+        context: Session containing the information to fill the variables.
         text: Text whose references to variables should be substituted.
->>>>>>> 367e7e36
 
     Examples:
         >>> replace_text(session, "${{name}} is running away!")
