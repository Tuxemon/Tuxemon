#
# Tuxemon
# Copyright (c) 2014-2017 William Edwards <shadowapex@gmail.com>,
#                         Benjamin Bean <superman2k5@gmail.com>
#
# This file is part of Tuxemon
#
# This program is free software: you can redistribute it and/or modify
# it under the terms of the GNU General Public License as published by
# the Free Software Foundation, either version 3 of the License, or
# (at your option) any later version.
#
# This program is distributed in the hope that it will be useful,
# but WITHOUT ANY WARRANTY; without even the implied warranty of
# MERCHANTABILITY or FITNESS FOR A PARTICULAR PURPOSE.  See the
# GNU General Public License for more details.
#
# You should have received a copy of the GNU General Public License
# along with this program. If not, see <http://www.gnu.org/licenses/>.
#

from __future__ import annotations

import datetime as dt
import logging
from dataclasses import dataclass
from typing import Optional, final

from tuxemon.event.eventaction import EventAction

logger = logging.getLogger(__name__)


<<<<<<< HEAD
class BattlesPrintActionParameters(NamedTuple):
    character: Optional[str]
    result: Optional[str]


=======
>>>>>>> 234d8ddc
@final
@dataclass
class BattlesAction(EventAction):
    """
    Print the current value of battle history to the console.

    If no variable is specified, print out values of all battles.

    Script usage:
        .. code-block::

            battles_print
            battles_print [<character>,<result>]

        Script parameters:
            character: Npc slug name (e.g. "npc_maple").
            result: One among "won", "lost" or "draw"

    """

    name = "battles_print"
    variable: Optional[str] = None

    def start(self) -> None:
        player = self.session.player
<<<<<<< HEAD
        character = self.parameters.character
        result = self.parameters.result
        today = dt.date.today().toordinal()

        if character in player.battle_history:
            output, battle_date = player.battle_history[character]
            diff_date = today - battle_date
            if result == output:
                print(f"{result} against {character} {diff_date} days ago")
=======

        variable = self.variable
        if variable:
            if variable in player.battle_history:
                print(f"{variable}: {player.battle_history[variable]}")
>>>>>>> 234d8ddc
            else:
                print(f"Never {result} against {character}")
        else:
            print(player.battle_history)<|MERGE_RESOLUTION|>--- conflicted
+++ resolved
@@ -31,14 +31,6 @@
 logger = logging.getLogger(__name__)
 
 
-<<<<<<< HEAD
-class BattlesPrintActionParameters(NamedTuple):
-    character: Optional[str]
-    result: Optional[str]
-
-
-=======
->>>>>>> 234d8ddc
 @final
 @dataclass
 class BattlesAction(EventAction):
@@ -60,28 +52,19 @@
     """
 
     name = "battles_print"
-    variable: Optional[str] = None
+    character: Optional[str] = None
+    result: Optional[str] = None
 
     def start(self) -> None:
         player = self.session.player
-<<<<<<< HEAD
-        character = self.parameters.character
-        result = self.parameters.result
         today = dt.date.today().toordinal()
 
-        if character in player.battle_history:
-            output, battle_date = player.battle_history[character]
+        if self.character in player.battle_history:
+            output, battle_date = player.battle_history[self.character]
             diff_date = today - battle_date
-            if result == output:
-                print(f"{result} against {character} {diff_date} days ago")
-=======
-
-        variable = self.variable
-        if variable:
-            if variable in player.battle_history:
-                print(f"{variable}: {player.battle_history[variable]}")
->>>>>>> 234d8ddc
+            if self.result == output:
+                print(f"{self.result} against {self.character} {diff_date} days ago")
             else:
-                print(f"Never {result} against {character}")
+                print(f"Never {self.result} against {self.character}")
         else:
             print(player.battle_history)