--- conflicted
+++ resolved
@@ -243,12 +243,8 @@
         """
         # Set the power based on the accuracy
         # Given the accuracy and the model, get the damage
-<<<<<<< HEAD
-        accuracy = user.score_model()
-        print('accuracy is ' + str(accuracy))
-=======
+
         accuracy = 0.7 # user.score_model()
->>>>>>> d8b6ab88
         self.power = math.pow(accuracy, 1.5)*100
         print('accuracy is ' + str(accuracy))
 
