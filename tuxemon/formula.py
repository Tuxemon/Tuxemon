#
# Tuxemon
# Copyright (C) 2014, William Edwards <shadowapex@gmail.com>,
#                     Benjamin Bean <superman2k5@gmail.com>
#
# This file is part of Tuxemon.
#
# Tuxemon is free software: you can redistribute it and/or modify
# it under the terms of the GNU General Public License as published by
# the Free Software Foundation, either version 3 of the License, or
# (at your option) any later version.
#
# Tuxemon is distributed in the hope that it will be useful,
# but WITHOUT ANY WARRANTY; without even the implied warranty of
# MERCHANTABILITY or FITNESS FOR A PARTICULAR PURPOSE.  See the
# GNU General Public License for more details.
#
# You should have received a copy of the GNU General Public License
# along with Tuxemon.  If not, see <http://www.gnu.org/licenses/>.
#
# Contributor(s):
#
# Yisroel Newmark <ymnewmark@gmail.com>
#
#
#
#

from __future__ import annotations

import datetime as dt
import logging
import random
from typing import TYPE_CHECKING, NamedTuple, Optional, Sequence, Tuple

if TYPE_CHECKING:
    from tuxemon.monster import Monster
    from tuxemon.npc import NPC
    from tuxemon.technique.technique import Technique

logger = logging.getLogger(__name__)


class TypeChart(NamedTuple):
    strong_attack: Optional[str]
    weak_attack: Optional[str]
    extra_damage: Optional[str]
    resist_damage: Optional[str]


TYPES = {
    "aether": TypeChart(None, None, None, None),
    "normal": TypeChart(None, None, None, None),
    "wood": TypeChart("earth", "fire", "metal", "water"),
    "fire": TypeChart("metal", "earth", "water", "wood"),
    "earth": TypeChart("water", "metal", "wood", "fire"),
    "metal": TypeChart("wood", "water", "fire", "earth"),
    "water": TypeChart("fire", "wood", "earth", "metal"),
}


def simple_damage_multiplier(
    attack_types: Sequence[Optional[str]],
    target_types: Sequence[Optional[str]],
) -> float:
    """
    Calculates damage multiplier based on strengths and weaknesses.

    Parameters:
        attack_types: The names of the types of the technique.
        target_types: The names of the types of the target.

    Returns:
        The attack multiplier.

    """
    m = 1.0
    for attack_type in attack_types:
        if attack_type is None:
            continue

        for target_type in target_types:
            body = TYPES.get(target_type, TYPES["aether"])
            if body.extra_damage is None:
                continue
            if attack_type == body.extra_damage:
                m *= 2
            elif attack_type == body.resist_damage:
                m /= 2.0
    m = min(4, m)
    m = max(0.25, m)
    return m


def simple_damage_calculate(
    technique: Technique,
    user: Monster,
    target: Monster,
) -> Tuple[int, float]:
    """
    Calculates the damage of a technique based on stats and multiplier.

    Parameters:
        technique: The technique to calculate for.
        user: The user of the technique.
        target: The one the technique is being used on.

    Returns:
        A tuple (damage, multiplier).

    """
    if technique.range == "melee":
        user_strength = user.melee * (7 + user.level)
        target_resist = target.armour
    elif technique.range == "touch":
        user_strength = user.melee * (7 + user.level)
        target_resist = target.dodge
    elif technique.range == "ranged":
        user_strength = user.ranged * (7 + user.level)
        target_resist = target.dodge
    elif technique.range == "reach":
        user_strength = user.ranged * (7 + user.level)
        target_resist = target.armour
    elif technique.range == "reliable":
        user_strength = 7 + user.level
        target_resist = 1
    else:
        raise RuntimeError(
            "unhandled damage category %s",
            technique.range,
        )

    mult = simple_damage_multiplier(
        (technique.type1, technique.type2),
        (target.type1, target.type2),
    )
    move_strength = technique.power * mult
    damage = int(user_strength * move_strength / target_resist)
    return damage, mult


def simple_poison(
    technique: Technique,
    target: Monster,
) -> int:
    """
    Simple poison based on target's full hp.

    Parameters:
        technique: The technique causing poison.
        target: The one the technique is being used on.

    Returns:
        Inflicted damage.

    """
    damage = target.hp // 8
    return damage


def simple_recover(
    technique: Technique,
    target: Monster,
) -> int:
    """
    Simple recover based on target's full hp.

    Parameters:
        technique: The technique causing recover.
        target: The one being healed.

    Returns:
        Recovered health.

    """
    heal = min(target.hp // 16, target.hp - target.current_hp)
    return heal


def simple_lifeleech(
    technique: Technique,
    user: Monster,
    target: Monster,
) -> int:
    """
    Simple lifeleech based on a few factors.

    Parameters:
        technique: The technique causing lifeleech.
        user: The user of the technique.
        target: The one the technique is being used on.

    Returns:
        Inflicted damage.

    """
    damage = min(target.hp // 16, target.current_hp, user.hp - user.current_hp)
    return damage


def simple_overfeed(
    technique: Technique,
    user: Monster,
    target: Monster,
) -> int:
    speed = target.speed // 2
    return speed


def escape(level_user: int, level_target: int, attempts: int) -> bool:
    escape = 0.4 + (0.15 * (attempts + level_user - level_target))
    if random.random() <= escape:
        return True
    else:
        return False


<<<<<<< HEAD
def today_ordinal() -> int:
    """
    It gives today's proleptic Gregorian ordinal.
    """
    today = dt.date.today().toordinal()
    return today


def set_capture() -> int:
    """
    Calculates the day of capture, it generates the value
    through a proleptic Gregorian ordinal.
    Dynamic range: today minus 1000 days.
    """
    today = dt.date.today().toordinal()
    start = today - 1000
    result = random.randint(start, today)
    return result


def doc(value: int) -> int:
    """
    Calculates the date of capture.
    """
    result = dt.date.fromordinal(value)
    return result


def set_weight(kg: float) -> float:
    """
    It generates a personalized weight,
    random number: between +/- 10%.
    Eg 100 kg +/- 10 kg
    """
    if kg == 0:
        weight = kg
    else:
        minor = kg - (kg * 0.1)
        major = (kg * 0.1) + kg
        weight = round(random.uniform(minor, major), 2)
    return weight


def set_height(cm: float) -> float:
    """
    It generates a personalized height,
    random number: between +/- 10%.
    Eg 100 cm +/- 10 cm
    """
    if cm == 0:
        height = cm
    else:
        minor = cm - (cm * 0.1)
        major = (cm * 0.1) + cm
        height = round(random.uniform(minor, major), 2)
    return height


def convert_lbs(kg: float) -> float:
    """
    It converts kilograms into pounds.
    """
    pounds = round(kg * 2.2046, 2)
    return pounds


def convert_ft(cm: float) -> float:
    """
    It converts centimeters into feet.
    """
    foot = round(cm * 0.032808399, 2)
    return foot
=======
def battle_math(player: NPC, output: str) -> None:
    player = player.game_variables
    if "battle_total" not in player:
        player["battle_total"] = 0
        player["battle_won"] = 0
        player["battle_lost"] = 0
        player["battle_draw"] = 0
    player["battle_total"] += 1
    if output == "won":
        player["battle_won"] += 1
        player["percent_win"] = round(
            (player["battle_won"] / player["battle_total"]) * 100
        )
    elif output == "lost":
        player["battle_lost"] += 1
        player["percent_lose"] = round(
            (player["battle_lost"] / player["battle_total"]) * 100
        )
    elif output == "draw":
        player["battle_draw"] += 1
        player["percent_draw"] = round(
            (player["battle_draw"] / player["battle_total"]) * 100
        )
>>>>>>> 7d2eea5b
<|MERGE_RESOLUTION|>--- conflicted
+++ resolved
@@ -215,7 +215,6 @@
         return False
 
 
-<<<<<<< HEAD
 def today_ordinal() -> int:
     """
     It gives today's proleptic Gregorian ordinal.
@@ -288,7 +287,8 @@
     """
     foot = round(cm * 0.032808399, 2)
     return foot
-=======
+
+
 def battle_math(player: NPC, output: str) -> None:
     player = player.game_variables
     if "battle_total" not in player:
@@ -311,5 +311,4 @@
         player["battle_draw"] += 1
         player["percent_draw"] = round(
             (player["battle_draw"] / player["battle_total"]) * 100
-        )
->>>>>>> 7d2eea5b
+        )