# SPDX-License-Identifier: GPL-3.0
# Copyright (c) 2014-2024 William Edwards <shadowapex@gmail.com>, Benjamin Bean <superman2k5@gmail.com>
"""This module initializes the display and creates dictionaries of resources.
It contains all the static and dynamic variables used throughout the game such
as display resolution, scale, etc.
"""
from __future__ import annotations

import logging
import os.path
import re
from typing import TYPE_CHECKING

from tuxemon import config
from tuxemon.constants import paths

if TYPE_CHECKING:
    import pygame as pg

    SCREEN: pg.surface.Surface
    SCREEN_RECT: pg.rect.Rect
    JOYSTICKS: list[pg.joystick.Joystick]

logger = logging.getLogger(__name__)

# TODO: refact this out when other platforms supported (such as headless)
PLATFORM = "pygame"

# list of regular expressions to blacklist devices
joystick_blacklist = [
    re.compile(r"Microsoft.*Transceiver.*"),
    re.compile(r".*Synaptics.*", re.I),
    re.compile(r"Wacom*.", re.I),
]

# Create game dir if missing
if not os.path.isdir(paths.USER_STORAGE_DIR):
    os.makedirs(paths.USER_STORAGE_DIR)

# Create game data dir if missing
if not os.path.isdir(paths.USER_GAME_DATA_DIR):
    os.makedirs(paths.USER_GAME_DATA_DIR)

# Create game savegame dir if missing
if not os.path.isdir(paths.USER_GAME_SAVE_DIR):
    os.makedirs(paths.USER_GAME_SAVE_DIR)

# Generate default config
config.generate_default_config()

# Read "tuxemon.cfg" config from disk, update and write back
CONFIG = config.TuxemonConfig(paths.USER_CONFIG_PATH)

# Starting map
STARTING_MAP = "debug.tmx"

with open(paths.USER_CONFIG_PATH, "w") as fp:
    CONFIG.cfg.write(fp)

# Set up the screen size and caption
SCREEN_SIZE = CONFIG.resolution

# Set the native tile size so we know how much to scale our maps
# 1 tile = 16 pixels
TILE_SIZE: tuple[int, int] = (16, 16)

# Set the generic icons (eg. party_empty, etc.)
ICON_SIZE: tuple[int, int] = (7, 7)
# Set icons technique (eg. poison, etc.)
TECH_ICON_SIZE: tuple[int, int] = (9, 9)
# Set icons status (eg. poison, etc.)
STATUS_ICON_SIZE: tuple[int, int] = (9, 9)
# set sprite size (eg. nurse, bob, etc.)
SPRITE_SIZE: tuple[int, int] = (16, 32)
# set items size (eg. tuxeball, potion, etc.)
ITEM_SIZE: tuple[int, int] = (24, 24)
# set template size (eg. ceo, adventurer, heroine, etc.)
TEMPLATE_SIZE: tuple[int, int] = (64, 64)
# set monster size (eg. rockitten-front, rockitten-back, etc.)
MONSTER_SIZE: tuple[int, int] = (64, 64)
# set monster menu size (eg. rockitten-menu01, etc.)
MONSTER_SIZE_MENU: tuple[int, int] = (24, 24)
# set borders size (eg dialogues black-orange, etc.)
BORDERS_SIZE: tuple[int, int] = (18, 18)
# set element size (earth, metal, etc.)
ELEMENT_SIZE: tuple[int, int] = (24, 24)
# set island size, battle terrains (grass, etc.)
ISLAND_SIZE: tuple[int, int] = (96, 57)
# set battle background size (grass, etc.)
BATTLE_BG_SIZE: tuple[int, int] = (280, 112)

# Set the healthbar _color
GFX_HP_BAR: str = "gfx/ui/monster/hp_bar.png"
HP_COLOR_FG = (10, 240, 25)  # dark saturated green
HP_COLOR_BG = (245, 10, 25)  # dark saturated red

# Set the XP bar _color
GFX_XP_BAR: str = "gfx/ui/monster/exp_bar.png"
XP_COLOR_FG = (31, 239, 255)  # light washed cyan
XP_COLOR_BG = None  # none for the moment

# Colors
BLACK_COLOR = (0, 0, 0)
WHITE_COLOR = (255, 255, 255)
RED_COLOR = (255, 0, 0)
GREEN_COLOR = (0, 255, 0)
FUCHSIA_COLOR = (255, 0, 255)
SEA_BLUE_COLOR = (0, 105, 148)
DARKGRAY_COLOR = (169, 169, 169)
DIMGRAY_COLOR = (105, 105, 105)
# Default colors
TRANSPARENT_COLOR = (255, 255, 255, 0)
BACKGROUND_COLOR = (248, 248, 248)  # Guyabano
FONT_COLOR = BLACK_COLOR
FONT_SHADOW_COLOR = (192, 192, 192)  # silver
SCROLLBAR_COLOR = (237, 246, 248)  # light turquoise
SCROLLBAR_SLIDER_COLOR = (197, 232, 234)  # darker turquoise

if CONFIG.large_gui:
    FONT_SIZE_SMALLER = 4
    FONT_SIZE_SMALL = 5
    FONT_SIZE = 6
    FONT_SIZE_BIG = 7
    FONT_SIZE_BIGGER = 8
else:
    FONT_SIZE_SMALLER = 3
    FONT_SIZE_SMALL = 4
    FONT_SIZE = 5
    FONT_SIZE_BIG = 6
    FONT_SIZE_BIGGER = 7

# gradients
# Hex 77767b > Hex ffffff (linear + top/bottom)
GRAD_BLACK: str = "gfx/ui/background/gradient_black.png"
# Hex c5e8ea (original)
GRAD_BLUE: str = "gfx/ui/background/gradient_blue.png"
# Hex cdab8f > Hex ffffff (linear + top/bottom)
GRAD_BROWN: str = "gfx/ui/background/gradient_brown.png"
# Hex 8ff0a4 > Hex ffffff (linear + top/bottom)
GRAD_GREEN: str = "gfx/ui/background/gradient_green.png"
# Hex ffbe6f > Hex ffffff (linear + top/bottom)
GRAD_ORANGE: str = "gfx/ui/background/gradient_orange.png"
# Hex f66151 > Hex ffffff (linear + top/bottom)
GRAD_RED: str = "gfx/ui/background/gradient_red.png"
# Hex dc8add > Hex ffffff (linear + top/bottom)
GRAD_VIOLET: str = "gfx/ui/background/gradient_violet.png"
# Hex f9f06b > Hex ffffff (linear + top/bottom)
GRAD_YELLOW: str = "gfx/ui/background/gradient_yellow.png"
# backgrounds
TUX_GENERIC: str = "gfx/ui/background/tux_generic.png"
TUX_INFO: str = "gfx/ui/background/tux_info.png"
ITEM_MENU: str = "gfx/ui/item/item_menu_bg.png"

# background per state
BG_MINIGAME: str = GRAD_BLUE
BG_MISSIONS: str = GRAD_BLUE
BG_PC_KENNEL: str = GRAD_BLUE
BG_PC_LOCKER: str = GRAD_BLUE
BG_PHONE: str = GRAD_BLUE
BG_PHONE_BANKING: str = GRAD_BLUE
BG_PHONE_CONTACTS: str = GRAD_BLUE
BG_PHONE_MAP: str = GRAD_BLUE
PHONE_MAP: str = "gfx/ui/background/spyder_map.png"
BG_START_SCREEN: str = GRAD_BLUE
PYGAME_LOGO: str = "gfx/ui/intro/pygame_logo.png"
CREATIVE_COMMONS: str = "gfx/ui/intro/creative_commons.png"
BG_JOURNAL: str = TUX_GENERIC
BG_JOURNAL_CHOICE: str = TUX_GENERIC
BG_JOURNAL_INFO: str = TUX_INFO
BG_MONSTER_INFO: str = TUX_INFO
BG_PLAYER: str = "gfx/ui/background/player_info.png"
BG_ITEMS: str = ITEM_MENU
BG_ITEMS_BACKPACK: str = "gfx/ui/item/backpack.png"
BG_MOVES: str = ITEM_MENU
BG_SHOP: str = ITEM_MENU
BG_MONSTERS: str = "gfx/ui/monster/monster_menu_bg.png"

# Native resolution is similar to the old gameboy resolution. This is
# used for scaling.
NATIVE_RESOLUTION: tuple[int, int] = (240, 160)

# Maps
# 1 tile = 1 m (3.28 ft) large
COEFF_TILE: float = 1.0
# for converting metric into imperial (distance)
COEFF_MILES: float = 0.6213711922
COEFF_FEET: float = 0.032808399
# for converting metric into imperial (weight)
COEFF_POUNDS: float = 2.2046

# Players
PLAYER_NPC = CONFIG.player_npc
PLAYER_NAME_LIMIT: int = 15  # The character limit for a player name.
PARTY_LIMIT: int = 6  # The maximum number of tuxemon this npc can hold
#  Moverate limits to avoid losing sprites
MOVERATE_RANGE: tuple[float, float] = (0.0, 20.0)
TRANS_TIME: float = 0.3  # transition time

# PC
KENNEL: str = "Kennel"
LOCKER: str = "Locker"
MAX_KENNEL: int = 30  # nr max of pc monsters
MAX_LOCKER: int = 30  # nr max of pc items

# Items
INFINITE_ITEMS: int = -1
MAX_TYPES_BAG: int = 99  # eg 5 capture devices, 1 type and 5 items

# Monsters
MAX_LEVEL: int = 999
MAX_MOVES: int = 4
MISSING_IMAGE: str = "gfx/sprites/battle/missing.png"
<<<<<<< HEAD
MIN_CATCH_RATE: int = 0
MAX_CATCH_RATE: int = 255
MIN_CATCH_RESISTANCE: float = 0.0
MAX_CATCH_RESISTANCE: float = 2.0
# set bond and define range
BOND: int = 25
BOND_RANGE: tuple[int, int] = (0, 100)
=======
CATCH_RATE_RANGE: tuple[int, int] = (0, 255)
CATCH_RESISTANCE_RANGE: tuple[float, float] = (0.0, 2.0)
>>>>>>> fb955840
# set multiplier stats (multiplier: level + coefficient)
COEFF_STATS: int = 7
# set experience required for levelling up
# (level + level_ofs) ** coefficient) - level_ofs default 0
COEFF_EXP: int = 3
# weight and height (min and max) = -/+ 10%
WEIGHT_RANGE: tuple[float, float] = (-0.1, 0.1)
HEIGHT_RANGE: tuple[float, float] = (-0.1, 0.1)
# tastes (malus and bonus)
TASTE_RANGE: tuple[float, float] = (-0.1, 0.1)

# Capture
TOTAL_SHAKES: int = 4
MAX_SHAKE_RATE: int = 65536
SHAKE_CONSTANT: int = 524325
# default modifiers
STATUS_MODIFIER: float = 1.0
TUXEBALL_MODIFIER: float = 1.0
# standard modifiers if target has status:
# if the status is positive
# equal to status_modifier, but it can be changed
STATUS_POSITIVE: float = 1.0
# if the status is negative
STATUS_NEGATIVE: float = 1.2

# Techniques
RECHARGE_RANGE: tuple[int, int] = (0, 5)
POTENCY_RANGE: tuple[float, float] = (0.0, 1.0)
ACCURACY_RANGE: tuple[float, float] = (0.0, 1.0)
POWER_RANGE: tuple[float, float] = (0.0, 3.0)
HEALING_POWER_RANGE: tuple[int, int] = (0, 10)

# Combat
# position coordinates hud
# player
PLAYER_COMBAT: dict[str, tuple[int, int, int, int]] = {}
PLAYER_COMBAT["home"] = (0, 62, 95, 70)
# name, level, etc.
PLAYER_COMBAT["hud"] = (145, 45, 110, 50)
# 1st spot 2 vs 2
PLAYER_COMBAT["hud0"] = (145, 25, 110, 50)
# 2nd spot 2 vs 2
PLAYER_COMBAT["hud1"] = (145, 45, 110, 50)
# tuxeball icons
PLAYER_COMBAT["party"] = (145, 57, 110, 50)
# opponent
OPPONENT_COMBAT: dict[str, tuple[int, int, int, int]] = {}
OPPONENT_COMBAT["home"] = (140, 10, 95, 70)
# name, level, etc.
OPPONENT_COMBAT["hud"] = (18, 0, 85, 30)
# 1st spot 2 vs 2
OPPONENT_COMBAT["hud0"] = (18, 0, 85, 30)
# 2nd spot 2 vs 2
OPPONENT_COMBAT["hud1"] = (18, 20, 85, 30)
# tuxeball icons
OPPONENT_COMBAT["party"] = (18, 12, 85, 30)

# This is the coefficient that can be found in formula.py and
# it calculates the user strength
# eg: user_strength = user.melee * (COEFF_DAMAGE + user.level)
COEFF_DAMAGE: int = 7

# Min and max multiplier are the multiplier upper/lower bounds
MULTIPLIER_RANGE: tuple[float, float] = (0.25, 4.0)

# MULT_MAP associates the multiplier to a specific text
MULT_MAP = {
    4: "attack_very_effective",
    2: "attack_effective",
    0.5: "attack_resisted",
    0.25: "attack_weak",
}

# what comes first, second, etc. during a battle
SORT_ORDER: list[str] = [
    "potion",
    "utility",
    "food",
    "quest",
    "meta",
    "damage",
]

# This is the time, in seconds, that the text takes to display.
LETTER_TIME: float = 0.02

# This is the time, in seconds, that the animation takes to finish.
ACTION_TIME: float = 2.0

# Status icon positions
# 1 vs 1
ICON_PLAYER_DEFAULT: tuple[float, float] = (
    SCREEN_SIZE[0] * 0.64,
    SCREEN_SIZE[1] * 0.56,
)
ICON_OPPONENT_DEFAULT: tuple[float, float] = (
    SCREEN_SIZE[0] * 0.06,
    SCREEN_SIZE[1] * 0.12,
)
# 2 vs 2
ICON_PLAYER_SLOT: tuple[float, float] = (
    SCREEN_SIZE[0] * 0.64,
    SCREEN_SIZE[1] * 0.42,
)
ICON_OPPONENT_SLOT: tuple[float, float] = (
    SCREEN_SIZE[0] * 0.06,
    SCREEN_SIZE[1] * 0.26,
)

# Fonts
FONT_BASIC: str = "PressStart2P.ttf"
FONT_CHINESE: str = "SourceHanSerifCN-Bold.otf"
FONT_JAPANESE: str = "SourceHanSerifJP-Bold.otf"

# If scaling is enabled, scale the tiles based on the resolution
if CONFIG.large_gui:
    SCALE = 2
    TILE_SIZE = (TILE_SIZE[0] * SCALE, TILE_SIZE[1] * SCALE)
elif CONFIG.scaling:
    SCALE = int(SCREEN_SIZE[0] / NATIVE_RESOLUTION[0])
    TILE_SIZE = (TILE_SIZE[0] * SCALE, TILE_SIZE[1] * SCALE)
else:
    SCALE = 1

# Reference user save dir
SAVE_PATH = os.path.join(paths.USER_GAME_SAVE_DIR, "slot")
SAVE_METHOD = "JSON"
# SAVE_METHOD = "CBOR"

DEV_TOOLS = CONFIG.dev_tools


def pygame_init() -> None:
    """Eventually refactor out of prepare."""
    global JOYSTICKS
    global FONTS
    global MUSIC
    global SFX
    global GFX
    global SCREEN
    global SCREEN_RECT

    import pygame as pg

    # Configure databases and locale
    from tuxemon.locale import T

    T.collect_languages(CONFIG.recompile_translations)
    from tuxemon.db import db

    db.load()

    logger.debug("pygame init")
    pg.init()
    pg.display.set_caption(CONFIG.window_caption)

    from tuxemon import platform

    if platform.android:
        fullscreen = pg.FULLSCREEN
    else:
        fullscreen = pg.FULLSCREEN if CONFIG.fullscreen else 0
    flags = pg.HWSURFACE | pg.DOUBLEBUF | fullscreen

    SCREEN = pg.display.set_mode(SCREEN_SIZE, flags)
    SCREEN_RECT = SCREEN.get_rect()

    # Disable the mouse cursor visibility
    pg.mouse.set_visible(not CONFIG.hide_mouse)

    # Set up any gamepads that we detect
    # The following event types will be generated by the joysticks:
    # JOYAXISMOTION JOYBALLMOTION JOYBUTTONDOWN JOYBUTTONUP JOYHATMOTION
    JOYSTICKS = list()
    pg.joystick.init()
    devices = [pg.joystick.Joystick(x) for x in range(pg.joystick.get_count())]

    # Initialize the individual joysticks themselves.
    for joystick in devices:
        name = joystick.get_name()
        print(f'Found joystick: "{name}"')
        blacklisted = any(i.match(name) for i in joystick_blacklist)
        if blacklisted:
            print(f'Ignoring joystick: "{name}"')
        else:
            print(f'Configuring joystick: "{name}"')
            joystick.init()
            JOYSTICKS.append(joystick)


# Initialize the game framework
def init() -> None:
    from tuxemon import platform

    platform.init()
    if PLATFORM == "pygame":
        pygame_init()


# Fetches a resource file
# note: this has the potential of being a bottle neck doing to all the checking of paths
# eventually, this should be configured at game launch, or in a config file instead
# of looking all over creation for the required files.
def fetch(*args: str) -> str:
    relative_path = os.path.join(*args)

    for mod_name in CONFIG.mods:
        # when assets are in folder with the source
        path = os.path.join(paths.mods_folder, mod_name, relative_path)
        logger.debug("searching asset: %s", path)
        if os.path.exists(path):
            return path

        # when assets are in a system path (like for os packages and android)
        for root_path in paths.system_installed_folders:
            path = os.path.join(root_path, "mods", mod_name, relative_path)
            logger.debug("searching asset: %s", path)
            if os.path.exists(path):
                return path

        # mods folder is in same folder as the launch script
        path = os.path.join(paths.BASEDIR, "mods", mod_name, relative_path)
        logger.debug("searching asset: %s", path)
        if os.path.exists(path):
            return path

    raise OSError(f"cannot load file {relative_path}")<|MERGE_RESOLUTION|>--- conflicted
+++ resolved
@@ -210,18 +210,11 @@
 MAX_LEVEL: int = 999
 MAX_MOVES: int = 4
 MISSING_IMAGE: str = "gfx/sprites/battle/missing.png"
-<<<<<<< HEAD
-MIN_CATCH_RATE: int = 0
-MAX_CATCH_RATE: int = 255
-MIN_CATCH_RESISTANCE: float = 0.0
-MAX_CATCH_RESISTANCE: float = 2.0
+CATCH_RATE_RANGE: tuple[int, int] = (0, 255)
+CATCH_RESISTANCE_RANGE: tuple[float, float] = (0.0, 2.0)
 # set bond and define range
 BOND: int = 25
 BOND_RANGE: tuple[int, int] = (0, 100)
-=======
-CATCH_RATE_RANGE: tuple[int, int] = (0, 255)
-CATCH_RESISTANCE_RANGE: tuple[float, float] = (0.0, 2.0)
->>>>>>> fb955840
 # set multiplier stats (multiplier: level + coefficient)
 COEFF_STATS: int = 7
 # set experience required for levelling up
