--- conflicted
+++ resolved
@@ -859,7 +859,9 @@
 msgid "tuxemon_released"
 msgstr "{name} has been released."
 
-<<<<<<< HEAD
+msgid "evolution_confirmation"
+msgstr "{name} is trying to evolve. Allow evolution?"
+
 msgid "tuxemon_stat1"
 msgstr "ID {txmn}, {type}, {doc} days ago\n"
 "{exp}xp, {exp_lv}xp to Lv {lv}\n"
@@ -867,10 +869,6 @@
 
 msgid "tuxemon_stat2"
 msgstr "{desc}"
-=======
-msgid "evolution_confirmation"
-msgstr "{name} is trying to evolve. Allow evolution?"
->>>>>>> 45fae122
 
 # Menu notifications
 msgid "log_off"
