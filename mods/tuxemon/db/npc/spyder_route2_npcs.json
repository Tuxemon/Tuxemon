[
  {
<<<<<<< HEAD
    "slug": "spyder_route2_billie",
    "template": [
      {
        "sprite_name": "fashionista",
        "combat_front": "fashionista",
        "slug": "fashionista"
      }
    ]
  },
  {
=======
>>>>>>> 196fd59e
    "slug": "spyder_route2_marion",
    "template": [
      {
        "sprite_name": "picnicker",
        "combat_front": "picnicker",
        "slug": "picnicker"
      }
    ]
  },
  {
    "slug": "spyder_route2_graf",
    "template": [
      {
        "sprite_name": "tennisplayer_green",
        "combat_front": "tennisplayer",
        "slug": "tennisplayer"
      }
    ]
  },
  {
    "slug": "spyder_route2_roddick",
    "template": [
      {
        "sprite_name": "tennisplayer_fiery",
        "combat_front": "tennisplayer",
        "slug": "tennisplayer"
      }
    ]
  }
]<|MERGE_RESOLUTION|>--- conflicted
+++ resolved
@@ -1,18 +1,5 @@
 [
   {
-<<<<<<< HEAD
-    "slug": "spyder_route2_billie",
-    "template": [
-      {
-        "sprite_name": "fashionista",
-        "combat_front": "fashionista",
-        "slug": "fashionista"
-      }
-    ]
-  },
-  {
-=======
->>>>>>> 196fd59e
     "slug": "spyder_route2_marion",
     "template": [
       {
