--- conflicted
+++ resolved
@@ -291,17 +291,9 @@
         self.category = T.translate(f"cat_{results.category}")
         self.shape = results.shape or MonsterShape.landrace
         self.stage = results.stage or EvolutionStage.standalone
-<<<<<<< HEAD
         self.taste_cold = self.set_taste_cold(self.taste_cold)
         self.taste_warm = self.set_taste_warm(self.taste_warm)
-        types = results.types
-        if types:
-            self.type1 = results.types[0]
-            if len(types) > 1:
-                self.type2 = results.types[1]
-=======
         self.types = list(results.types)
->>>>>>> 30c1dfcd
 
         self.txmn_id = results.txmn_id
         self.capture = self.set_capture(self.capture)
