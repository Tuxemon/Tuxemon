msgid ""
msgstr ""
"Project-Id-Version: Tuxemon\n"
"Report-Msgid-Bugs-To: \n"
"POT-Creation-Date: 2020-05-14 05:41+0200\n"
"PO-Revision-Date: 2020-11-08 20:26+0000\n"
"Last-Translator: Carlos Ramos Carreño <carlosramosca@hotmail.com>\n"
"Language-Team: English <https://hosted.weblate.org/projects/tuxemon/tuxemon/"
"en/>\n"
"Language: en\n"
"MIME-Version: 1.0\n"
"Content-Type: text/plain; charset=UTF-8\n"
"Content-Transfer-Encoding: 8bit\n"
"Plural-Forms: nplurals=2; plural=n != 1;\n"
"X-Generator: Weblate 4.3.2\n"

## ITEM TRANSLATIONS ##
msgid "apple"
msgstr "Apple"

msgid "apple_description"
msgstr "Heals a monster by 10 HP."

msgid "berry"
msgstr "Berry"

msgid "berry_description"
msgstr "Heals a monster by 10 HP."

msgid "cherry"
msgstr "Cherry"

msgid "cherry_description"
msgstr "Heals a monster by 10 HP."

msgid "orange"
msgstr "Orange"

msgid "orange_description"
msgstr "Heals a monster by 20 HP."

msgid "potion"
msgstr "Potion"

msgid "potion_description"
msgstr "Heals a monster by 20 HP."

msgid "super_potion"
msgstr "Super Potion"

msgid "super_potion_description"
msgstr "Heals a monster by 50 HP."

msgid "imperial_potion"
msgstr "Imperial Potion"

msgid "imperial_potion_description"
msgstr "Heals a monster by 500 HP."

msgid "mega_potion"
msgstr "Imperial Potion"

msgid "mega_potion_description"
msgstr "Heals a monster by 200 HP."

msgid "ancient_tea"
msgstr "Ancient Tea"

msgid "ancient_tea_description"
msgstr "Adds 1277 to a monster's XP."

msgid "imperial_tea"
msgstr "Imperial Tea"

msgid "imperial_tea_description"
msgstr "Adds 3005 to a monster's XP."

msgid "mystery_tea"
msgstr "Mystery Tea"

msgid "mystery_tea_description"
msgstr "Adds 437 to a monster's XP."

msgid "tea"
msgstr "Tea"

msgid "tea_description"
msgstr "Adds 107 to a monster's XP."

msgid "revive"
msgstr "Revive"

msgid "revive_description"
msgstr "Revives knocked out Tuxemon and restores 20 HP."

msgid "tuxeball"
msgstr "Tuxeball"

msgid "tuxeball_description"
msgstr "Captures a monster."

msgid "tuxeball_earth"
msgstr "Earth Tuxeball"

msgid "tuxeball_earth_description"
msgstr "Captures more easily an Earth Tuxemon."

msgid "tuxeball_fire"
msgstr "Fire Tuxeball"

msgid "tuxeball_fire_description"
msgstr "Captures more easily a Fire Tuxemon."

msgid "tuxeball_metal"
msgstr "Metal Tuxeball"

msgid "tuxeball_metal_description"
msgstr "Captures more easily a Metal Tuxemon."

msgid "tuxeball_water"
msgstr "Water Tuxeball"

msgid "tuxeball_water_description"
msgstr "Captures more easily a Water Tuxemon."

msgid "tuxeball_wood"
msgstr "Wood Tuxeball"

msgid "tuxeball_wood_description"
msgstr "Captures more easily a Wood Tuxemon."

msgid "tuxeball_male"
msgstr "Male Tuxeball"

msgid "tuxeball_male_description"
msgstr "Captures more easily a Male Tuxemon."

msgid "tuxeball_female"
msgstr "Female Tuxeball"

msgid "tuxeball_female_description"
msgstr "Captures more easily a Female Tuxemon."

msgid "tuxeball_neuter"
msgstr "Neuter Tuxeball"

msgid "tuxeball_neuter_description"
msgstr "Captures more easily a Neuter Tuxemon."

msgid "tuxeball_candy"
msgstr "Candy Tuxeball"

msgid "tuxeball_candy_description"
msgstr "Captures Tuxemon and increases its level (+1) upon capture."

msgid "tuxeball_lavish"
msgstr "Lavish Tuxeball"

msgid "tuxeball_lavish_description"
msgstr "The capture has a higher chance of succeeding."

msgid "tuxeball_ancient"
msgstr "Ancient Tuxeball"

msgid "tuxeball_ancient_description"
msgstr "This Tuxeball was made a long time ago and is capable of catching any Tuxemon without fail."

msgid "tuxeball_crusher"
msgstr "Crusher Tuxeball"

msgid "tuxeball_crusher_description"
msgstr "This Tuxeball breaks through defenses and increases the catch rate the higher the opposing Tuxemon's defense is. It will fail to catch if a protection move is used."

msgid "tuxeball_xero"
msgstr "Xero Tuxeball"

msgid "tuxeball_xero_description"
msgstr "This odd Tuxeball increases the chance of succeeding if the opposing Tuxemon is a different type than yours, but has a decreased chance if they are the same type."

msgid "tuxeball_omni"
msgstr "Omni Tuxeball"

msgid "tuxeball_omni_description"
msgstr "This odd Tuxeball increases the chance of succeeding if the opposing Tuxemon is the same type as yours, but has a decreased chance if they are different types."

msgid "tuxeball_hardened"
msgstr "Hardened Tuxeball"

msgid "tuxeball_hardened_description"
msgstr "Captures Tuxemon and it doesn't break when it fails."

msgid "tuxeball_hearty"
msgstr "Hearty Tuxeball"

msgid "tuxeball_hearty_description"
msgstr "Upon capture, the tuxemon's positive taste changes to hearty."

msgid "tuxeball_peppy"
msgstr "Peppy Tuxeball"

msgid "tuxeball_peppy_description"
msgstr "Upon capture, the tuxemon's positive taste changes to peppy."

msgid "tuxeball_refined"
msgstr "Refined Tuxeball"

msgid "tuxeball_refined_description"
msgstr "Upon capture, the tuxemon's positive taste changes to refined."

msgid "tuxeball_salty"
msgstr "Salty Tuxeball"

msgid "tuxeball_salty_description"
msgstr "Upon capture, the tuxemon's positive taste changes to salty."

msgid "tuxeball_zesty"
msgstr "Zesty Tuxeball"

msgid "tuxeball_zesty_description"
msgstr "Upon capture, the tuxemon's positive taste changes to zesty."

msgid "boost_armour"
msgstr "Boost Armour"

msgid "boost_armour_description"
msgstr "For the rest of the combat, increase Armour by 20%."

msgid "boost_dodge"
msgstr "Boost Dodge"

msgid "boost_dodge_description"
msgstr "For the rest of the combat, increase Dodge by 20%."

msgid "boost_melee"
msgstr "Boost Melee"

msgid "boost_melee_description"
msgstr "For the rest of the combat, increase Melee by 20%."

msgid "boost_ranged"
msgstr "Boost Ranged"

msgid "boost_ranged_description"
msgstr "For the rest of the combat, increase Ranged by 20%."

msgid "boost_speed"
msgstr "Boost Speed"

msgid "boost_speed_description"
msgstr "For the rest of the combat, increase Speed by 20%."

msgid "raise_armour"
msgstr "Raise Armour"

msgid "raise_armour_description"
msgstr "Learn the hardness of the diamond. Increase Armour by 5%."

msgid "raise_dodge"
msgstr "Raise Dodge"

msgid "raise_dodge_description"
msgstr "Learn the iridescence of the opal. Increase Dodge by 5%."

msgid "raise_hp"
msgstr "Raise HP"

msgid "raise_hp_description"
msgstr "Learn the bulk and abundance of quartz. Increase HP by 5%."

msgid "raise_melee"
msgstr "Raise Melee"

msgid "raise_melee_description"
msgstr "Learn the anger of the ruby. Increase Melee by 5%."

msgid "raise_ranged"
msgstr "Raise Ranged"

msgid "raise_ranged_description"
msgstr "Learn the aim of the emerald. Increase Ranged by 5%."

msgid "raise_speed"
msgstr "Raise Speed"

msgid "raise_speed_description"
msgstr "Learn the reflexes of the spinel. Increase Speed by 5%."

msgid "fishing_rod"
msgstr "Fishing Rod"

msgid "fishing_rod_description"
msgstr "Catch fish."

msgid "surfboard"
msgstr "Surfboard"

msgid "surfboard_description"
msgstr "From your Mom. It lets you travel faster."

msgid "earthmover_key"
msgstr "Earthmover Key"

msgid "earthmover_key_description"
msgstr "Could come in handy if there's a giant earthmover blocking the path."

msgid "sledgehammer"
msgstr "Sledgehammer"

msgid "sledgehammer_description"
msgstr "Smash apart grey boulders."

msgid "shammer_fossil"
msgstr "Shammer Fossil"

msgid "shammer_fossil_description"
msgstr "It looks like the skull of an ancient dog, but it's hard as stone."

msgid "rhincus_fossil"
msgstr "Rhincus Fossil"

msgid "rhincus_fossil_description"
msgstr "It looks like the skull of a toothed bird, but it's hard as stone."

msgid "nu_phone"
msgstr "Nu Phone"

msgid "nu_phone_description"
msgstr "You can do a lot with this, e.g. phone home."

msgid "app_banking"
msgstr "Bank App"

msgid "app_banking_description"
msgstr "Access your funds here whenever you're in a town."

msgid "app_contacts"
msgstr "Contacts App"

msgid "app_contacts_description"
msgstr "Call your friends and battle the people of your choice."

msgid "app_map"
msgstr "Map App"

msgid "app_map_description"
msgstr "Use this on your phone to see where you are."

msgid "app_tuxepedia"
msgstr "Tuxepedia App"

msgid "app_tuxepedia_description"
msgstr "Keep track of information about Tuxemon here, and share it with the world."

msgid "p_trepidation"
msgstr "Trepidation"

msgid "p_trepidation_description"
msgstr "Painting 'Trepidation', medium: oil on canvas. Hand-signed by the artist."

msgid "p_starry_night"
msgstr "Starry Night"

msgid "p_starry_night_description"
msgstr "Painting 'Starry, Starry, Starry Night', medium: oil on canvas. Hand-signed by the artist."

msgid "p_monsters_eyes"
msgstr "Eyes Meet"

msgid "p_monsters_eyes_description"
msgstr "Painting 'Monsters' Eyes Meet', medium: oil on canvas. Hand-signed by the artist."

msgid "ancient_egg"
msgstr "Ancient Egg"

msgid "ancient_egg_description"
msgstr "A peculiar egg. If you plant it, maybe it will hatch."

msgid "restoration"
msgstr "Restoration"

msgid "restoration_description"
msgstr "Remove any condition currently affecting the target."

msgid "cureall"
msgstr "Cureall"

msgid "cureall_description"
msgstr "Heals your tuxemon to full health and removes any conditions."

# TMs
msgid "tm_avalanche"
msgstr "TM: Avalanche"

msgid "tm_avalanche_description"
msgstr "Technique Manual that teaches a Water or Earth Tuxemon the Avalanche technique."

msgid "tm_blossom"
msgstr "TM: Blossom"

msgid "tm_blossom_description"
msgstr "Technique Manual that teaches a Wood Tuxemon the Blossom technique."

msgid "tm_surf"
msgstr "TM: Surf"

msgid "tm_surf_description"
msgstr "Technique Manual that teaches a Water Tuxemon the Surf technique."

msgid "tm_earth"
msgstr "Technical Manual (Earth)"

msgid "tm_earth_description"
msgstr "Learn the particular Earth type technique in this TM."

msgid "tm_fire"
msgstr "Technical Manual (Fire)"

msgid "tm_fire_description"
msgstr "Learn the particular Fire type technique in this TM."

msgid "tm_metal"
msgstr "Technical Manual (Metal)"

msgid "tm_metal_description"
msgstr "Learn the particular Metal type technique in this TM."

msgid "tm_water"
msgstr "Technical Manual (Water)"

msgid "tm_water_description"
msgstr "Learn the particular Water type technique in this TM."

msgid "tm_wood"
msgstr "Technical Manual (Wood)"

msgid "tm_wood_description"
msgstr "Learn the particular Wood type technique in this TM."

msgid "mm_earth"
msgstr "Move Module (Earth)"

msgid "mm_earth_description"
msgstr "Learn the particular Earth type technique in this MM. Then it is consumed."

msgid "mm_fire"
msgstr "Move Module (Fire)"

msgid "mm_fire_description"
msgstr "Learn the particular Fire type technique in this MM. Then it is consumed."

msgid "mm_metal"
msgstr "Move Module (Metal)"

msgid "mm_metal_description"
msgstr "Learn the particular Metal type technique in this MM. Then it is consumed."

msgid "mm_water"
msgstr "Move Module (Water)"

msgid "mm_water_description"
msgstr "Learn the particular Water type technique in this MM. Then it is consumed."

msgid "mm_wood"
msgstr "Move Module (Wood)"

msgid "mm_wood_description"
msgstr "Learn the particular Wood type technique in this MM. Then it is consumed."

msgid "aardant"
msgstr "Aardant"

msgid "aardant_description"
msgstr ""

# Boosters (items)
msgid "greenwash_badge"
msgstr "Badge: Greenwash"

msgid "greenwash_badge_description"
msgstr "Tuxemon purchased from Greenwash require this badge to morph."

msgid "nimrod_badge"
msgstr "Badge: Nimrod"

msgid "nimrod_badge_description"
msgstr "Tuxemon purchased from Nimrod require this badge to morph."

msgid "omnichannel_badge"
msgstr "Badge: Omnichannel"

msgid "omnichannel_badge_description"
msgstr "Tuxemon purchased from Omnichannel require this badge to morph."

msgid "scoop_badge"
msgstr "Badge: Scoop"

msgid "scoop_badge_description"
msgstr "Tuxemon purchased from Scoop require this badge to morph."

msgid "shaft_badge"
msgstr "Badge: Shaft"

msgid "shaft_badge_description"
msgstr "Tuxemon purchased from Shaft require this badge to morph."

msgid "booster_tech"
msgstr "Tech Booster"

msgid "booster_tech_description"
msgstr "An open source technology that allows to morph tuxemon into a different form."

msgid "earth_booster"
msgstr "Earth Booster"

msgid "earth_booster_description"
msgstr "It allows to morph an Earth type tuxemon into a different form."

msgid "fire_booster"
msgstr "Fire Booster"

msgid "fire_booster_description"
msgstr "It allows to morph a Fire type tuxemon into a different form."

msgid "flintstone"
msgstr "Flintstone"

msgid "flintstone_description"
msgstr "A flaky stone used to make stone tools and start fires. Not at the same time."

msgid "lucky_bamboo"
msgstr "Lucky Bamboo"

msgid "lucky_bamboo_description"
msgstr "Technically, it's not bamboo at all. Nor is it particularly lucky. But it makes a nice indoor plant."

msgid "metal_booster"
msgstr "Metal Booster"

msgid "metal_booster_description"
msgstr "It allows to morph a Metal type tuxemon into a different form."

msgid "miaow_milk"
msgstr "Miaow Milk"

msgid "miaow_milk_description"
msgstr "Cats love the taste of Miaow Milk™!"

msgid "peace_lily"
msgstr "Peace Lily"

msgid "peace_lily_description"
msgstr "A hardy indoor plant for someone special."

msgid "petrified_dung"
msgstr "Petrified Dung"

msgid "petrified_dung_description"
msgstr "It looks like, well, poo ... but it's hard as stone."

msgid "pyramidion"
msgstr "Pyramidion"

msgid "pyramidion_description"
msgstr "A golden triangle that hums with celestial power."

msgid "sea_girdle"
msgstr "Sea Girdle"

msgid "sea_girdle_description"
msgstr "A string of baubles, soft and slimy like kelp."

msgid "stovepipe"
msgstr "Stovepipe"

msgid "stovepipe_description"
msgstr "A long iron pipe. Handling it leaves your hands sooty and ashen."

msgid "sweet_sand"
msgstr "Sweet Sand"

msgid "sweet_sand_description"
msgstr "In parts of the world, people clean themselves with this fragrant, sudsy sand."

msgid "tectonic_drill"
msgstr "Tectonic Drill"

msgid "tectonic_drill_description"
msgstr "A big click-clack machine used to drill into the earth."

msgid "thunderstone"
msgstr "Thunderstone"

msgid "thunderstone_description"
msgstr "An old stone relic, now carried about for good luck."

msgid "water_booster"
msgstr "Water Booster"

msgid "water_booster_description"
msgstr "It allows to morph a Water type tuxemon into a different form."

msgid "wood_booster"
msgstr "Wood Booster"

msgid "wood_booster_description"
msgstr "It allows to morph a Wood type tuxemon into a different form."

# Map Types:

msgid "no_type"
msgstr "no type"

msgid "town"
msgstr "town"

msgid "route"
msgstr "route"

msgid "dungeon"
msgstr "dungeon"

msgid "clinic"
msgstr "clinic"

msgid "shop"
msgstr "shop"

msgid "inside"
msgstr "inside"

msgid "outside"
msgstr "outside"

msgid "item_cannot_use_here"
msgstr "{name} cannot be used here!"

msgid "item_used_wrong_location_inside"
msgstr "{name} can only be used {here}!"

msgid "item_used_wrong_location_type"
msgstr "{name} can only be used in a {here}!"

msgid "item_no_available_target"
msgstr "{name} cannot be used on any of your Tuxemon right now."

msgid "technique_description"
msgstr "ID.{id} ({types}) - Accuracy {acc}%, Potency {pot}%, Power {pow}/3, Recharge {rec} turns - Successful: {sus}%"

msgid "reg_papers"
msgstr "Registration Papers"

msgid "reg_papers_description"
msgstr "A packet of registration papers for The Trial"

# Allie's Address
msgid "allies_address"
msgstr "Allie's Address"

msgid "allies_address_description"
msgstr "Room 31, Block 2, Omnichannel Tower, Cotton Town\n"
"\n"
"There's a kiss mark next to the address"

# Money notification

msgid "player_wallet"
msgstr "${{name}}'s wallet: ${{currency}}${{money}}"

msgid "wallet"
msgstr "Wallet"

msgid "bank"
msgstr "Bank"

msgid "deposit"
msgstr "Deposit"

msgid "withdraw"
msgstr "Withdraw"

msgid "no_money_operation"
msgstr "{operation} not possible!"

# Contacts notification

msgid "action_call"
msgstr "Call"

msgid "phone_no_answer"
msgstr "Phone keeps ringing but no answer!"

## NOTIFICATION TRANSLATIONS ##
# Combat notifications
msgid "combat_scope"
msgstr "AR:{AR} DE:{DE} ME:{ME} RD:{RD} SD:{SD}"

msgid "combat_none"
msgstr " "

msgid "combat_miss"
msgstr "It missed..."

msgid "combat_forfeit"
msgstr "You have forfeited!\n{npc} is disappointed."

msgid "combat_can't_run_from_trainer"
msgstr "Can't run!"

msgid "combat_player_run"
msgstr "You have run away!"

msgid "combat_player_run_status"
msgstr "Can't escape.\n{monster} is {status}!"

msgid "combat_player_forfeit_status"
msgstr "Can't forfeit the match.\n{monster} is {status}!"

msgid "combat_player_swap_status"
msgstr "Can't switch monsters.\n{monster} is {status}!"

msgid "cannot_use_tech_monster"
msgstr "{name} can't be used."

msgid "combat_used_x"
msgstr "{user} used {name}!"

msgid "combat_used_x_on_y"
msgstr "{user} used {name} on {target}!"

msgid "combat_swap"
msgstr "{user} sent out {target}!"

msgid "combat_skip"
msgstr "{user} skips the turn!"

msgid "combat_call_tuxemon"
msgstr "Go {name}!"

msgid "dodge_increased"
msgstr "{user}'s {stat} increased."

msgid "speed_halved"
msgstr "{user}'s speed was halved."

msgid "hp_restored"
msgstr "{user}'s hp was restored."

msgid "dodge_fell"
msgstr "{user}'s dodge fell."

msgid "attacks_rose"
msgstr "{user}'s attack damage types rose."

msgid "combat_levitate_get"
msgstr "{user} rose higher into the air."

msgid "combat_amnesia_get"
msgstr "{user} has gotten amnesia."

msgid "combat_status_damage"
msgstr "{name} took {status} damage!"

msgid "combat_trainer_appeared"
msgstr "{name} wants to battle!"

msgid "combat_victory"
msgstr "You have won!"

msgid "combat_victory_trainer"
msgstr "You have won against {npc}!\n You get {currency}{prize}!"

msgid "combat_defeat"
msgstr "You've been defeated!"

msgid "combat_draw"
msgstr "All parties have fainted!"

msgid "combat_capturing_success"
msgstr "You captured {name}!"

msgid "combat_capturing_fail"
msgstr "{name} broke free!"

msgid "combat_recharging"
msgstr "{name} needs a break before using {move} again..."

msgid "combat_replacement"
msgstr "Choose a replacement!"

msgid "combat_replacement_is_fainted"
msgstr "That monster has fainted already!"

msgid "combat_wild_appeared"
msgstr "A wild {name} appeared!"

msgid "combat_monster_choice"
msgstr "What will {name} do?"

msgid "combat_fainted"
msgstr "{name} fainted!"

msgid "combat_isactive"
msgstr "{name} is already in play."

msgid "combat_target_itself"
msgstr "{name} shouldn't attack itself."

msgid "attack_very_effective"
msgstr "The attack did a lot of extra damage!"

msgid "attack_effective"
msgstr "The attack did extra damage!"

msgid "attack_resisted"
msgstr "The attack was resisted!"

msgid "attack_weak"
msgstr "The attack was strongly resisted!"

## COMBAT STATE STATUSES
msgid "combat_state_blinded_get"
msgstr "{target} is blinded."

msgid "combat_state_chargedup_get"
msgstr "{target} is fully charged."

msgid "combat_state_charging_get"
msgstr "{target} is charging power."

msgid "combat_state_confused_get"
msgstr "{target} is confused."

msgid "combat_state_diehard_get"
msgstr "{target} will keep fighting."

msgid "combat_state_diehard_tech"
msgstr "{target} fights through the pain."

msgid "combat_state_dozing_get"
msgstr "{target} is asleep."

msgid "combat_state_dozing_end"
msgstr "{user} dozes off!"

msgid "combat_state_enraged_get"
msgstr "{target} is enraged."

msgid "combat_state_exhausted_get"
msgstr "{target} is exhausted."

msgid "combat_state_festering_get"
msgstr "{target}'s wounds fester."

msgid "combat_state_festering_item"
msgstr "The healing fails. The wound festers."

msgid "combat_state_focused_get"
msgstr "{target} becomes focused."

msgid "combat_state_grabbed_get"
msgstr "{target} is held tight."

msgid "combat_state_hardshell_get"
msgstr "{target} is covered in hard shell."

msgid "combat_state_lifeleech_get"
msgstr "{target}'s lifeforce is being leeched."

msgid "combat_state_noddingoff_get"
msgstr "{target} is nodding off to sleep."

msgid "combat_state_overfeed_get"
msgstr "{target} has been overfed."

msgid "combat_state_poison_get"
msgstr "{target} is poisoned."

msgid "combat_state_recover_failure"
msgstr "{target} can't heal any further."

msgid "combat_state_recover_get"
msgstr "{target} is regenerating."

msgid "combat_state_recover_end"
msgstr "{target} recovers its lifeforce."

msgid "combat_state_sniping_get"
msgstr "{target} takes aim."

msgid "combat_state_softened_get"
msgstr "{target}'s armour softens."

msgid "combat_state_stuck_get"
msgstr "{target} is stuck in place."

msgid "combat_state_tired_get"
msgstr "{target} is worn out."

msgid "combat_state_tired_end"
msgstr "{target} shakes off its tiredness."

msgid "combat_state_plague0"
msgstr "{target} begins to sniffle."

msgid "combat_state_plague1"
msgstr "Ah ... Ah. {target} held in a sneeze."

msgid "combat_state_plague2"
msgstr "Ah ... Ahchoo! {user} sneezed on {target}."

msgid "combat_state_plague3"
msgstr "{target} wiped it off."

# Generic notifications
msgid "empty_slot"
msgstr "Empty Slot"

msgid "exit"
msgstr "Exit"

msgid "item_confirm_use"
msgstr "Use"

msgid "item_confirm_cancel"
msgstr "Cancel"

msgid "generic_success"
msgstr "It worked!"

msgid "generic_failure"
msgstr "It failed!"

msgid "who_is_that"
msgstr "Who's That Tuxemon?"

msgid "generic_right"
msgstr "Correct!"

msgid "generic_wrong"
msgstr "Wrong!"

msgid "attempting_capture"
msgstr "Attempting capture..."

msgid "gotcha"
msgstr "Gotcha!"

msgid "not_implemented"
msgstr "This feature is not yet implemented."

msgid "alert_text"
msgstr "Text too long!"

msgid "receive_happiness"
msgstr "Received 5 Tuxeballs!"

msgid "received_x"
msgstr "Received {name}!"

msgid "save_success"
msgstr "Saved!"

msgid "save_failure"
msgstr "There was a problem saving!"

msgid "save_overwrite"
msgstr "Yes, overwrite this save."

msgid "save_keep"
msgstr "No, keep this save."

msgid "slot"
msgstr "Slot"

## STATUSES
msgid "status_blinded"
msgstr "Blinded"

msgid "status_chargedup"
msgstr "Charged Up"

msgid "status_charging"
msgstr "Charging"

msgid "status_confused"
msgstr "Confused"

msgid "status_diehard"
msgstr "Die Hard"

msgid "status_dozing"
msgstr "Dozing"

msgid "status_eliminated"
msgstr "Eliminated"

msgid "status_enraged"
msgstr "Berserk"

msgid "status_exhausted"
msgstr "Exhausted"

msgid "status_faint"
msgstr "Faint"

msgid "status_festering"
msgstr "Festering"

msgid "status_focused"
msgstr "Focused"

msgid "status_grabbed"
msgstr "Grabbed"

msgid "status_hardshell"
msgstr "Hard Shell"

msgid "status_lifeleech"
msgstr "Lifeleech"

msgid "status_noddingoff"
msgstr "Nodding Off"

msgid "status_overfeed"
msgstr "Overfeed"

msgid "status_poison"
msgstr "Poison"

msgid "status_recover"
msgstr "Recover"

msgid "status_sniping"
msgstr "Sniping"

msgid "status_softened"
msgstr "Softened"

msgid "status_spyderbite"
msgstr "Spyder Bite"

msgid "status_stuck"
msgstr "Stuck"

msgid "status_tired"
msgstr "Tired"

## TECHNIQUE TRANSLATIONS ##
msgid "all_in"
msgstr "All In"

msgid "amnesia"
msgstr "Amnesia"

msgid "avalanche"
msgstr "Avalanche"

msgid "battery_acid"
msgstr "Battery Acid"

msgid "battery_discharge"
msgstr "Battery Discharge"

msgid "beam"
msgstr "Beam"

msgid "berserk"
msgstr "Berserk"

msgid "biting_winds"
msgstr "Biting Winds"

msgid "blade"
msgstr "Blade"

msgid "blood_bond"
msgstr "Blood Bond"

msgid "blossom"
msgstr "Blossom"

msgid "boulder"
msgstr "Boulder"

msgid "breathe_fire"
msgstr "Breathe Fire"

msgid "bubble_trap"
msgstr "Bubble Trap"

msgid "bullet"
msgstr "Bullet"

msgid "chill_mist"
msgstr "Chill Mist"

msgid "clamp_on"
msgstr "Clamp On"

msgid "constrict"
msgstr "Constrict"

msgid "electrical_storm"
msgstr "Electrical Storm"

msgid "energy_claws"
msgstr "Energy Claws"

msgid "energy_field"
msgstr "Energy Field"

msgid "eyebite"
msgstr "Eyebite"

msgid "feint"
msgstr "Feint"

msgid "fester"
msgstr "Fester"

msgid "fire_ball"
msgstr "Fire Ball"

msgid "fire_claw"
msgstr "Fire Claw"

msgid "flamethrower"
msgstr "Flamethrower"

msgid "flood"
msgstr "Flood"

msgid "flow"
msgstr "Flow"

msgid "fluff_up"
msgstr "Fluff Up"

msgid "font"
msgstr "Font"

msgid "frostbite"
msgstr "Frostbite"

msgid "fume"
msgstr "Fume"

msgid "give_all"
msgstr "Give All"

msgid "glower"
msgstr "Glower"

msgid "goad"
msgstr "Goad"

msgid "headbutt"
msgstr "Headbutt"

msgid "hibernate"
msgstr "Hibernate"

msgid "ice_claw"
msgstr "Ice Claw"

msgid "icicle_spear"
msgstr "Icicle Spear"

msgid "invictus"
msgstr "Invictus"

msgid "kindling_flame"
msgstr "Kindling Flame"

msgid "levitate"
msgstr "Levitate"

msgid "midnight_mantle"
msgstr "Midnight Mantle"

msgid "muddle"
msgstr "Muddle"

msgid "mudslide"
msgstr "Mudslide"

msgid "one_two"
msgstr "One-Two"

msgid "overfeed"
msgstr "Overfeed"

msgid "overgrowth"
msgstr "Overgrowth"

msgid "panjandrum"
msgstr "Panjandrum"

msgid "peck"
msgstr "Peck"

msgid "peregrine"
msgstr "Peregrine"

msgid "perfect_cut"
msgstr "Perfect Cut"

msgid "petrify"
msgstr "Petrify"

msgid "probiscus"
msgstr "Probiscus"

msgid "pseudopod"
msgstr "Pseudopod"

msgid "quicksand"
msgstr "Quicksand"

msgid "ram"
msgstr "Ram"

msgid "refresh"
msgstr "Refresh"

msgid "rock"
msgstr "Rock"

msgid "rot"
msgstr "Rot"

msgid "rust_bomb"
msgstr "Rust Bomb"

msgid "salamander"
msgstr "Salamander"

msgid "sand_spray"
msgstr "Sand Spray"

msgid "scope"
msgstr "Scope"

msgid "shadow_boxing"
msgstr "Shadow Boxing"

msgid "shrapnel"
msgstr "Shrapnel"

msgid "shuriken"
msgstr "Shuriken"

msgid "sleep_bomb"
msgstr "Sleep Bomb"

msgid "sleeping_powder"
msgstr "Sleeping Powder"

msgid "snowstorm"
msgstr "Snowstorm"

msgid "splinter"
msgstr "Splinter"

msgid "spray"
msgstr "Spray"

msgid "stampede"
msgstr "Stampede"

msgid "starfall"
msgstr "Starfall"

msgid "static_field"
msgstr "Static Field"

msgid "sting"
msgstr "Sting"

msgid "stone_rot"
msgstr "Stone Rot"

msgid "strike"
msgstr "Strike"

msgid "suck_poison"
msgstr "Suck Poison"

msgid "sudden_glow"
msgstr "Sudden Glow"

msgid "supernova"
msgstr "Supernova"

msgid "surf"
msgstr "Surf"

msgid "surge"
msgstr "Surge"

msgid "take_cover"
msgstr "Take Cover"

msgid "thunderball"
msgstr "Thunderball"

msgid "thunderclap"
msgstr "Thunderclap"

msgid "tonguespear"
msgstr "Tonguespear"

msgid "venomous_tentacle"
msgstr "Venomous Tentacle"

msgid "wall_of_steel"
msgstr "Wall of Steel"

msgid "wallow"
msgstr "Wallow"

msgid "web"
msgstr "Web"

msgid "whirlwind"
msgstr "Whirlwind"

msgid "wing_tip"
msgstr "Wing Tip"

msgid "acid"
msgstr "Acid"

msgid "adamantine"
msgstr "Adamantine"

msgid "air_chain"
msgstr "Air Chain"

msgid "ants"
msgstr "Ants"

msgid "arcane_eye"
msgstr "Arcane Eye"

msgid "assault"
msgstr "Assault"

msgid "barking"
msgstr "Barking"

msgid "blood_nets"
msgstr "Blood Nets"

msgid "breath"
msgstr "Breath"

msgid "canine"
msgstr "Canine"

msgid "cat_calling"
msgstr "Cat Calling"

msgid "cavity"
msgstr "Cavity"

msgid "chameleon"
msgstr "Chameleon"

msgid "clairaudience"
msgstr "Clairaudience"

msgid "clock"
msgstr "Clock"

msgid "cloud_aether"
msgstr "Cloud Aether"

msgid "conjurer"
msgstr "Conjurer"

msgid "crystal"
msgstr "Crystal"

msgid "demiurge"
msgstr "Demiurge"

msgid "earthquake"
msgstr "Earthquake"

msgid "evasion"
msgstr "Evasion"

msgid "feline"
msgstr "Feline"

msgid "fiery"
msgstr "Fiery"

msgid "fire_shield"
msgstr "Fire Shield"

msgid "firestorm"
msgstr "Firestorm"

msgid "fledgling"
msgstr "Fledgling"

msgid "gold_digger"
msgstr "Gold Digger"

msgid "grinding"
msgstr "Grinding"

msgid "gust"
msgstr "Gust"

msgid "gyser"
msgstr "Gyser"

msgid "hawk"
msgstr "Hawk"

msgid "ice_storm"
msgstr "Ice Storm"

msgid "insanity"
msgstr "Insanity"

msgid "kraken"
msgstr "Kraken"

msgid "lantern"
msgstr "Lantern"

msgid "lava"
msgstr "Lava"

msgid "lightning_spheres"
msgstr "Lightning Spheres"

msgid "lineage"
msgstr "Lineage"

msgid "lust"
msgstr "Lust"

msgid "magma"
msgstr "Magma"

msgid "maori"
msgstr "Maori"

msgid "meltdown"
msgstr "Meltdown"

msgid "mending"
msgstr "Mending"

msgid "mobbing"
msgstr "Mobbing"

msgid "muck"
msgstr "Muck"

msgid "mystic_blending"
msgstr "Mystic Blending"

msgid "negation"
msgstr "Negation"

msgid "nest"
msgstr "Nest"

msgid "oedipus"
msgstr "Oedipus"

msgid "orbs"
msgstr "Orbs"

msgid "phantasmal_force"
msgstr "Phantasmal Force"

msgid "pit"
msgstr "Pit"

msgid "platinum"
msgstr "Platinum"

msgid "poison_courtship"
msgstr "Poison Courtship"

msgid "radiance"
msgstr "Radiance"

msgid "ring"
msgstr "Ring"

msgid "ruby"
msgstr "Ruby"

msgid "saber"
msgstr "Saber"

msgid "shapechange"
msgstr "Shapechange"

msgid "slime"
msgstr "Slime"

msgid "stabilo"
msgstr "Stabilo"

msgid "stonehenge"
msgstr "Stonehenge"

msgid "strangulation"
msgstr "Strangulation"

msgid "sunburst"
msgstr "Sunburst"

msgid "sword"
msgstr "Sword"

msgid "sylvan"
msgstr "Sylvan"

msgid "terror"
msgstr "Terror"

msgid "time_crisis"
msgstr "Time Crisis"

msgid "tip"
msgstr "Tip"

msgid "torch"
msgstr "Torch"

msgid "touch"
msgstr "Touch"

msgid "tsunami"
msgstr "Tsunami"

msgid "tux_attack"
msgstr "Tux Attack"

msgid "ubuntu"
msgstr "Ubuntu"

msgid "undertaker"
msgstr "Undertaker"

msgid "venom"
msgstr "Venom"

msgid "viper"
msgstr "Viper"

msgid "vorpal"
msgstr "Vorpal"

msgid "wall_fire"
msgstr "Wall Fire"

msgid "wall_ice"
msgstr "Wall Ice"

msgid "walls"
msgstr "Walls"

msgid "webs_wind"
msgstr "Webs Wind"

## MAP ##

msgid "buddha_mountain"
msgstr "Buddha Mountain"

msgid "candy_town"
msgstr "Candy"

msgid "citypark"
msgstr "Citypark"

msgid "cotton_town"
msgstr "Cotton"

msgid "dryadsgrove"
msgstr "Dryad's Grove"

msgid "flower_city"
msgstr "Flower"

msgid "leather_town"
msgstr "Leather"

msgid "paper_town"
msgstr "Paper"

msgid "route1"
msgstr "Route 1"

msgid "route1_sanglorian"
msgstr "Sanglorian Avenue"

msgid "route2"
msgstr "Route 2"

msgid "route3"
msgstr "Route 3"

msgid "route4"
msgstr "Route 4"

msgid "route5"
msgstr "Route 5"

msgid "route6"
msgstr "Route 6"

msgid "route7"
msgstr "Route 7"

msgid "routea"
msgstr "Route A"

msgid "routec"
msgstr "Route C"

msgid "routed"
msgstr "Route D"

msgid "routee"
msgstr "Route E"

msgid "sphalian_town"
msgstr "Sphalian"

msgid "taba_town"
msgstr "Taba"

msgid "taba_ba_br_1"
msgstr "Taba Battle Area - Battle Room 1"

msgid "taba_ba_foyer"
msgstr "Taba Battle Area - Foyer"

msgid "taba_ba_main"
msgstr "Taba Battle Area - Main Hall"

msgid "taba_ba_passageway_1"
msgstr "Taba Battle Area - Passageway 1"

msgid "timber_town"
msgstr "Timber"

msgid "tunnel"
msgstr "Tunnel"

## MAP DESCRIPTIONS TOWN / CITY ##

msgid "buddha_mountain_description"
msgstr "One of Fondent's Holy Mountains! Prominence 3,776 m (12,388 ft)!"

msgid "candy_town_description"
msgstr "Candy Town Slogan"

msgid "citypark_description"
msgstr "A Taste of the Wild!"

msgid "cotton_town_description"
msgstr "A growing force!"

msgid "flower_city_description"
msgstr "Uniforms that guard you while you sleep!"

msgid "leather_town_description"
msgstr "Proof that beauty and mining can co-exist!"

msgid "paper_town_description"
msgstr "The gateway to Fondent!"

msgid "route1_description"
msgstr "Take care!"

msgid "route2_description"
msgstr "The historic path!"

msgid "route5_description"
msgstr "The memorial passage to Timber Town!"

msgid "route7_description"
msgstr "The Ascension Trail on the slopes of Buddha Mountain!"

msgid "sphalian_town_description"
msgstr "The highest settlement in the Fondent Region!"

msgid "taba_town_description"
msgstr "A peaceful refuge!"

msgid "timber_town_description"
msgstr "Breadbasket of Fondant!"

## MAP SIGNS ##

msgid "welcome_location_city"
msgstr "Welcome to ${{map_name}} City: ${{map_desc}}\n"
"North: ${{north}} / South: ${{south}} / West: ${{west}} / East: ${{east}}"

msgid "welcome_location_route"
msgstr "Welcome to ${{map_name}}: ${{map_desc}}\n"
"North: ${{north}} / South: ${{south}} / West: ${{west}} / East: ${{east}}"

msgid "welcome_location_town"
msgstr "Welcome to ${{map_name}} Town: ${{map_desc}}\n"
"North: ${{north}} / South: ${{south}} / West: ${{west}} / East: ${{east}}"

msgid "here_to_north"
msgstr "From ${{map_name}} to ${{north}}"

msgid "here_to_south"
msgstr "From ${{map_name}} to ${{south}}"

msgid "here_to_west"
msgstr "From ${{map_name}} to ${{west}}"

msgid "here_to_east"
msgstr "From ${{map_name}} to ${{east}}"

## MENU TRANSLATIONS ##

msgid "menu_alphabet"
msgstr "ABCDEFGHIJKLMNOPQRSTUVWXYZabcdefghijklmnopqrstuvwxyz1234567890.-!"

msgid "menu_alphabet_n_columns"
msgstr "13"

msgid "dont_care"
msgstr "DON'T CARE"

msgid "random_names_male"
msgstr "Jarrod\n"
"Edwardson\n"
"Lothair\n"
"Andrea\n"
"Brady\n"
"Demarcus\n"
"Brady\n"
"Farant\n"
"Birch\n"
"Justin\n"
"Colbey\n"
"Efrem\n"
"Garnier\n"
"Florentus\n"
"Alvyn\n"
"Hadden\n"
"Julianus\n"
"Hugh"

msgid "random_names_female"
msgstr "Robine\n"
"Magnolia\n"
"Svana\n"
"Simone\n"
"Eila\n"
"Krimhild\n"
"Charlot\n"
"Yara\n"
"Gracie\n"
"Anke\n"
"Theresia\n"
"Diana\n"
"Kathrin\n"
"Anne\n"
"Madita\n"
"Slainie\n"
"Nastasia\n"
"Nelly"

msgid "random_names"
msgstr "Beep-beep\n"
"Toast\n"
"Chair\n"
"Lizard\n"
"Chris\n"
"Carter\n"
"Kyndi\n"
"Wednesday\n"
"Tapioca\n"
"Pom\n"
"Indiana\n"
"Kansas\n"
"Dont Care"

# Monster Menu notifications
msgid "monster_menu_info"
msgstr "Info"

msgid "monster_menu_move"
msgstr "Move"

msgid "monster_menu_tech"
msgstr "Techniques"

msgid "monster_menu_desc"
msgstr "Description"

msgid "monster_menu_type"
msgstr "Type(s)"

msgid "monster_menu_species"
msgstr "Species"

msgid "monster_menu_shape"
msgstr "Body Type"

msgid "monster_menu_release"
msgstr "Release"

msgid "shop_buy_free"
msgstr "FREE!"

#Release notifications
msgid "cant_release"
msgstr "Can't release only Tuxemon in party."

msgid "release_confirmation"
msgstr "Are you sure you would like to release {name}?"

msgid "tuxemon_released"
msgstr "{name} has been released."

msgid "tuxemon_new_tech"
msgstr "{name} learned technique {tech}!"

msgid "new_tech_delete"
msgstr "{name} has too many techniques.\n"
"Which technique do you want to delete?"

msgid "evolution_confirmation"
msgstr "{name} is trying to evolve into {evolve}. Allow evolution?"

msgid "no_signal"
msgstr "No Signal"

msgid "omnichannel_mobile"
msgstr "Omnichannel Mobile 4G"

msgid "max_moves_alert"
msgstr "{name} has too many techniques.\n"
"Which do you want to overwrite for learning {tech}?"

msgid "uninstall_app"
msgstr "Unable to uninstall the app."

# Player State

msgid "tuxepedia_progress"
msgstr "Tuxepedia: {value}%!"

msgid "tuxepedia_data_seen"
msgstr "Seen {param} out of {all} Tuxemon"

msgid "tuxepedia_data_caught"
msgstr "Caught {param} out of {all} Tuxemon"

msgid "player_start_adventure"
msgstr "The adventure began {date} days ago."

msgid "player_walked"
msgstr "Walked {distance} {unit}"

msgid "player_battles"
msgstr "Battles: {tot} (W{won} D{draw} L{lost})"

# Tuxepedia

msgid "page_tuxepedia"
msgstr "From id {a} to id {b}"

msgid "no_evolution"
msgstr "No evolution"

msgid "yes_evolution"
msgstr "Evolution"

msgid "yes_evolutions"
msgstr "Evolutions"

msgid "tuxepedia_capture"
msgstr "Captured {doc} days ago"

msgid "tuxepedia_exp"
msgstr "{exp_lv}xp to Lv {lv}"

# Menu notifications
msgid "log_off"
msgstr "Log Off"

msgid "menu_bag"
msgstr "Bag"

msgid "menu_fight"
msgstr "Fight"

msgid "menu_item"
msgstr "Item"

msgid "menu_items"
msgstr "Items"

msgid "menu_journal"
msgstr "Journal"

msgid "menu_tuxepedia"
msgstr "Tuxepedia"

msgid "menu_load"
msgstr "Load"

msgid "menu_monster"
msgstr "Tuxemon"

msgid "menu_storage"
msgstr "Pick Up Tuxemon"

msgid "menu_dropoff"
msgstr "Drop Off Tuxemon"

msgid "menu_item_storage"
msgstr "Pick Up Item"

msgid "menu_item_dropoff"
msgstr "Drop Off Item"

msgid "menu_multiplayer"
msgstr "Multiplayer"

msgid "menu_new_game"
msgstr "New Game"

msgid "menu_options"
msgstr "Options"

msgid "menu_minigame"
msgstr "Minigame"

msgid "menu_player"
msgstr "Player"

msgid "menu_run"
msgstr "Run"

msgid "menu_forfeit"
msgstr "Forfeit"

msgid "menu_save"
msgstr "Save"

msgid "menu_up_key"
msgstr "Up Key"

msgid "menu_left_key"
msgstr "Left Key"

msgid "menu_right_key"
msgstr "Right Key"

msgid "menu_down_key"
msgstr "Down Key"

msgid "menu_primary_select_key"
msgstr "Action Key"

msgid "menu_secondary_select_key"
msgstr "Cancel Key"

msgid "menu_back_key"
msgstr "Back Key"

msgid "options_new_input_key0"
msgstr "Press a key to set your new input key"

msgid "options_new_input_key1"
msgstr "Restart your game for changes to take effect!"

msgid "menu_storage_infected_monster"
msgstr "Virus detected. For the safety of all tuxemon in our system, you cannot store an infected tuxemon."

msgid "menu_storage_take_monster"
msgstr "You added {name} into your party!"

msgid "menu_storage_take_item"
msgstr "You added {nr} {name} into your bag!"

msgid "menu_storage_monsters_full"
msgstr "Your party is full, you cannot take any more from storage."

msgid "menu_storage_items_full"
msgstr "Your bag is full, you cannot take any more from storage."

msgid "menu_storage_empty_kennel"
msgstr "This shelter is empty, there are no monsters to take."

msgid "menu_storage_full_kennel"
msgstr "This shelter is full."

msgid "menu_storage_hidden_kennel"
msgstr "Unable to access the hidden storage."

msgid "menu_storage_empty_locker"
msgstr "This locker is empty, there are no items to take."

msgid "item_menu_disband"
msgstr "Disband"

msgid "item_disbanded"
msgstr "{nr} {name} have been disbanded."

msgid "menu_dropoff_no_monsters"
msgstr "Can't drop off the last Tuxemon in your party."

msgid "pick_up"
msgstr "pick up"

msgid "move_to_kennel"
msgstr "move to {box}"

msgid "Kennel"
msgstr "shelter"

msgid "Locker"
msgstr "locker"

msgid "quarantine"
msgstr "Quarantine"

# Default mod names on selection menu
msgid "xero_campaign"
msgstr "Tuxemon: Xero"

msgid "spyder_campaign"
msgstr "Tuxemon: Spyder and the Cathedral"

# Multiplayer notifications
msgid "multiplayer_accept"
msgstr "Accept"

msgid "multiplayer_decline"
msgstr "Decline"

msgid "multiplayer_duel"
msgstr "{name} would like to Duel!"

msgid "multiplayer_host_game"
msgstr "Host Game"

msgid "multiplayer_scan_games"
msgstr "Scan for Games"

msgid "multiplayer_join_game"
msgstr "Join Game"

msgid "multiplayer_hosting_ready"
msgstr "Ready to accept clients!"

msgid "multiplayer_already_hosting"
msgstr "Already hosting!"

msgid "multiplayer_no_servers"
msgstr "No servers found..."

msgid "multiplayer_join_prompt"
msgstr "Hostname or IP?"

msgid "swap"
msgstr "Swap"

msgid "skip"
msgstr "Skip"

## MONSTER TRANSLATIONS ##
# Monster details

msgid "aardart_description"
msgstr "It keeps count of every ant it has eaten, and celebrates significant numbers."

msgid "aardart"
msgstr "Aardart"

msgid "aardorn_description"
msgstr "When born it is placed in an anthill and left to eat its way out."

msgid "aardorn"
msgstr "Aardorn"

msgid "abesnaki_description"
msgstr "Each face is a different pattern, and some say the symbols spell out words in a dead language."

msgid "abesnaki"
msgstr "Abesnaki"

msgid "agnidon_description"
msgstr "It prefers four legs, but can stand on two to open doors, push over trees or hold things."

msgid "agnidon"
msgstr "Agnidon"

msgid "agnigon_description"
msgstr "It is called a 'false dragon', because it appears to be a dragon, but actually evolved from a different line of ancient reptiles."

msgid "agnigon"
msgstr "Agnigon"

msgid "agnite_description"
msgstr "It is playful, but must be taught early on to keep its fire in check."

msgid "agnite"
msgstr "Agnite"

msgid "allagon_description"
msgstr "ALLAGON are drawn to relics made from the metals left behind by their ancestors, and will be violent to retrieve them."

msgid "allagon"
msgstr "Allagon"

msgid "altie_description"
msgstr "ALTIE floated down to earth in a bubble. Now its bubble has popped, it cannot float more than a few metres in the air."

msgid "altie"
msgstr "Altie"

msgid "angrito_description"
msgstr "It cannot understand why humans feel rage and hatred, but ANGRITO feels these urges too."

msgid "angrito"
msgstr "Angrito"

msgid "anoleaf_description"
msgstr "It considers the plants growing near it to be its brothers and sisters."

msgid "anoleaf"
msgstr "Anoleaf"

msgid "anu_description"
msgstr "It is said that it enters others' dreams to search for its lost love."

msgid "anu"
msgstr "Anu"

msgid "apeoro_description"
msgstr "The kings of old used psychic powers to transfer their souls into these golden computing machines. Now they live on, unable to communicate but still dreaming of empires."

msgid "apeoro"
msgstr "Apeoro"

msgid "araignee_description"
msgstr "Pedants who say all spiders have eight legs are strangely quiet on the case of ARAIGNEE."

msgid "araignee"
msgstr "Araignee"

msgid "arthrobolt_description"
msgstr "It feels uncomfortable commanding its fellow NUT and BOLT, and usually runs away. But then the NUT and BOLT have no one to instruct them."

msgid "arthrobolt"
msgstr "Arthrobolt"

msgid "av8r_description"
msgstr "If the sun is out, it can fly as far or as high as it likes."

msgid "av8r"
msgstr "Av8r"

msgid "axylightl_description"
msgstr "It lights the deep waters with its tail, marking a safe shelter for fish."

msgid "axylightl"
msgstr "Axylightl"

msgid "b_ver_1_description"
msgstr "It is designed for all those times you need something to be bitten by a robot."

msgid "b_ver_1"
msgstr "B-Ver.1"

msgid "bamboon_description"
msgstr "It fights with its bamboo staff, which it also uses for balance."

msgid "bamboon"
msgstr "Bamboon"

msgid "banling_description"
msgstr "Each BANLING is waiting for a homeless spirit to nestle in its branches."

msgid "banling"
msgstr "Banling"

msgid "baobaraffe_description"
msgstr "It stores mass amounts of water in its huge body so that it can travel long distances across hot, dry deserts. It will also share water with thirsty creatures. When it has no water stored it is skinny."

msgid "baobaraffe"
msgstr "Baobaraffe"

msgid "baoby_description"
msgstr "They travel from river to river in search of water to drink and store. The leafy ossicones on its head conceal movable points that act similar to a dowsing rod. Many creatures follow BAOBY in droughts."

msgid "baoby"
msgstr "Baoby"

msgid "beenstalker_description"
msgstr "What BEENSTALKER lacks in sense and grace, it makes up for in sheer enthusiasm and goodwill. It delights in scaring off vermin, but never harming them."

msgid "beenstalker"
msgstr "Beenstalker"

msgid "bigfin_description"
msgstr "A whole ecosystem exists on its back, so it tries not to go underwater."

msgid "bigfin"
msgstr "Bigfin"

msgid "birdling_description"
msgstr "The ignorant believe that it carries its own egg upon its back. It is the guard for a far more important egg than that."

msgid "birdling"
msgstr "Birdling"

msgid "bolt_description"
msgstr "The presence of a BOLT makes a NUT clamp down harder and spark more energy."

msgid "bolt"
msgstr "Bolt"

msgid "boltnu_description"
msgstr "It spends most of its time digging burrows into the ground, it remains dizzy from the constant vibrations and movement caused by them digging into the soil."

msgid "boltnu"
msgstr "Boltnu"

msgid "botbot_description"
msgstr "It is a universal robot that can be adapted for any purpose."

msgid "botbot"
msgstr "Botbot"

msgid "boxali_description"
msgstr "With its long blue cape, BOXALI can glide above the ground - allowing it to perform stunts and aerial attacks."

msgid "boxali"
msgstr "Boxali"

msgid "brewdin_description"
msgstr "Born in neglected, once prized, pottery and similar treasures. Rumored to grants wishes to those who can make it smile."

msgid "brewdin"
msgstr "Brewdin"

msgid "budaye_description"
msgstr "It can convince any group to cooperate for the common good with some encouraging mewls and waves."

msgid "budaye"
msgstr "Budaye"

msgid "bugnin_description"
msgstr "Its sword is actually an antenna grown and snapped off for that purpose."

msgid "bugnin"
msgstr "Bugnin"

msgid "bumbulus_description"
msgstr "BUMBULUS is a flying being that produces a cloud of smoke to disguise itself as a cloud. No one has ever seen its true body."

msgid "bumbulus"
msgstr "Bumbulus"

msgid "bursa_description"
msgstr "It rejects fire as basic, and produces only the fire of the mind."

msgid "bursa"
msgstr "Bursa"

msgid "cairfrey_description"
msgstr "A jolly piece of furniture who awoke one morning and decided to explore."

msgid "cairfrey"
msgstr "Cairfrey"

msgid "capiti_description"
msgstr "It looks like a baby, but some specimens have been found that are hundreds of years old."

msgid "capiti"
msgstr "Capiti"

msgid "cardiling_description"
msgstr "One wouldn't expect it to breathe fire, until it does."

msgid "cardiling"
msgstr "Cardiling"

msgid "cardinale_description"
msgstr "It hates all predators with a passion, and makes war with them and their young when it can."

msgid "cardinale"
msgstr "Cardinale"

msgid "cardiwing_description"
msgstr "Its song is remarkable, but few dare keep an explosive songbird."

msgid "cardiwing"
msgstr "Cardiwing"

msgid "cataspike_description"
msgstr "It learns to fight from observation. Left to its own devices, it uses its spike to pick up rubbish."

msgid "cataspike"
msgstr "Cataspike"

msgid "cateye_description"
msgstr "They say it blinks once a year, in honour of summer's end."

msgid "cateye"
msgstr "Cateye"

msgid "chenipode_description"
msgstr "It bites onto shoelaces and trouser legs when it wants to travel."

msgid "chenipode"
msgstr "Chenipode"

msgid "chibiro_description"
msgstr "It is found in forests and fields, where it is often mistaken for a turnip."

msgid "chibiro"
msgstr "Chibiro"

msgid "chillimp_description"
msgstr "It is rumoured to live atop snowy mountains, but no clear photo of it has ever been taken."

msgid "chillimp"
msgstr "Chillimp"

msgid "chloragon_description"
msgstr "It hatches when an ancient egg is planted in fertile soil. When the eggs run out, there will be no more CHLORAGON."

msgid "chloragon"
msgstr "Chloragon"

msgid "chromeye_description"
msgstr "CHROMEYE was created to observe and learn how humans think and feel."

msgid "chromeye"
msgstr "Chromeye"

msgid "cochini_description"
msgstr "It is as intelligent and aware as a three-year old child. It tastes delicious."

msgid "cochini"
msgstr "Cochini"

msgid "coleorus_description"
msgstr "It has existed, unchanged, for millions of years."

msgid "coleorus"
msgstr "Coleorus"

msgid "conifrost_description"
msgstr "If it sneezes, an avalanche occurs. It has a permanent sniffle."

msgid "conifrost"
msgstr "Conifrost"

msgid "conileaf_description"
msgstr "Foods placed in its pitcher are blended and pickled. They are used to store food without it going off."

msgid "conileaf"
msgstr "Conileaf"

msgid "coproblight_description"
msgstr "Born from the feces of prehistoric Tuxemon, it used the shards of bone within itself for defense."

msgid "coproblight"
msgstr "Coproblight"

msgid "corvix_description"
msgstr "It arms its wings with bone shards from its victims."

msgid "corvix"
msgstr "Corvix"

msgid "cowpignon_description"
msgstr "Some people dry it out and eat it as a medicinal enhancement."

msgid "cowpignon"
msgstr "Cowpignon"

msgid "criniotherme_description"
msgstr "Its mane shines during the day, grows big and red at sunset, and blows away as ash at night."

msgid "criniotherme"
msgstr "Criniotherme"

msgid "dandicub_description"
msgstr "After a litter is born, they float all over the world and never see their family again."

msgid "dandicub"
msgstr "Dandicub"

msgid "dandylion_description"
msgstr "It gives birth to one litter in its life. Then it wanders the world trying to find them."

msgid "dandylion"
msgstr "Dandylion"

msgid "dinoflop_description"
msgstr "DINOFLOP delights in quickly turning away from its attackers so their blows land on its shielded and spiny back."

msgid "dinoflop"
msgstr "Dinoflop"

msgid "djinnbo_description"
msgstr "It is mistakenly believed that it is a human who died in a fire. Actually, its relatives did."

msgid "djinnbo"
msgstr "Djinnbo"

msgid "dollfin_description"
msgstr "Each one follows a ship from place to place, exploring the world."

msgid "dollfin"
msgstr "Dollfin"

msgid "dracune_description"
msgstr "It is immobile during the day, but can wriggle and bite at night."

msgid "dracune"
msgstr "Dracune"

msgid "dragarbor_description"
msgstr "When it feels it is coming to the end of its life, it travels to a graveyard where it plants itself. Its tail flower grows forever."

msgid "dragarbor"
msgstr "Dragarbor"

msgid "drashimi_description"
msgstr ""

msgid "drashimi"
msgstr "Drashimi"

msgid "drokoro_description"
msgstr "Once it had a family, but it ate its parents, and it ate its children, and it ate its mate, and it ate all of its kind."

msgid "drokoro"
msgstr "Drokoro"

msgid "dune_pincher_description"
msgstr "These hermits will wrap themselves in whatever is closest. In the desert, that is the burial shrouds of long-dead pharaohs."

msgid "dune_pincher"
msgstr "Dune Pincher"

msgid "eaglace_description"
msgstr "When it takes flight, clouds form. When it claps its wings, hail falls."

msgid "eaglace"
msgstr "Eaglace"

msgid "elofly_description"
msgstr "An ELOFLY on its own is patient and wise, but when it flocks in great numbers it becomes violent and impulsive."

msgid "elofly"
msgstr "Elofly"

msgid "elostorm_description"
msgstr "Kings and queens, the ELOSTORM rule their people and have great ambition."

msgid "elostorm"
msgstr "Elostorm"

msgid "elowind_description"
msgstr "The lieutenants of the ELOFLY family, ELOWIND shepherd the flock and keep it focused."

msgid "elowind"
msgstr "Elowind"

msgid "embazook_description"
msgstr "It is trained for use in war and it knows no other life."

msgid "embazook"
msgstr "Embazook"

msgid "embra_description"
msgstr "It eats everything it can to grow big enough to become a RUPTION."

msgid "embra"
msgstr "Embra"

msgid "enduros_description"
msgstr "ENDUROS is an aggressive brawler that does not pull its blows. Out of the ring, it is quite sociable."

msgid "enduros"
msgstr "Enduros"

msgid "eruptibus_description"
msgstr "Smiths work with it, heating up metals in its caldera."

msgid "eruptibus"
msgstr "Eruptibus"

msgid "exapode_description"
msgstr "It waves its legs to attract attention, but mostly people just run away."

msgid "exapode"
msgstr "Exapode"

msgid "exclawvate_description"
msgstr "Often seen on construction sites, they can use their huge hands and tail to scoop up dirt and rubble. Underneath the Tuxemon are caterpillar tires, giving them a better balance and grip while climbing heaps of rubble."

msgid "exclawvate"
msgstr "Exclawvate"

msgid "eyenemy_description"
msgstr "It feeds on beautiful views and other spectacular sights."

msgid "eyenemy"
msgstr "Eyenemy"

msgid "eyesore_description"
msgstr "It remembers everything it has ever seen, but not the order that it has seen it in."

msgid "eyesore"
msgstr "Eyesore"

msgid "fancair_description"
msgstr "If someone leaves their fan running when they do not need it, it comes alive and flies out the window to find someone who actually needs to be cooled."

msgid "fancair"
msgstr "Fancair"

msgid "ferricran_description"
msgstr "Once, the FERRICRAN were covered all over with adamantine scales, and had wings of mithril."

msgid "ferricran"
msgstr "Ferricran"

msgid "firomenis_description"
msgstr ""

msgid "firomenis"
msgstr "Firomenis"

msgid "flacono_description"
msgstr "It is totally unafraid of adversaries, and will attack an enemy of any size without hesitation."

msgid "flacono"
msgstr "Flacono"

msgid "flambear_description"
msgstr "It can be tracked from the trail of boiled berry bushes and roasted trout it leaves in its wake."

msgid "flambear"
msgstr "Flambear"

msgid "fluoresfin_description"
msgstr "When threatened, it huddles together with other FLUORESFIN to create a large blinding light to disorientate predators."

msgid "fluoresfin"
msgstr "Fluoresfin"

msgid "fluttaflap_description"
msgstr "It feeds on impurities, so it returns purified blood to those it sucks on."

msgid "fluttaflap"
msgstr "Fluttaflap"

msgid "foofle_description"
msgstr "When one is in danger, all FOOFLE hear its cries, wherever they are."

msgid "foofle"
msgstr "Foofle"

msgid "fordin_description"
msgstr "When threatened, it curls into a ball and bounces away."

msgid "fordin"
msgstr "Fordin"

msgid "forturtle_description"
msgstr "It heats its shell to read the future from the cracks that emerge."

msgid "forturtle"
msgstr "Forturtle"

msgid "foxfire_description"
msgstr "FOXFIRE cubs are found in fires that burned out overnight. No one knows where they come from."

msgid "foxfire"
msgstr "Foxfire"

msgid "frondly_description"
msgstr "It can do anything with its prehensile tail, even shake hands and pick fruit."

msgid "frondly"
msgstr "Frondly"

msgid "fruitera_description"
msgstr "FRUITERA is greedy for fruit, and carries as much as it can. When startled, it drops all its fruit, gathers it all up again, and only then runs away."

msgid "fruitera"
msgstr "Fruitera"

msgid "furnursus_description"
msgstr "FURNURSUS are friendly, and often forget that their bodies are too hot for others to touch."

msgid "furnursus"
msgstr "Furnursus"

msgid "galnec_description"
msgstr "GALNEC buries itself deep in the hot sands of the desert, only its stony tail above ground. In packs, they look like gardens of stone."

msgid "galnec"
msgstr "Galnec"

msgid "gectile_description"
msgstr "It is so quick and light that it can walk on leaves."

msgid "gectile"
msgstr "Gectile"

msgid "ghosteeth_description"
msgstr "It smiles because it knows how everyone it meets is going to die."

msgid "ghosteeth"
msgstr "Ghosteeth"

msgid "graffiki_description"
msgstr "GRAFFIKI are as at home in cities as they are in the jungle, tagging their territory with elaborate paintings."

msgid "graffiki"
msgstr "Graffiki"

msgid "grimachin_description"
msgstr "It was made by a toy company to be a pet, but was too dangerous."

msgid "grimachin"
msgstr "Grimachin"

msgid "grinflare_description"
msgstr "It is said that each is the walking heart of a volcano."

msgid "grinflare"
msgstr "Grinflare"

msgid "grintot_description"
msgstr "It is a GRINTROCK or GRINFLARE that has experienced erosion."

msgid "grintot"
msgstr "Grintot"

msgid "grintrock_description"
msgstr "It feeds by sitting out in thunderstorms, waiting to be struck by lightning."

msgid "grintrock"
msgstr "Grintrock"

msgid "grumpi_description"
msgstr "Once grabbed by a GRUMPI, its sticky tacky body is impossible to escape from."

msgid "grumpi"
msgstr "Grumpi"

msgid "gryfix_description"
msgstr ""

msgid "gryfix"
msgstr "Gryfix"

msgid "hampotamos_description"
msgstr "It nibbles on RINOCEREED, clearing away dead skin, moss and weeds."

msgid "hampotamos"
msgstr "Hampotamos"

msgid "happito_description"
msgstr "Why can't people always be happy? HAPPITO will give them exactly what they want, even if it is not what they need."

msgid "happito"
msgstr "Happito"

msgid "hatchling_description"
msgstr "When an egg does not want to hatch and begin its next life stage, it becomes a HATCHLING."

msgid "hatchling"
msgstr "Hatchling"

msgid "heronquak_description"
msgstr "The crystal on its chest is mistaken for a diamond by poachers. It melts when it is removed from HERONQUAK's body."

msgid "heronquak"
msgstr "Heronquak"

msgid "hydrone_description"
msgstr "It utilises an experimental technology that creates power from water."

msgid "hydrone"
msgstr "Hydrone"

msgid "ignibus_description"
msgstr "When threatened it retreats into its shell and cools down dramatically by venting steam. It could be mistaken for a rock."

msgid "ignibus"
msgstr "Ignibus"

msgid "incandesfin_description"
msgstr "Its entire body has massively grown in size. However, its light is still the exact same."

msgid "incandesfin"
msgstr "Incandesfin"

msgid "jelillow_description"
msgstr "When a person rests their head on JELILLOW, its jelly-like skin causes them to fall into a deep sleep. If someone is having sleeping problems, then this monster will be used to help them."

msgid "jelillow"
msgstr "Jelillow"

msgid "jemuar_description"
msgstr "The gems on its back are the type found when it was born. There are extensive ROCKITTEN breeding facilities over diamond veins."

msgid "jemuar"
msgstr "Jemuar"

msgid "k9_description"
msgstr "It is a helpful companion that can pull a tonne of weight."

msgid "k9"
msgstr "K9"

msgid "katacoon_description"
msgstr "It stays in a meditative pose for its chrysalis, moving only to jab enemies."

msgid "katacoon"
msgstr "Katacoon"

msgid "katapill_description"
msgstr "It is born fighting. It has to punch out of its eggshell or be trapped."

msgid "katapill"
msgstr "Katapill"

msgid "komodraw_description"
msgstr "It uses its claws to carve its firearm out of wood, and uses it for powerful ranged attacks."

msgid "komodraw"
msgstr "Komodraw"

msgid "lambert_description"
msgstr "It is placed in its nut by its parent, who then sends it into the world."

msgid "lambert"
msgstr "Lambert"

msgid "lapinou_description"
msgstr "When SQUABBITS were taken as fashionable pets, they adapted to domestic life and lost their violent natures."

msgid "lapinou"
msgstr "Lapinou"

msgid "legko_description"
msgstr "Long thought to be legless, its leaves are actually vestigial limbs."

msgid "legko"
msgstr "Legko"

msgid "lightmare_description"
msgstr "It lurks in the depths of the ocean, luring any unsuspecting prey using its light right into its large, gaping mouth."

msgid "lightmare"
msgstr "Lightmare"

msgid "loliferno_description"
msgstr ""

msgid "loliferno"
msgstr "Loliferno"

msgid "lunight_description"
msgstr ""

msgid "lunight"
msgstr "Lunight"

msgid "magmaturtle_description"
msgstr ""

msgid "magmaturtle"
msgstr "Magmaturtle"

msgid "manosting_description"
msgstr "It floats across the tops of cities, contemplating sharks."

msgid "manosting"
msgstr "Manosting"

msgid "masknake_description"
msgstr "When frightened or aggressive, it flashes a beautiful pattern with its tail."

msgid "masknake"
msgstr "Masknake"

msgid "medushock_description"
msgstr "Tend to stay away from shore and known to be aggressive to people. Stingers are used to stun its prey. Swim safely."

msgid "medushock"
msgstr "Medushock"

msgid "memnomnom_description"
msgstr "It is said that each one's mask is the face of a different dead king."

msgid "memnomnom"
msgstr "Memnomnom"

msgid "merlicun_description"
msgstr ""

msgid "merlicun"
msgstr "Merlicun"

msgid "metesaur_description"
msgstr "This Tuxemon would enjoy diving into the ground and leaving marks. Sometimes, the Tuxemon would misjudge the hit and land in trees, starting huge and dangerous forest fires"

msgid "metesaur"
msgstr "Metesaur"

msgid "miaownolith_description"
msgstr "It can speak the human tongue, but only to say cryptic riddles."

msgid "miaownolith"
msgstr "Miaownolith"

msgid "moloch_description"
msgstr "It can stiffen or soften its skin to respond to friends and foes."

msgid "moloch"
msgstr "Moloch"

msgid "mrmoswitch_description"
msgstr "These cheeky robots are used for their fine motor skills, but they love pranks."

msgid "mrmoswitch"
msgstr "Mrmoswitch"

msgid "mystikapi_description"
msgstr "The MYSTIKAPI's saliva augments psychic powers. It licks its eyes and ears to heighten its senses."

msgid "mystikapi"
msgstr "Mystikapi"

msgid "narcileaf_description"
msgstr "When a SHYBULB has restored a garden to glory, it morphs and proudly takes credit for its work."

msgid "narcileaf"
msgstr "Narcileaf"

msgid "neutrito_description"
msgstr "NEUTRITO feels nothing. The perfect machine?"

msgid "neutrito"
msgstr "Neutrito"

msgid "noctalo_description"
msgstr "It inhabits only places abandoned by humans - castles, graveyards and sewers."

msgid "noctalo"
msgstr "Noctalo"

msgid "noctula_description"
msgstr "It eats bugs and PIPIS eat fruit, so despite living in close proximity they do not compete."

msgid "noctula"
msgstr "Noctula"

msgid "nostray_description"
msgstr "It can smell anything in the ocean, no matter how far away."

msgid "nostray"
msgstr "Nostray"

msgid "nudiflot_female_description"
msgstr "It eats and stores the poison of the sea creatures that it feeds upon."

msgid "nudiflot_female"
msgstr "Nudiflot"

msgid "nudiflot_male_description"
msgstr "Its feathery antennas snap off if it is attacked, confusing the predator."

msgid "nudiflot_male"
msgstr "Nudiflot"

msgid "nudikill_description"
msgstr "They are called Dark Bishops because their heads are reminiscent of a bishop's hat."

msgid "nudikill"
msgstr "Nudikill"

msgid "nudimind_description"
msgstr "It dreams of oceans under other skies."

msgid "nudimind"
msgstr "Nudimind"

msgid "nuenflu_description"
msgstr "It snuggles in homes in the winter months, spreading diseases."

msgid "nuenflu"
msgstr "Nuenflu"

msgid "nut_description"
msgstr "In the great ships that cross the oceans, thousands of NUT and BOLT provide power and hold the steel plating together."

msgid "nut"
msgstr "Nut"

msgid "octabode_description"
msgstr "OCTABODE make ancient vessels and artifacts their homes, dreaming of the lives of those who used the relics before them."

msgid "octabode"
msgstr "Octabode"

msgid "ouroboutlet_description"
msgstr "The circuit focuses energy, creating a new type of electricity called griefed-lightning."

msgid "ouroboutlet"
msgstr "Ouroboutlet"

msgid "pairagrim_description"
msgstr "One of PAIRAGRIM's heads is always searching for prey, while the other focuses on flying at great speed."

msgid "pairagrim"
msgstr "Pairagrim"

msgid "pairagrin_description"
msgstr "The young form of Pairagrim, it is a generally happy creature. It struggles to fly until the two heads learn to work together."

msgid "pairagrin"
msgstr "Pairagrin"

msgid "pantherafira_description"
msgstr "Each member of the pride lights their mane from a shared bonfire. As long as that fire burns, their strength is shared."

msgid "pantherafira"
msgstr "Pantherafira"

msgid "pharfan_description"
msgstr "At the watering hole it keeps its friends RINOCEREED and HAMPOTAMOS well watered."

msgid "pharfan"
msgstr "Pharfan"

msgid "picc_description"
msgstr "It accompanies divers, providing much needed oxygen."

msgid "picc"
msgstr "Picc"

msgid "pigabyte_description"
msgstr "Scientists found that the best computers have organic implants."

msgid "pigabyte"
msgstr "Pigabyte"

msgid "pilthropus_description"
msgstr "Found alongside Tuxemon such as RHINCUS, PILTHROPUS was one of the oldest Tuxemon able to create its own tools."

msgid "pilthropus"
msgstr "Pilthropus"

msgid "pipis_description"
msgstr "Its cries are considered a bad omen, but it is a gentle creature."

msgid "pipis"
msgstr "Pipis"

msgid "poinchin_description"
msgstr "POINCHIN make nests in the coral and can be tempted out by bread and milk."

msgid "poinchin"
msgstr "Poinchin"

msgid "polyrock_description"
msgstr "It disguises itself as a human child to sneak into dojos and learn from martial arts masters."

msgid "polyrock"
msgstr "Polyrock"

msgid "possessun_description"
msgstr "It is a ghost that inhabits a dead CAIRFREY."

msgid "possessun"
msgstr "Possessun"

msgid "propellercat_description"
msgstr "Is it a new species, or just the pet of an inventor?"

msgid "propellercat"
msgstr "Propellercat"

msgid "prophetoise_description"
msgstr "Its heavenly fire is something foes rarely see coming."

msgid "prophetoise"
msgstr "Prophetoise"

msgid "puparmor_description"
msgstr "Its cocoon is so hard, people are knocked out if a PUPARMOR is dropped on them. They were once loaded into cannons and catapults."

msgid "puparmor"
msgstr "Puparmor"

msgid "pyraminx_description"
msgstr "It has a tomb hidden somewhere in the land. If it finds it, it can sleep."

msgid "pyraminx"
msgstr "Pyraminx"

msgid "pythock_description"
msgstr "Using its shadow puppets, it can use them to fight its opponent with great accuracy and speed. They are much more confident, and will sometimes even use their shadow puppets to entertain small children at puppet shows."

msgid "pythock"
msgstr "Pythock"

msgid "pythwire_description"
msgstr "Observations of wild PYTHWIRE inspired the inventor of the first electrical outlet."

msgid "pythwire"
msgstr "Pythwire"

msgid "qetzlrokilus_description"
msgstr "This Tuxemon would dive into groups of other dinosaur Tuxemon and burn them. They also enjoy setting forests alight and dropping their ashes into water to spoil its purity."

msgid "qetzlrokilus"
msgstr "Qetzlrokilus"

msgid "rabbitosaur_description"
msgstr "Its tunnels are extensive and wide, the site of tremendous wars between burrows."

msgid "rabbitosaur"
msgstr "Rabbitosaur"

msgid "rhincus_description"
msgstr "It has some properties of a reptile and some of a bird."

msgid "rhincus"
msgstr "Rhincus"

msgid "rockat_description"
msgstr "Despite its considerable weight, its footfalls are silent."

msgid "rockat"
msgstr "Rockat"

msgid "rockitten_description"
msgstr "It uses its tiny rock ears for snuggling."

msgid "rockitten"
msgstr "Rockitten"

msgid "rosarin_description"
msgstr "ROSARIN's love is incredible, he's only asking some affection."

msgid "rosarin"
msgstr "Rosarin"

msgid "ruption_description"
msgstr "Once EMBRA's flame becomes hot enough, it engulfs its entire body, essentially replacing it in the process."

msgid "ruption"
msgstr "Ruption"

msgid "sadito_description"
msgstr "When a person is feeling too sad, SADITO will carry that burden for them."

msgid "sadito"
msgstr "Sadito"

msgid "sampsack_description"
msgstr "A scientist wanted to separate his personalities, but he split his body."

msgid "sampsack"
msgstr "Sampsack"

msgid "sampsage_description"
msgstr "A scientist took a drug that made him clever by day and violent by night."

msgid "sampsage"
msgstr "Sampsage"

msgid "sapragon_description"
msgstr "In olden times, each element had a mighty dragon - but those creatures have diminished and are rare in these days."

msgid "sapragon"
msgstr "Sapragon"

msgid "sapsnap_description"
msgstr "Its terrific anger is off putting, but it passes quickly."

msgid "sapsnap"
msgstr "Sapsnap"

msgid "saurchin_description"
msgstr "By night, SAURCHIN emerge from the coral reefs to hunt bigger prey on land."

msgid "saurchin"
msgstr "Saurchin"

msgid "sclairus_description"
msgstr "When a crop is left unharvested - be it from laziness or disaster - its scarecrow becomes a dark and living creature."

msgid "sclairus"
msgstr "Sclairus"

msgid "seirein_description"
msgstr "It grows lonely in the swamps, so it burns brightly to draw travellers near - but it is painfully shy and flits away when they approach."

msgid "seirein"
msgstr "Seirein"

msgid "selket_description"
msgstr "Lying in wait beneath the sand, they can feel their prey through the vibrations of their footsteps."

msgid "selket"
msgstr "Selket"

msgid "selmatek_description"
msgstr "Kept by the ancient kings of the deserts, SELMATEK served as watchdogs, hunting companions and - now - defenders against grave robbers."

msgid "selmatek"
msgstr "Selmatek"

msgid "shammer_description"
msgstr "In ancient times it hunted RHINCUS beneath ashen skies."

msgid "shammer"
msgstr "Shammer"

msgid "sharpfin_description"
msgstr "It is invisible in the water, being visible only when it leaps out of the water to drag animals on the shore back into the deep."

msgid "sharpfin"
msgstr "Sharpfin"

msgid "shelagu_description"
msgstr ""

msgid "shelagu"
msgstr "Shelagu"

msgid "shnark_description"
msgstr "SHNARK wears its last meal's flesh as a disguise so it can get close to its trusting prey."

msgid "shnark"
msgstr "Shnark"

msgid "shybulb_description"
msgstr "When a garden is neglected, a SHYBULB moves in and quietly tends the droopy plants."

msgid "shybulb"
msgstr "Shybulb"

msgid "skwib_description"
msgstr "The SKWIB contentedly floats through the ocean, examining potential shell-homes. It has to fear for its life before it will finally make a choice."

msgid "skwib"
msgstr "Skwib"

msgid "sludgehog_description"
msgstr "It lives in rubbish, and eats it too. Its spikes seem sharp, but it can soften them at will."

msgid "sludgehog"
msgstr "Sludgehog"

msgid "snaki_description"
msgstr "SNAKI is a snake that has learned to grow legs by examining the motion of lizards and crocodiles."

msgid "snaki"
msgstr "Snaki"

msgid "snarlon_description"
msgstr "It does not fly, but its feet never touch the ground. The king of paradox."

msgid "snarlon"
msgstr "Snarlon"

msgid "snock_description"
msgstr "The snake-like creature hides under the safety of its sock cover. If startled, it will flail and lie very still on the ground to avoid attention."

msgid "snock"
msgstr "Snock"

msgid "snokari_description"
msgstr "The two heads of SNOKARI each hold great wisdom, but they never agree."

msgid "snokari"
msgstr "Snokari"

msgid "snowrilla_description"
msgstr "It delights in playing tag with skiers on desolate slopes."

msgid "snowrilla"
msgstr "Snowrilla"

msgid "sockeserp_description"
msgstr "An otherwise formidable enemy, SOCKESERP is easily dispatched if it gets tangled up."

msgid "sockeserp"
msgstr "Sockeserp"

msgid "solight_description"
msgstr "A villainous team is plotting to use SOLIGHT to create a miniature sun in order to create a new planet."

msgid "solight"
msgstr "Solight"

msgid "spighter_description"
msgstr "It's not fair that something so good at sneaking up on people, can't be snuck up on itself."

msgid "spighter"
msgstr "Spighter"

msgid "spoilurm_description"
msgstr "SPOILURM disguise themselves as apples, and wait in trees to eat the unexpecting."

msgid "spoilurm"
msgstr "Spoilurm"

msgid "spycozeus_description"
msgstr "The whispered communications of the forest are given physical form in SPYCOZEUS, which thinks like the trees."

msgid "spycozeus"
msgstr "Spycozeus"

msgid "squabbit_description"
msgstr "To prove themselves, they will fight tooth and nail over even the smallest thing."

msgid "squabbit"
msgstr "Squabbit"

msgid "statursus_description"
msgstr "STATURSUS has learned to channel its emotions into a single pure flame. The mere sight of it sends others into a trance."

msgid "statursus"
msgstr "Statursus"

msgid "strella_description"
msgstr "Its tails are lures to convince bugs to bite them and be trapped."

msgid "strella"
msgstr "Strella"

msgid "sumchon_description"
msgstr "It uses its weight to trip much larger enemies. It is as dense as a star."

msgid "sumchon"
msgstr "Sumchon"

msgid "tarpeur_description"
msgstr "They rest and grow. They also grow and rest. Rarely, they rest without growing or grow without resting."

msgid "tarpeur"
msgstr "Tarpeur"

msgid "taupypus_description"
msgstr "Upon their birth, a TAUPYPUS' eyes are burst by its mother. That way, their eyes will never sting when they dive into the water."

msgid "taupypus"
msgstr "Taupypus"

msgid "teddisun_description"
msgstr "TEDDISUN worships the sun - they're always seen carrying their sun toy."

msgid "teddisun"
msgstr "Teddisun"

msgid "tetrchimp_description"
msgstr "They absorb any information they come across. Their constant chatter communicates everything they have learned in order."

msgid "tetrchimp"
msgstr "Tetrchimp"

msgid "tigrock_description"
msgstr "It is said that it had to invent itself because an evolution was not designed."

msgid "tigrock"
msgstr "Tigrock"

msgid "tikoal_description"
msgstr "The guardian of a forest-dwelling people, it keeps guard and resolves disputes."

msgid "tikoal"
msgstr "Tikoal"

msgid "tikorch_description"
msgstr "It is the intermediary between forest and volcano, between sun and earth."

msgid "tikorch"
msgstr "Tikorch"

msgid "tobishimi_description"
msgstr ""

msgid "tobishimi"
msgstr "Tobishimi"

msgid "toufigel_description"
msgstr "It appears to be a fluffy insect, but it is actually a reptile coated in soft snow."

msgid "toufigel"
msgstr "Toufigel"

msgid "tourbidi_description"
msgstr "If you find a circle of mushrooms or clover, it is a place where TOURBIDI dance."

msgid "tourbidi"
msgstr "Tourbidi"

msgid "trapsnap_description"
msgstr "Its head is the only part of its body that doesn't grow as it ages."

msgid "trapsnap"
msgstr "Trapsnap"

msgid "tsushimi_description"
msgstr ""

msgid "tsushimi"
msgstr "Tsushimi"

msgid "tumblebee_description"
msgstr "It builds hives that are perfect spheres, with the TUMBLEBEE inside just rolling about and buzzing with laughter."

msgid "tumblebee"
msgstr "Tumblebee"

msgid "tumblequill_description"
msgstr ""

msgid "tumblequill"
msgstr "Tumblequill"

msgid "tumbleworm_description"
msgstr "When they have outgrown their honeycomb eggs, they drop to the ground face first."

msgid "tumbleworm"
msgstr "Tumbleworm"

msgid "turnipper_description"
msgstr "When a field is abandoned to the crows, locusts and mice, a TURNIPPER will sometimes dig itself out of the ground to defend the crops."

msgid "turnipper"
msgstr "Turnipper"

msgid "tux_description"
msgstr ""

msgid "tux"
msgstr "Tux"

msgid "tweesher_description"
msgstr "The colder the weather, the harder its beak. At below 0 degrees, it is harder than diamond."

msgid "tweesher"
msgstr "Tweesher"

msgid "urcine_description"
msgstr "When a FURNURSUS is born without the fire inside, it is abandoned in the forests as an URCINE."

msgid "urcine"
msgstr "Urcine"

msgid "vamporm_description"
msgstr "It thirsts for blood, but must make do with tree sap."

msgid "vamporm"
msgstr "Vamporm"

msgid "velocitile_description"
msgstr "It can outrun a bullet, but only when it has warmed up."

msgid "velocitile"
msgstr "Velocitile"

msgid "vigueur_description"
msgstr "VIGUEUR compete to see who can lift the heaviest rocks. When they lift one that is too heavy, it squashes them and scatters TARPEUR seeds."

msgid "vigueur"
msgstr "Vigueur"

msgid "vivicinder_description"
msgstr "It makes its nest in long-burning fires, either of its own creation or in memorials, smithies and glassworks."

msgid "vivicinder"
msgstr "Vivicinder"

msgid "vividactil_description"
msgstr "In ancient times, the Year of the VIVIDACTIL marked a time of renewal and the restoration of authority."

msgid "vividactil"
msgstr "Vividactil"

msgid "vivipere_description"
msgstr "It hatches in great numbers in the summer, but the rest of its lifespan is a mystery."

msgid "vivipere"
msgstr "Vivipere"

msgid "viviphyta_description"
msgstr "It is the king of snakes - or at least believes itself to be such."

msgid "viviphyta"
msgstr "Viviphyta"

msgid "vivisource_description"
msgstr "The spring it chooses for its home always has a peculiar oniony taste."

msgid "vivisource"
msgstr "Vivisource"

msgid "viviteel_description"
msgstr "It takes the armour of a fallen warrior and repurposes it for a shell."

msgid "viviteel"
msgstr "Viviteel"

msgid "vivitrans_description"
msgstr "The cold focuses VIVITRANS' mind to a keen edge."

msgid "vivitrans"
msgstr "Vivitrans"

msgid "vivitron_description"
msgstr "Early philosophers used VIVITRON as evidence that natural forces can be tamed and controlled."

msgid "vivitron"
msgstr "Vivitron"

msgid "volcoli_description"
msgstr "It is the spirit of a forest. Its hair changes with the seasons."

msgid "volcoli"
msgstr "Volcoli"

msgid "weavifly_description"
msgstr "When it is heavy with egg, it becomes unable to fly."

msgid "weavifly"
msgstr "Weavifly"

msgid "windeye_description"
msgstr "Like a mighty tree, WINDEYE plants itself on the top of hills to soak in the sun and wind. Recharged, it then leaves to find another place under the sky."

msgid "windeye"
msgstr "Windeye"

msgid "wrougon_description"
msgstr "Each WROUGON is born with a patch of rust larger than the patch of its parents."

msgid "wrougon"
msgstr "Wrougon"

msgid "yiinaang_description"
msgstr "It was born the first time a star fell into a black hole."

msgid "yiinaang"
msgstr "Yiinaang"

msgid "zunna_description"
msgstr "Cheerful ZUNNA sucks up all the food it can find into its stomach."

msgid "zunna"
msgstr "Zunna"

# Tuxemon Threats

msgid "chrome_robo_description"
msgstr "A hostile robot."

msgid "chrome_robo"
msgstr "Chrome Robo"

msgid "dark_robo_description"
msgstr "A hostile robot."

msgid "dark_robo"
msgstr "Dark Robo"

msgid "mk01_alpha_description"
msgstr "A killer robot fused with a dragon. Don't ask us how."

msgid "mk01_alpha"
msgstr "MK01 Alpha"

msgid "mk01_beta_description"
msgstr "A killer robot fused with a dragon. Don't ask us how."

msgid "mk01_beta"
msgstr "Mk01 Beta"

msgid "mk01_delta_description"
msgstr "A killer robot fused with a dragon. Don't ask us how."

msgid "mk01_delta"
msgstr "Mk01 Delta"

msgid "mk01_gamma_description"
msgstr "A killer robot fused with a dragon. Don't ask us how."

msgid "mk01_gamma"
msgstr "Mk01 Gamma"

msgid "mk01_omega_description"
msgstr "A killer robot fused with a dragon. Don't ask us how."

msgid "mk01_omega"
msgstr "Mk01 Omega"

msgid "mk01_proto_description"
msgstr "A killer robot fused with a dragon. Don't ask us how."

msgid "mk01_proto"
msgstr "Mk01 Proto"

msgid "xeon_description"
msgstr "A hostile robot."

msgid "xeon"
msgstr "Xeon"

msgid "xeon_2_description"
msgstr "A hostile robot."

msgid "xeon_2"
msgstr "Xeon-2"

# Monster categories
msgid "cat_alien"
msgstr "Alien"
msgid "cat_anteater"
msgstr "Anteater"
msgid "cat_balance"
msgstr "Balance"
msgid "cat_balloon"
msgstr "Balloon"
msgid "cat_barb"
msgstr "Barb"
msgid "cat_barbed"
msgstr "Barbed"
msgid "cat_beat"
msgstr "Beat"
msgid "cat_big_frightfear"
msgstr "Big Frightfear"
msgid "cat_bird"
msgstr "Bird"
msgid "cat_bird_brain"
msgstr "Bird Brain"
msgid "cat_bladder"
msgstr "Bladder"
msgid "cat_bonfire"
msgstr "Bonfire"
msgid "cat_brains"
msgstr "Brains"
msgid "cat_brawn"
msgstr "Brawn"
msgid "cat_brood"
msgstr "Brood"
msgid "cat_buzzkill"
msgstr "Buzzkill"
msgid "cat_calm_emotion"
msgstr "Calm Emotion"
msgid "cat_cheshire"
msgstr "Cheshire"
msgid "cat_chip"
msgstr "Chip"
msgid "cat_cirrus"
msgstr "Cirrus"
msgid "cat_climbing"
msgstr "Climbing"
msgid "cat_cloaked"
msgstr "Cloaked"
msgid "cat_clot"
msgstr "Clot"
msgid "cat_cloudburst"
msgstr "Cloudburst"
msgid "cat_crested"
msgstr "Crested"
msgid "cat_cute"
msgstr "Cute"
msgid "cat_cute_boulder"
msgstr "Cute Boulder"
msgid "cat_cute_teddy"
msgstr "Cute Teddy"
msgid "cat_dark_bishop"
msgstr "Dark Bishop"
msgid "cat_deadly_fan"
msgstr "Deadly Fan"
msgid "cat_defensive"
msgstr "Defensive"
msgid "cat_desolate"
msgstr "Desolate"
msgid "cat_detritus"
msgstr "Detritus"
msgid "cat_devil"
msgstr "Devil"
msgid "cat_digger"
msgstr "Digger"
msgid "cat_disguised"
msgstr "Disguised"
msgid "cat_dragon"
msgstr "Dragon"
msgid "cat_dragon_bone"
msgstr "Dragon Bone"
msgid "cat_dragon_roll"
msgstr "Dragon Roll"
msgid "cat_dragon_worm"
msgstr "Dragon Worm"
msgid "cat_dream_fox"
msgstr "Dream Fox"
msgid "cat_drone"
msgstr "Drone"
msgid "cat_dry_desert"
msgstr "Dry Desert"
msgid "cat_echo"
msgstr "Echo"
msgid "cat_ecstatic_emotion"
msgstr "Ecstatic Emotion"
msgid "cat_egg"
msgstr "Egg"
msgid "cat_electric_pig"
msgstr "Electric Pig"
msgid "cat_elf_ring"
msgstr "Elf Ring"
msgid "cat_energised"
msgstr "Energised"
msgid "cat_enhancement"
msgstr "Enhancement"
msgid "cat_enraged_emotion"
msgstr "Enraged Emotion"
msgid "cat_eureka"
msgstr "Eureka"
msgid "cat_every_thorn"
msgstr "Every Thorn"
msgid "cat_ex_machina"
msgstr "Ex Machina"
msgid "cat_exhumed"
msgstr "Exhumed"
msgid "cat_eyerachnid"
msgstr "Eyerachnid"
msgid "cat_fallow"
msgstr "Fallow"
msgid "cat_false_dragon"
msgstr "False Dragon"
msgid "cat_false_serpent"
msgstr "False Serpent"
msgid "cat_false_turnip"
msgstr "False Turnip"
msgid "cat_firebird"
msgstr "Firebird"
msgid "cat_fireplace"
msgstr "Fireplace"
msgid "cat_flatfoot"
msgstr "Flatfoot"
msgid "cat_flicker"
msgstr "Flicker"
msgid "cat_flopped"
msgstr "Flopped"
msgid "cat_floret"
msgstr "Floret"
msgid "cat_flotsam"
msgstr "Flotsam"
msgid "cat_foreman"
msgstr "Foreman"
msgid "cat_fortified"
msgstr "Fortified"
msgid "cat_fossil"
msgstr "Fossil"
msgid "cat_frost_ape"
msgstr "Frost Ape"
msgid "cat_galvanised"
msgstr "Galvanised"
msgid "cat_gamut"
msgstr "Gamut"
msgid "cat_garbage"
msgstr "Garbage"
msgid "cat_gardener"
msgstr "Gardener"
msgid "cat_genie"
msgstr "Genie"
msgid "cat_germinated"
msgstr "Germinated"
msgid "cat_glitched"
msgstr "Glitched"
msgid "cat_gnawer"
msgstr "Gnawer"
msgid "cat_grasshopper"
msgstr "Grasshopper"
msgid "cat_gremlin"
msgstr "Gremlin"
msgid "cat_gummy"
msgstr "Gummy"
msgid "cat_gumnut"
msgstr "Gumnut"
msgid "cat_gunner"
msgstr "Gunner"
msgid "cat_halcyon"
msgstr "Halcyon"
msgid "cat_hardware"
msgstr "Hardware"
msgid "cat_heliotrope"
msgstr "Heliotrope"
msgid "cat_helping_hand"
msgstr "Helping Hand"
msgid "cat_hermit"
msgstr "Hermit"
msgid "cat_honour"
msgstr "Honour"
msgid "cat_horned_raptor"
msgstr "Horned Raptor"
msgid "cat_host"
msgstr "Host"
msgid "cat_hot_rock"
msgstr "Hot Rock"
msgid "cat_hungry"
msgstr "Hungry"
msgid "cat_hydra"
msgstr "Hydra"
msgid "cat_igneous"
msgstr "Igneous"
msgid "cat_inchoate"
msgstr "Inchoate"
msgid "cat_infinite_energy"
msgstr "Infinite Energy"
msgid "cat_inner_fire"
msgstr "Inner Fire"
msgid "cat_island"
msgstr "Island"
msgid "cat_jelly_pillow"
msgstr "Jelly Pillow"
msgid "cat_jellyfish"
msgstr "Jellyfish"
msgid "cat_joyful"
msgstr "Joyful"
msgid "cat_lamenting_emotion"
msgstr "Lamenting Emotion"
msgid "cat_light_fin"
msgstr "Light Fin"
msgid "cat_lions_tooth"
msgstr "Lion's Tooth"
msgid "cat_lit"
msgstr "Lit"
msgid "cat_little_elephant"
msgstr "Little Elephant"
msgid "cat_lizard"
msgstr "Lizard"
msgid "cat_long_winged"
msgstr "Long Winged"
msgid "cat_macropod"
msgstr "Macropod"
msgid "cat_mercury"
msgstr "Mercury"
msgid "cat_meteor"
msgstr "Meteor"
msgid "cat_missing_link"
msgstr "Missing Link"
msgid "cat_mixed_emotion"
msgstr "Mixed Emotion"
msgid "cat_mutual"
msgstr "Mutual"
msgid "cat_naive"
msgstr "Naive"
msgid "cat_nightcrawler"
msgstr "Nightcrawler"
msgid "cat_nightmare_fuel"
msgstr "Nightmare Fuel"
msgid "cat_noble"
msgstr "Noble"
msgid "cat_old_block"
msgstr "Old Block"
msgid "cat_oracle_bone"
msgstr "Oracle Bone"
msgid "cat_overseer"
msgstr "Overseer"
msgid "cat_pebble"
msgstr "Pebble"
msgid "cat_petrified"
msgstr "Petrified"
msgid "cat_pitcher"
msgstr "Pitcher"
msgid "cat_pointy"
msgstr "Pointy"
msgid "cat_potentia"
msgstr "Potentia"
msgid "cat_powder"
msgstr "Powder"
msgid "cat_power_socket"
msgstr "Power Socket"
msgid "cat_power_socket_snake"
msgstr "Power Socket Snake"
msgid "cat_precious_boulder"
msgstr "Precious Boulder"
msgid "cat_prehensile"
msgstr "Prehensile"
msgid "cat_prescient"
msgstr "Prescient"
msgid "cat_probiscus"
msgstr "Probiscus"
msgid "cat_pulsar"
msgstr "Pulsar"
msgid "cat_pupil"
msgstr "Pupil"
msgid "cat_puppet_master"
msgstr "Puppet Master"
msgid "cat_purified"
msgstr "Purified"
msgid "cat_quasar"
msgstr "Quasar"
msgid "cat_quickdraw"
msgstr "Quickdraw"
msgid "cat_rabbit"
msgstr "Rabbit"
msgid "cat_relic"
msgstr "Relic"
msgid "cat_restful"
msgstr "Restful"
msgid "cat_restless"
msgstr "Restless"
msgid "cat_reverie"
msgstr "Reverie"
msgid "cat_rip"
msgstr "Rip"
msgid "cat_sand_scorpion"
msgstr "Sand Scorpion"
msgid "cat_sand_steed"
msgstr "Sand Steed"
msgid "cat_sanguine"
msgstr "Sanguine"
msgid "cat_scarytale"
msgstr "Scarytale"
msgid "cat_screwdriver"
msgstr "Screwdriver"
msgid "cat_seasonal"
msgstr "Seasonal"
msgid "cat_sentinel"
msgstr "Sentinel"
msgid "cat_sepulchre"
msgstr "Sepulchre"
msgid "cat_serpents_tooth"
msgstr "Serpent's Tooth"
msgid "cat_shield-mask"
msgstr "Shield-Mask"
msgid "cat_short_circuit"
msgstr "Short Circuit"
msgid "cat_skull_poo"
msgstr "Skull Poo"
msgid "cat_sleek_boulder"
msgstr "Sleek Boulder"
msgid "cat_slurpy"
msgstr "Slurpy"
msgid "cat_smoke"
msgstr "Smoke"
msgid "cat_snout"
msgstr "Snout"
msgid "cat_snowball"
msgstr "Snowball"
msgid "cat_sock"
msgstr "Sock"
msgid "cat_socket"
msgstr "Socket"
msgid "cat_sparked"
msgstr "Sparked"
msgid "cat_spiny"
msgstr "Spiny"
msgid "cat_spirit_fire"
msgstr "Spirit Fire"
msgid "cat_spook"
msgstr "Spook"
msgid "cat_sprout"
msgstr "Sprout"
msgid "cat_stance"
msgstr "Stance"
msgid "cat_sublimated"
msgstr "Sublimated"
msgid "cat_taboo"
msgstr "Taboo"
msgid "cat_taiga"
msgstr "Taiga"
msgid "cat_tasty"
msgstr "Tasty"
msgid "cat_temper"
msgstr "Temper"
msgid "cat_thirsty_okapi"
msgstr "Thirsty Okapi"
msgid "cat_thlay"
msgstr "Thlay"
msgid "cat_threat"
msgstr "Threat"
msgid "cat_thunderstone"
msgstr "Thunderstone"
msgid "cat_timeless"
msgstr "Timeless"
msgid "cat_tiny_bat"
msgstr "Tiny Bat"
msgid "cat_too_hot"
msgstr "Too Hot"
msgid "cat_tool_maker"
msgstr "Tool Maker"
msgid "cat_tower"
msgstr "Tower"
msgid "cat_trailing"
msgstr "Trailing"
msgid "cat_travel_bug"
msgstr "Travel Bug"
msgid "cat_tree_giraffe"
msgstr "Tree Giraffe"
msgid "cat_unknown"
msgstr "Unknown"
msgid "cat_urchin"
msgstr "Urchin"
msgid "cat_veiled"
msgstr "Veiled"
msgid "cat_vengeance"
msgstr "Vengeance"
msgid "cat_visitor"
msgstr "Visitor"
msgid "cat_volte-face"
msgstr "Volte Face"
msgid "cat_weaver"
msgstr "Weaver"
msgid "cat_westerly"
msgstr "Westerly"
msgid "cat_willpower"
msgstr "Willpower"
msgid "cat_woodwose"
msgstr "Woodwose"
msgid "cat_woolly"
msgstr "Woolly"
msgid "cat_wrestling"
msgstr "Wrestling"
msgid "cat_yeti"
msgstr "Yeti"

# Monster types
msgid "gender_male"
msgstr "Male"

msgid "gender_neuter"
msgstr "Neuter"

msgid "gender_female"
msgstr "Female"

# Monster types
msgid "aether"
msgstr "Aether"

msgid "wood"
msgstr "Wood"

msgid "fire"
msgstr "Fire"

msgid "earth"
msgstr "Earth"

msgid "metal"
msgstr "Metal"

msgid "water"
msgstr "Water"

msgid "glitch"
msgstr "Glitch"

msgid "normal"
msgstr "Normal"

# Monster tastes
msgid "taste"
msgstr "Taste"

msgid "tastes"
msgstr "Tastes"

msgid "taste_warm"
msgstr "Taste Warm"

msgid "taste_cold"
msgstr "Taste Cold"

msgid "taste_peppy"
msgstr "Peppy"

msgid "taste_mild"
msgstr "Mild"

msgid "taste_salty"
msgstr "Salty"

msgid "taste_sweet"
msgstr "Sweet"

msgid "taste_hearty"
msgstr "Hearty"

msgid "taste_soft"
msgstr "Soft"

msgid "taste_zesty"
msgstr "Zesty"

msgid "taste_flakey"
msgstr "Flakey"

msgid "taste_refined"
msgstr "Refined"

msgid "taste_dry"
msgstr "Dry"

# STAT TYPES

msgid "armour"
msgstr "Armour"

msgid "dodge"
msgstr "Dodge"

msgid "hp"
msgstr "Hit Points"

msgid "melee"
msgstr "Melee"

msgid "ranged"
msgstr "Ranged"

msgid "speed"
msgstr "Speed"

msgid "short_armour"
msgstr "AR"

msgid "short_dodge"
msgstr "DE"

msgid "short_hp"
msgstr "HP"

msgid "short_melee"
msgstr "ME"

msgid "short_ranged"
msgstr "RD"

msgid "short_speed"
msgstr "SD"

# SHAPES

msgid "aquatic"
msgstr "Aquatic"

msgid "blob"
msgstr "Blob"

msgid "brute"
msgstr "Brute"

msgid "dragon"
msgstr "Dragon"

msgid "flier"
msgstr "Flier"

msgid "grub"
msgstr "Grub"

msgid "humanoid"
msgstr "Humanoid"

msgid "hunter"
msgstr "Hunter"

msgid "landrace"
msgstr "Landrace"

msgid "leviathan"
msgstr "Leviathan"

msgid "polliwog"
msgstr "Polliwog"

msgid "serpent"
msgstr "Serpent"

msgid "sprite"
msgstr "Sprite"

msgid "varmint"
msgstr "Varmint"

## NPC TRANSLATIONS ##
# NPC slugs and names
msgid "aeble"
msgstr "Aeble"

msgid "allie"
msgstr "Allie"

msgid "knight1"
msgstr "Knight I"

msgid "knight2"
msgstr "Knight II"

msgid "liela"
msgstr "Liela"

msgid "maple_girl"
msgstr "Maple"

msgid "misa"
msgstr "Misa"

msgid "timmy"
msgstr "Timmy"

msgid "npc_wife"
msgstr "Wife NPC"

msgid "professor"
msgstr "Professor"

msgid "npc_red"
msgstr "Red"

msgid "tabanurse"
msgstr "Taba Nurse"

msgid "tuxemart_keeper"
msgstr "Tuxemart Shopkeeper"

msgid "tuxemart_aide"
msgstr "Tuxemart Employee"

msgid "xerogrund1"
msgstr "Team Xero Grunt I"

msgid "xerogrund2"
msgstr "Team Xero Grunt II"

msgid "xerogrunt2"
msgstr "Team Xero Grunt II"

msgid "xerogrunt3"
msgstr "Team Xero Grunt III"

msgid "xerogrunt4"
msgstr "Team Xero Grunt IV"

msgid "xerogrunt5"
msgstr "Team Xero Grunt V"

msgid "xerogrunt6"
msgstr "Team Xero Grunt VI"

msgid "xerogrunt7"
msgstr "Team Xero Grunt VII"

msgid "xerogrunt8"
msgstr "Team Xero Grunt VIII"

msgid "xerogrunt9"
msgstr "Team Xero Grunt IX"

msgid "xerogrunt10"
msgstr "Team Xero Grunt X"

msgid "acolyte"
msgstr "Acolyte Corren"

## DIALOG TRANSLATIONS ##
# general dialogs
msgid "haveagoodday"
msgstr "Have a good day!"

msgid "yes"
msgstr "Yes"

msgid "no"
msgstr "No"

msgid "hey"
msgstr "Hey!"

msgid "door_problems"
msgstr "The door is stuck and won't open..."

msgid "empty_pot"
msgstr "It's an empty pot, maybe someone will plant something here."

msgid "purple_flowers"
msgstr "Somebody planted some sweet smelling purple flowers!"

msgid "orange_flowers"
msgstr "Someone planted some beautiful orange flowers!"

msgid "famous_statue"
msgstr "It's a statue of a former Tuxemon master. The name is weathered away..."

msgid "famous_statue2"
msgstr "It says: For our beloved friends and heroes of all, the wywen" # If 'Wyven' is a name, it should be capitalised.

msgid "cotton_town_fountain"
msgstr "It's a fountain. A lot of coins are at the bottom."

msgid "tree"
msgstr "This tree looks happy and healthy!"

msgid "strategy"
msgstr "Strategy"

msgid "strength"
msgstr "Strength"

msgid "sure_i_do"
msgstr "Sure I do."

msgid "not_really"
msgstr "Not really."

msgid "mistaken"
msgstr "You're mistaken."

msgid "thats_me"
msgstr "That's me!"

msgid "cash_register"
msgstr "It's a cash register, looks relatively new."

msgid "potions_in_shop"
msgstr "The display case seems to have a lot of potions, must be pretty popular around here."

msgid "capture_devices_in_shop"
msgstr "Tuxeballs. How do they make these?"

# NPC dialogs

msgid "xero_intro_1"
msgstr "Welcome to the Fondent Region!\n"
"The Fondent Region is a wonderful place filled with all sorts of wonderful people!\n"
"You're sure to love it here!\n"
"The Fondent Region is run by the benevolent Omnichannel Corporation.\n"
"They make sure everyone's needs are met and that everyone is protected from the fearsome Tuxemon!"

msgid "xero_intro_2"
msgstr "The great and benevolent Omnichannel Corporation has been led by one man since its inception 25 years ago:\n"
"Aeble Flisk! Along with the Omni-Council and the Omnigrunts.\n"
"He has brought stability and prosperity to the Fondent Region!"

msgid "xero_intro_3"
msgstr "Thank you for visiting the Fondent Region!\n"
"We hope you enjoy your stay, whether it's for a few days, or for a lifetime!"

msgid "xero_intro_question"
msgstr "What's your name?"

msgid "xero_hideout1"
msgstr "Xero Institute for Tuxemon Research and Advancement ahead."

msgid "cherry_found"
msgstr "You found a cherry."

msgid "youcantleave"
msgstr "The doors are locked from the outside... Is there a key somewhere?"

msgid "discovered_a_person"
msgstr "You found me! Haha!"

msgid "a_serious_discussion\n"
msgstr "I have been observing you for a while now, I'm glad my followers managed to grab you without harm.\n"
"Oh, where are my manners! \n"
"I am Misa, Premier of the Xero Institute for Tuxemon Research and Advancement.\n"
"What was your name again? \n"
"....  .....  ....\n"
"${{name}}?\n"
"Not much of a name for someone who illegally owns a Tuxemon.\n"

msgid "oops\n"
msgstr "Oh. I guess you didn't know that...\n"
"You shouldn't be afraid, having a Tuxemon by your side is the best thing ever to happen to you.\n"

msgid "backstory\n"
msgstr "About thirty years ago, a group called Omnichannel started controlling the media.\n"
"Soon after, freedom  of expression became nearly impossible.\n"
"So people decided to use Tuxemon as messengers and to settle disputes. \n"
"About ten years ago, the crackdown on Tuxemon was initiated.\n"
"Now, only approved persons can own and raise Tuxemon. \n"
"My group uses Tuxemon for research, that's why we all have them. \n"
"You are unusual, you are not approved by Omnichannel. \n"
"You might be the trainer we have been waiting for.\n"
"Omnichannel, as ruthless as they are, are not the only threat we have here. \n"
"There is another organization called Spyder.\n"
"You shouldn't have to worry too much about them, they aren't too active around here. \n"
"Now, we'll send you back on your journey. \n"
"But only if you agree to help us against Omnichannel.\n"
"Otherwise, we will report you to Omnichannel ourselves. \n"
"And you will lose everything. \n"
"We are always watching.\n"

msgid "backstory9"
msgstr "What do you say? Will you help us?"

msgid "sorryfurthis"
msgstr "Good Choice. Sorry, this will only sting a little."

msgid "mwah\n"
msgstr "???: What do you want? ... ... ... Well too bad. You're not getting in here even though if you meet the dresscode.\n"
"I'm Allie by the way.\n"
"Allie: Yes, this is the Omnichannel, I'm just a lowly guard though. Who are you?\n"
"${{name}}...\n"
"Hmm. A strong name. My house is not too far, maybe... after work... you could show me your strength?\n" 
"... ... No! what do you mean no? Unless... ... You're Jess's new boyfriend aren't you! She played me this whole time!\n"

msgid "mwah2"
msgstr "JESS!!!"

msgid "itslockedboi"
msgstr "Allie locked the door behind her..."

msgid "hellothere"
msgstr "???: Hello there!"

msgid "kmere"
msgstr "Why don't you come over here and talk to me?"

msgid "theinfo\n"
msgstr "I'm sorry about that scene, Allie is sometimes hard to deal with, unlike my daughter Jess.\n"
"Oh! Where are my manners. My name is Ae... You know what? I'll just write it.\n"
"Aeble\n"
"It's pronounced ahbluh, but everyone just calls me Able. You can call me that, I guess...\n"
"Aeble: I'm the CEO here at the Omnichannel, every broadcast you see, gets approved by me.\n"
"Now, I’m not the only one that does their part. Omnichannel has a board that helps administrate the various districts.\n"
"And what do you know...the board keeps getting reelected every year!\n"
"Omnichannel's goal is to open up the world to all. The only way to do that though, to make everyone equal,\n"
"Was to restrict Tuxemon.\n"
"We started with confiscation, but most Tuxemon managed to escape. So we were forced to resort to extreme measures.\n"
"Our sister organization Spyder developed a drug that could change Tuxemon.\n"
"It isolated a portion of the brain that every Tuxemon mysteriously has and overloaded it.\n"
"Once the Gage Paludal Lamina was overloaded with electricity, their will to resist faded and they became docile.\n"
"Because of some unexpected and tragic side effects, sadly, a few species are now effectively extinct,\n"
"Rockitten, Fruitera, and Hydrone specifically.\n"
"Now, outside of a few stragglers in the wild, this generation only interacts with Tuxemon when they work for us.\n"
"The birthrate is at an all time high, and approval of the Omnichannel has not fallen since the year before the restrictions.\n"
"Wild Tuxemon were a pervasive curse, threatening to destroying humanity. Omnichannel has fixed that and imposed order.\n"
"Unchecked, Tuxemon are a force of destruction and anyone who says otherwise is lying. Sorry, I must head to work.\n"

msgid "liela_goes_to_battle"
msgstr "If you are going to disturb me while I pick berries, I'm just going to have to challenge you!"

msgid "Cathedral_Center"
msgstr "Cathedral Center: We Live to Serve."

msgid "Cotton_Mart"
msgstr "Get the scoop at the Scoop Store!"

msgid "column1"
msgstr "A rare and ancient column. This used to be part of a temple."

msgid "column2"
msgstr "A rare and ancient column. Other ruins from the same culture can be found on Route 3. "

msgid "route2speech"
msgstr "EEK!!!"

msgid "route2speech2\n"
msgstr "Oh. It's just you ${{name}}...\n"
"Be more considerate the next time you push someone. The cliff is higher than it looks...\n"

msgid "route2speech3\n"
msgstr "Although that may not be a bad thing...\n"
"I know, everyone needs me to lead, but with everything going on...\n"
"But you don't want to listen to me... do you?\n"

msgid "yestalk"
msgstr "Really? Thanks..."

msgid "notalk"
msgstr "How insensitive of you! Too bad, you'll have to listen to me anyway!"

msgid "spillit\n"
msgstr "You know that I am the leader of the Xero institute and that I recruited you to fight them. But you don't know something else.\n"
"Allie, who you met before... What? I told you we would be watching, you don't have to be surprised by it.\n"

msgid "spillit3"
msgstr "Whatever... Allie is my sister and means the world to me, so it destroyed me when I found out he had taken her to HQ."

msgid "spillit4"
msgstr "It may not seem like a bad thing, but it is. Do you know what they do to their recruits? DO YOU!?"

msgid "spillit5"
msgstr "Because neither do I... All I know is that no one has ever left Omnichannel after being recruited."

msgid "spillit6"
msgstr "Anyways... it doesn't concern you. All that matters is bringing down Omnichannel."

msgid "spillit7"
msgstr "I'm sorry for troubling you with my issues. City Park is up ahead when you want to move on"

msgid "leavemealone"
msgstr "We used to play here all the time when we were younger..."

msgid "iamknight"
msgstr "AHHH!!!\n"
"I thought you were someone else. I'm sorry for shouting."

msgid "iamknight2"
msgstr "Wait, you're the one they whisper about right? The one with the illegal Tuxemon?"

msgid "mistakenknight"
msgstr "Nope, there's no way I'm wrong. It's you!\n"
"Don't worry, I won't tell anyone."

msgid "thatsmeknight"
msgstr "Oh, Splendid! I knew from the beginning it had to be you\n"
"Don't worry, I won't tell anyone."

msgid "quicklyknight"
msgstr "I don't have much time left. Omnichannel is coming...\n"
"I was supposed to meet a contact, but you'll have to do. They're coming."

msgid "quicklyknight2"
msgstr "Two people control Omnichannel. The board is a joke.\n"

msgid "quicklyknight3"
msgstr "Allie. Allie is the one they don't want you to know about."

msgid "quicklyknight4"
msgstr "Sorry, but I should leave now."

msgid "omnichannelarrives"
msgstr "STOP!"

msgid "omnichannelarrives2"
msgstr ""

msgid "yesmaam"
msgstr "Yes Ma'am."

msgid "firsts"
msgstr "♪ Watch me whip ♪\n"
"♪ Watch me nae nae ♪\n"
"This song is pretty great right?"

msgid "nopenotyet"
msgstr "Sorry, someone got injured on the route. It's closed right now."

msgid "bothofyou"
msgstr "Both of you, come outside. An Omnnichannel representative wants to address the town."

msgid "hellolovelypeople"
msgstr "HELLOOOOO CITIZENS OF TABA TOWN!"

msgid "darnitjohn"
msgstr "Wait... Where's John?"

msgid "darnitjohn2"
msgstr "DARN IT JOHN! Get out here!"

msgid "darnitjohn3"
msgstr "John."

msgid "darnitjohn4"
msgstr "Y-Yes ma'am?"

msgid "darnitjohn5"
msgstr "Why are you still here?"

msgid "darnitjohn6"
msgstr "Uhh..."

msgid "darnitjohn7"
msgstr "I'm not sure..."

msgid "darnitjohn8"
msgstr "AAAAAGH!!!"

msgid "darnitjohn9"
msgstr "YOU IMBECILE!\n"
"I will say this once and only once:\n"
"GO. SEARCH. THE. HOUSES."

msgid "darnitjohn10"
msgstr "NOW!"

msgid "johnissorry"
msgstr "Sorry Ma'am... I... \nSaw... \nSome... \nFlowers..."

msgid "uselessnes"
msgstr "You're absolutely useless John. I can't believe we were ever together."

msgid "cometomepls"
msgstr "NOW, EVERYONE, PLEASE COME TO THE CENTER OF TOWN. OMNICHANNEL WISHES TO ADDRESS YOU!"

msgid "hellolovelypeople2"
msgstr "I know you're probably wondering why my Omni Knights and I are here.\n"
"Wait..."

msgid "hellolovelypeople3"
msgstr "Are you really the only people in this town? There's no one here! This has GOT to be the smallest town in the Fondent Region."

msgid "hellolovelypeople4"
msgstr "I'm pretty sure there are houses in Cotton Town larger than this..."

msgid "hellolovelypeople5"
msgstr "No... Wait... We are missing one person... \n"
"The lone Tuxemon breeder left in the Fondent region. The one that calls himself the Tuxemon Professor"

msgid "whereismyhairbrush"
msgstr "John, Grant, spread out. FIND HIM."

msgid "oopsie"
msgstr "Sorry you had to see that. He's just SOOOOOOO useless sometimes."

msgid "ourstuffisours"
msgstr "Why are you actually here?"

msgid "oopsie2"
msgstr "Why don't we wait for my knights to return. \n"
"I hate to announce bad news alone."

msgid "maamiexist"
msgstr "Ma'am, He isn't in the house."

msgid "maamiexist2"
msgstr "Was there anything of interest?"

msgid "maamiexist3"
msgstr "There's a computer running Ubuntu.\n"
"I was going to confiscate it, but I know Gnome isn’t your style..."

msgid "maamiexist4"
msgstr "Nah, leave it. These people obviously have terrible taste and despise usefulness and simplicity...\n"
"Check the lab now Grant. I'll wait for John."

msgid "itsmyaurababe"
msgstr "Now, who are you?"

msgid "itsmyaurababe2"
msgstr "Hmm, now that I actually look at you, you have a rather mysterious aura.\n"
"...   ...   ...   ...\n"
"We should talk sometime. Maybe see me in Cotton Town?"

msgid "itsmyduhduhduh"
msgstr "Received Allie's Address!"

msgid "itsmyaurababe3"
msgstr "I hope we'll meet again. "

msgid "maamnothing"
msgstr "Ma'am...\n"

msgid "maamnothing2"
msgstr "Darn it John! We were having a moment!\n"
"What do you want?"

msgid "maamnothing3"
msgstr "I... I... Didn't find anything."

msgid "maamnothing4"
msgstr "Great. Thanks for the notice."

msgid "maamnothing5"
msgstr "Ma'am, I haven't found him either."

msgid "maamnothing6"
msgstr "... ... ... ...\n"
"... Fine. We should probably head back to HQ and report."

msgid "solongjohn"
msgstr "John, you should stay here to keep the peace.\n"
"I don't want you around anyways."

msgid "solongjohn2"
msgstr "Come on Grant, we have a schedule to keep."

msgid "seeme"
msgstr "Make sure you come see me..."

msgid "knight4ispoor"
msgstr "She's really not a bad person."

msgid "frowntime"
msgstr "I don't mind being here...\n"
"It's just lonely sometimes..."

msgid "wherewasshe"
msgstr "She didn't tell us the bad news..."

msgid "waitdontgo"
msgstr "${{name}}! Wait! Don't Leave Yet!"

msgid "thetvbescreamin"
msgstr "Honey, wait. I turned on the TV and an Omnichannel press conference came on.\n"
"We should watch it."

msgid "ipausedit"
msgstr "I paused the TV, please grab me a glass of water and then we can watch together."

msgid "announcement1"
msgstr ""
"HELLO CITIZENS OF THE FONDENT REGION!\n"
"THANK YOU FOR TUNING IN TO THIS MANDATORY ANNOUNCEMENT."

msgid "announcement2"
msgstr "WE LOVE YOU ABLE!"

msgid "announcement3"
msgstr "Thank you. I love you too\n"
"Now, to the matter at hand."

msgid "announcement4"
msgstr "To ALL the citizens of the Fondent Region and beyond who are tuning in, I welcome you.\n"
"My name is Aeble, spelled A-E-B-L-E for those who wonder, and I am the CEO of Omnichannel!\n"

msgid "whythecheering"
msgstr "Those Omnichannel people are cheering a lot for him. I wonder why?"

msgid "announcement5"
msgstr "It has been a long, hard road to the peace and tranquility that now  reigns in the Fondent region.\n"
"However, it is my pleasure to announce, on this day, the 25th Anniversary of the founding of Omnichannel...\n"
"TUXEMON ARE CONTROLLED!\n"
"*deafening screaming*\n"
"Quiet Down! Quiet Down! Your enthusiasm is infectious I must say!\n"
"In conjunction with the Xero institute, we have stripped away their will to attack!\n"
"Due to this, we are confident that releasing Tuxemon into the wild is safe.\n"
"However, curfews must still be enforced, we are not a lawless region after all.\n"
"After all... WE ARE SAFETY, WE ARE ORDER, WE ARE OMNICHANNEL!"

msgid "ohnoes"
msgstr "Well... I don't know how to feel about this..."

msgid "ohnoes2"
msgstr "Now that that's over...we still need potions from the Tuxemart.\n"
"Make sure you're back before curfew though!"

msgid "depressedmom"
msgstr "Why would he do something like that... I thought he cared..."

msgid "waterwater"
msgstr "The water is ice cold and delicious!"

msgid "watchmewatchme"
msgstr "Why are you heading into town, You know there's an early curfew.\n"
"... ... ... ...\n"
"... ... ... ...\n"
"You don't seem like a threat, so you can head on to town...\n"
"Just don't tell any of those Omnichannel thugs I let you past, M'kay?"

msgid "grumble"
msgstr "Omnichannel are a bunch of thugs, but we don't have a choice...\n"
"As she always says, guess we have to work with them..."

msgid "bobtalk"
msgstr "It would be nice if more people like you came around to say Hi...\n"
"By the way, Hello! Have a good day! Today or Tomorrow or any day will be great!"

msgid "professorexists"
msgstr "I'll take 12 potions please."

msgid "professorexists1"
msgstr "Thanks Ben."

msgid "professorexists1.5"
msgstr "Why hello there!"

msgid "professorexists2"
msgstr "You must be Callie's kid! I've heard so much about you from your mom.\n"
"What brings you in here for?\n"
".... .... ....\n"
"Potions? Of course, you always need those!\n"
"Here, have a few on the house, courtesy of me."

msgid "potions2"
msgstr "Received 2 potions!"

msgid "professorexists3"
msgstr "Oh! Excuse my manners, I can't believe I never introduced myself!\n"
"My name is Kay Wren, better known as the Tuxemon Professor.\n"
"For years now I've been the only person in the Fondent Region allowed to research Tuxemon."

msgid "professorexists4"
msgstr "Now, I know what you are thinking, why would they allow me?\n"
"Unfortunately for you, That secret is for me and me alone!\n"
"However, Omnichannel should be making a new announcement soon and I think you'll like it.\n"
"We'd better get you back home and watch the second announcement, Come on!"

msgid "theenergy"
msgstr "The energy of that man is boundless..."

msgid "hmmm"
msgstr "I wonder what they're doing over there?"

msgid "hmmm2"
msgstr "I heard they were making a new park. To \"Greenify the Area\""

msgid "hmmm3"
msgstr "What's the point? The Route is nearly all grass anyways."

msgid "hmmm4"
msgstr "Maybe they're making a water park!"

msgid "hmmm5"
msgstr "Max, as much as you may want one, we've established this. They are not making, and will not make, a water park."

msgid "hmmm6"
msgstr ".... .... Okay... But it could be..."

msgid "hmmm7"
msgstr "The Weather is nice though, isn't it?"

msgid "timeforround2"
msgstr "${{name}}! Finally! You're back! I was afraid you would miss the announcement!"

msgid "timeforround22"
msgstr "Oh! You did get the potions! Good! Now we really need to get back."

msgid "theanthemishere"
msgstr "Listen! The anthem is starting, we made it just in time. Come and watch!"

msgid "moreannouncement"
msgstr "ATTENTION, ALL CITIZENS OF THE FONDENT REGION!\n"

msgid "moreannouncement2"
msgstr "I am sorry to give you such late notice about this address, but I believed it important before the media leaked it...\n"
"Well... Heh. We own the media, so I guess it wouldn't matter, but I wanted to share it all the same.\n"
"After consulting with my advisors, we have decided that the best way to become more comfortable with Tuxemon, is to use them.\n"
"Now, it will be some time before we can integrate them into the workforce, but in the meantime, as I said before, we will be releasing them into the wild.\n"
"I realize this is a shock for everyone, plus I understand that some of you may even be afraid. We all know what happened before...\n"
"This is not the time to be afraid though, as Omnichannel will be sponsoring the revival of the ancient tradition known as The Trial!\n"
"Now, for you who are less versed in Fondent region history, a hundred years ago there was a tradition where young men and women would catch and raise Tuxemon.\n"
"They would then use these Tuxemon to battle others and ascend rank in their town, with the best Tuxemon Trainers gaining status and power.\n"
"We will be creating a version of this for the modern day. We will be forming battle areas in multiple cities across Fondent.\n"
"Each Battle Area will need to be completed in order and the most promising trainer, or trainers, will be able to attempt the Championship.\n"
"The Championship will be held on top of Omnichannel Tower in Cotton Town, but only once a Tuxemon Trainer has made it through every Battle Area.\n"
"The Trial is designed as a way to slowly introduce public life to Tuxemon and to encourage travel throughout the region.\n"
"Who better to demonstrate this than our youth?\n"
"Each Match will be broadcast live on Omnichannel-T, the newest television station devoted exclusively to Tuxemon-related programming!\n"
"Don't worry, the addition will be reflected in your bill.\n"
"Oh, and one more thing, all Tuxemon Trainers will be exempt from the curfew.\n"
"Before this of course, you will need a Tuxemon! Now, not everyone can be allowed to become a Tuxemon Trainer. That would be pure chaos!\n"
"First, you'll have to register your name with your local Omnichannel representative and if you're selected, you'll be sent to Omnichannel training.\n"
"After successful completion of your training, you will be provided with a Tuxemon and can start participating in The Trial!\n"
"I look forward to meeting you all! Let's create a new world together!\n"
"After all... WE ARE SAFETY, WE ARE ORDER, WE ARE OMNICHANNEL! And now,\n"
"WE \n"
"ARE \n"
"THE \n"
"FUTURE!"

msgid "youneedtodothis"
msgstr "I... I think you need to look into this...\n"
"I don't want to lose you, especially when we're just getting settled."

msgid "youneedtodothis2"
msgstr "But.. I know you've been eager to see the region, and this is your best shot.\n"
"I know you have the drive in yourself to become the very best, like no one ever was.\n"
"I just don't know if we can afford the fees\n\nWe'll make something work... Somehow."

msgid "ihaveyourmoney"
msgstr "Well, maybe I can help with that."

msgid "iknowyou"
msgstr "Hello Callie, hello ${{name}}, just stopped by to say hi when I overheard you talking about the announcement."

msgid "ihaveyourmoney2"
msgstr "I have a little stored away that needs to be put to good use and Omnichannel owes me a favor.\n"
"I'm positive something could be arranged."
"Getting the qualification papers is the easy part. Getting your first Tuxemon is a little more difficult...\n"
"Luckily, I happen to know someone who has access to multiple different Tuxemon...\n"
"Me!\n"
"Now, I know it's a lot to process, so I'll be in my lab waiting for your decision."

msgid "hebenice"
msgstr "He's a nice man, maybe you should at least see what he has to say."

msgid "moverocky"
msgstr "C'mon Rocky! You can move! I believe!"

msgid "moverocky2"
msgstr "Well, you move when you're ready, I'll be here waiting."

msgid "tuxemontime"
msgstr "Ah, you came! Great!"

msgid "tuxemontime1.5"
msgstr "I take it this means you've decided to join the Trial?"

msgid "tuxemontimechoiceyes"
msgstr "Splendid!"

msgid "tuxemontimechoiceno"
msgstr "Oh... Okay... I'll be here if you change your mind..."

msgid "tuxemontime2"
msgstr "Now, the first thing to do is get your papers all set..."

msgid "tuxemontime3"
msgstr "There we go!"

msgid "tuxemontime3.1"
msgstr "Here are your registration papers, the first Battle Area will require you to present them in exchange for a Trainer badge.\n"
"You won't need the papers after that.\n"

msgid "obtainedpapers"
msgstr "Received Registration Papers!"

msgid "tuxemontime4"
msgstr "Now for the most important part! Choosing your Tuxemon!\n"
"Unfortunately, my source of funding has become... hesitant as of late. This leaves you with only three choices of Tuxemon, sorry about that.\n"
"The three choices are Rockitten, Cardiling, and Tweesher."

msgid "chooseyerfate"
msgstr "Which Tuxemon do you want?"

msgid "chooseyerfateRockitten"
msgstr "A solid choice! Rockitten is an Earth-type Tuxemon. In medieval times, they bred Rockittens to sit by the door and look cute.\n"
"Do you want to choose Rockitten?"

msgid "choseRockitten"
msgstr "Alright, here's your Rockitten! I know that you two will go on great adventures together!"

msgid "choseRockitten2"
msgstr "First though, let's test your battle prowess with a quick Tuxemon battle.\n Let's see... I'll choose Cardiling."

msgid "rockitten!"
msgstr "Obtained Rockitten!"

msgid "nochoiceTuxemon"
msgstr "Okay, why don't you take a look at the other two?"

msgid "chooseyerfateCardiling"
msgstr "An interesting choice, it speaks to the spark inside of you. Cardiling is a Fire-type Tuxemon known for stealing food from friends and enemies alike.\n"
"Do you want to choose Cardiling?"

msgid "choseCardiling"
msgstr "Alright, here's your Cardiling! I know that you two will go on great adventures together!"

msgid "choseCardiling2"
msgstr "First though, let's test your battle prowess with a quick Tuxemon battle.\n Let's see... I'll choose Tweesher."

msgid "chosefight"
msgstr "And... LET'S FIGHT!"

msgid "cardiling!"
msgstr "Obtained Cardiling!"

msgid "chooseyerfateTweesher"
msgstr "A great choice! Tweesher is a Water-type Tuxemon. It's evolution Eagleace is one of the fastest Tuxemon\n"
"Do you want to choose Tweesher?"

msgid "choseTweesher"
msgstr "Alright, here's your Tweesher! I know that you two will go on great adventures together!"

msgid "choseTweesher2"
msgstr "First though, let's test your battle prowess with a quick Tuxemon battle.\n Let's see... I'll choose Rockitten."

msgid "tweesher!"
msgstr "Obtained Tweesher!"

msgid "wewnicefight"
msgstr "Wow, that was a good fight!\n"
"Let me heal your Tuxemon real quick...\n"
"And... There! All set!\n"
"With a little more practice and maybe a few more Tuxemon, you'll definitely be able to take on the Trial.\n"

msgid "yahaha"
msgstr "Ah ha! Found you!"

msgid "gasp"
msgstr "Wait..."

msgid "gasp2"
msgstr "What are you doing here with this... Criminal?\n"
"... .... ....\n... ... ...\n"
"Joining the trial? You'd really subject yourself to that nonsense?\n"
"If all you want is a job at Omnichannel, you could have just asked me.\n"
"I'm sure I can find a... use for you... if you're interested."

msgid "brokethegasp"
msgstr "Now, Miss, if I may, ${{name}} is doing it for more than a job."

msgid "brokethegasp2"
msgstr "You. Why are you talking? I didn't allow you to speak."

msgid "brokethegasp3"
msgstr "Please, miss omnichannel ma'am, ${{name}}'s Mother wanted them to join the Trial to see the entire region\n"
"${{name}} isn't doing it for the job, they're doing it for the experience."

msgid "gasp3"
msgstr "If that's true, there's more to you than I realized..."

msgid "gasp4"
msgstr "Fine, I'll let your registration papers stay intact. For now.\n"
"John, Grant, take the so-called Tuxemon Professor to his new home."

msgid "goodbye"
msgstr "Don't let the Trial prevent you from coming to see me. In fact... Maybe I'll find you first."

msgid "goodbye2"
msgstr "So long ${{name}}! And good luck in the Trial, you'll need it."

msgid "tabatownbattlearea"
msgstr "Omnichannel Certified Battle Area - Taba Town"

msgid "rockywhy"
msgstr "Wait, Rocky, don't stop here! We made it so far already!\n"
"I know you like the grass, but we need to make it to Cotton Town!"

msgid "heystop"
msgstr "WHY ARE YOU DOING THIS?"

msgid "heystop2"
msgstr "Miss, we already told you. Under section 2 of article 3, Omnichannel reserves the right to close down and maintain areas as needed."

msgid "heystop3"
msgstr "I KNOW THAT, BUT WHY? YOU JUST KICKED US OUT!"

msgid "heystop4"
msgstr "Marissa, maybe we should leave for now, we'll come back another day."

msgid "heystop5"
msgstr "But... But... they dug up our flowers. Without a second thought, without asking."

msgid "heystop6"
msgstr "I know, but we can plant new flowers somewhere else. They'll still be special, because we'll plant them together."

msgid "heystop7"
msgstr "If they weren't so intent on bringing back Tuxemon, we'd still have our special flower patch..."

msgid "soiwashearing"
msgstr "Well it looks like we finally found a florist everyone."

msgid "soiwashearing2"
msgstr "You, the florist, who are you?"

msgid "soiwashearing3"
msgstr "My name is Marissa, and these... these... THUGS! Destroyed my flower patch."

msgid "soiwashearing4"
msgstr "How dare you...\n"
"This is the Premier you're talking too! Have some respect!"

msgid "soiwashearing5"
msgstr "Ma'am, should I arrest her for addressing you so insolently?"

msgid "soiwashearing6"
msgstr "No Julius, I don't think that's necessary."

msgid "soiwashearing7"
msgstr "She looks scared, the poor thing."

msgid "soiwashearing7.5"
msgstr "But anyone who hates omnichannel is a friend of mine."

msgid "soiwashearing8"
msgstr "Not to mention that the prisons are already overflowing with the... Flower City incident."

msgid "soiwashearing9"
msgstr "However, in the future..."

msgid "soiwashearing10"
msgstr "I expect to be addressed CORRECTLY."

msgid "y-yes"
msgstr "Y-yes... Ma'am."

msgid "soiwashearing11"
msgstr "Good, now move so I can talk to these so called \"knights.\""

msgid "allofyounow"
msgstr "Anyone without a Tuxemon needs to leave. This could get messy."

msgid "waityouhaveone"
msgstr "You have a Tuxemon?\n"
"Why is that?\n"
"... .... ... ... \n"
"... ... .... ... \n"
"Trial eh? Well, hopefully you're good in a fight! I'll heal your Tuxemon real quick and then we'll see how good you really are."

msgid "taketheleft"
msgstr "You take the one on the left and I'll take the other three."

msgid "taketheleft2"
msgstr "Take the one on the left! Don't worry, I've got these three!"

msgid "nobodygetsthrough"
msgstr "No matter who you bring with you, I won't let anyone through!"

msgid "staples"
msgstr "Well, that was easy."

msgid "higrunts"
msgstr "These grunts don't even get proper training, so they were no match for me. You didn't do too bad either it looks like."

msgid "higrunts2"
msgstr "Here, I'll heal your Tuxemon."

msgid "ohaimisa"
msgstr "Well look who it is!"

msgid "ohaimisa2"
msgstr "I heard that some Xero thug was beating up my men, but I didn't think it'd be you Misa!"

msgid "ohaimisa3"
msgstr "Hi Kyle, why are you here?"

msgid "ohaimisa4"
msgstr "Why am I here? Why, I'm the head of this project! Building the model Battle Area for the entire region is an honor!\n"
"Although, I can see why you wouldn't have heard the news, frolicking about with your new plaything and all"

msgid "ohaimisa5"
msgstr "Wait, they aren't my-"

msgid "ohaimisa6"
msgstr "Ah, doesn't matter. I have more important things to attend to anyways. Have fun you two, AND STOP HURTING MY MEN!\n"
"Toodles!\n"

msgid "ohaimisa7"
msgstr "Jack, Rick, Eddy, come with me. Jon, you stay here."

msgid "kylekindasucks"
msgstr "Sorry about that, Kyle is one of my least favorite people at Omnichannel. And that's saying something!\n" 
"We were in the same cohort at The Academy and he's been nothing but trouble since. That's probably why Omnichannel recruited him actually.\n"
"Luckily, I don't have to listen to his grating voice every day like some poor souls have to."

msgid "kylekindasucks2"
msgstr "On a different note, it looks like Kyle was here to open the path. It seems like the Battle Area is open now."

msgid "kylekindasucks3"
msgstr "I know you're going through the Trial and all, but watch your back. Omnichannel is everywhere, watching everything.\n"
"They have no issue... disposing of troublesome individuals."

msgid "kylekindasucks4"
msgstr "I don't want to see another person disappear. Especially one as promising as you."

msgid "kylekindasucks5"
msgstr "Alright, I've probably been here long enough. Time for me to head back."

msgid "kylekindasucks6"
msgstr "Oh, and ${{name}}?"

msgid "kylekindasucks7"
msgstr "I'll be watching you. In fact, I may even root for you.\n"
"Don't let me down okay?"

msgid "kylekindasucks8"
msgstr "You four, head home. Remember, YOU. SAW. NOTHING.\n"
"Understand?\n"
"Oh, and florist? Come find me at some point. My address is on the card I gave you. "

msgid "misaisleavingfornow"
msgstr "Matt, Julius, let's head out. "

msgid "misaisleavingfornow2"
msgstr "Good Luck ${{name}}. I'm sure we'll see each other again. "

msgid "imherenow"
msgstr "I'm here to make sure nobody disrespects Omnichannel!\n"
"... .... ... ...\n"
"How do I do that? Well... Uh... Maybe I'll ask them nicely?"

msgid "oimate"
msgstr "Hey! This is a restricted area! No one without a badge is allowed in!"

msgid "welcometotaba"
msgstr "Hello aspiring Tuxemon Trainers!"

msgid "welcometotaba2"
msgstr "Congratulations on passing the strict evaluation!\n"
"You are the lucky group that has been chosen to be the first contestants in the trial!"

msgid "welcometotaba3"
msgstr "Aren't there only three of us? Seems like we barely qualify as a \"group\"."

msgid "welcometotaba4"
msgstr "To be honest, I thought more would pass the evaluation..."

msgid "welcometotaba5"
msgstr "Regardless, my name is Kyle and I am the lead architect behind the Battle Areas.\n"
"I am here to inaugurate the first Fondent Region Battle Area and declare that...\n"
"THE TRIAL HAS BEGUN!"

msgid "welcometotaba6"
msgstr "... .... ..."

msgid "welcometotaba7"
msgstr "I'm not going to lie, I expected more enthusiasm from the first Trial Members."

msgid "welcometotaba8"
msgstr "You're that thing that Misa was attached to. How'd you even get here? Did she falsify your papers to get you in?\n"
"... .... ... ...\n"
"Allie signed off on your papers? Interesting..."

msgid "welcometotaba9"
msgstr "Your papers seem to be in order. For now."

msgid "welcometotaba10"
msgstr "However, this still doesn't explain the lack of enthusiasm. This is a big honor!\n"
"Both of you and Misa's plaything over there represent the best and brightest of the Fondent Region's youth!"

msgid "welcometotaba11"
msgstr "Sorry sir, but how is this an honor? I was forced into this. I didn't choose to be a part of the Trial."

msgid "welcometotaba12"
msgstr "Admittedly, we did take some promising Omnichannel recruits and sent them into Trial training, so I apologize if that's the case."

msgid "welcometotaba13"
msgstr "No sir, you imprisoned my family and forced me and my brother to join the Trial.\n"
"So forgive me if I \"lack enthusiasm\" when you're talking about the Trial."

msgid "welcometotaba14"
msgstr "Ahh, you're the Flower City kid I've heard so much about. \"The Future of Omnichannel.\" What's your name?"

msgid "welcometotaba15"
msgstr "My name is Speck, sir."

msgid "kylereallysucks"
msgstr "Well, Speck, if it's any consolation, I was the one that gave the order to attack."

msgid "kylereallysucks2"
msgstr "Good Luck everyone! I fully expect none of you to make it!"

msgid "kylereallysucks3"
msgstr "Oh, and Speck? I enjoyed the screams"

msgid "toodles"
msgstr "Toodles!"

msgid "dowehavetogoin"
msgstr "You know, you don't have to go in. Just go through the standard training program, skip the Trial."

msgid "dowehavetogoin2"
msgstr "No, you don't understand. The only way I can get my family out of prison is if I reach a high enough rank in Omnichannel.\n"
"Finishing the Trial would set me up in a position just below the CEO. I'd be able to change things.\n"
"If I finish this, I can save my family..."

msgid "dowehavetogoin3"
msgstr "I have to go in, no matter how much I don't want to, I have to help the people I love."

msgid "dowehavetogoin4"
msgstr "Who knows, maybe I'll be able to fight him myself!"

msgid "dowehavetogoin5"
msgstr "By the way, what's your name? Kyle didn't seem to address you at all."

msgid "hichristie"
msgstr "Oh, my name is Christie! Sorry, I should have mentioned that before."

msgid "hichristie2"
msgstr "Hi Christie. As you know, I'm Speck. It's nice to meet you.\n"
"Now..."

msgid "hiperson"
msgstr "Who are you, who's Misa, and who's Allie? Give us the deets!"

msgid "hiperson2"
msgstr "Whoa there Christie, don't overwhelm them."

msgid "hiperson3"
msgstr "How about we start with a name and where you're from?"

msgid "hiperson4"
msgstr ".... ... ...."

msgid "hiperson5"
msgstr "Oh, so you're from Taba Town! Neat!"

msgid "hiperson6"
msgstr "Now, who are Misa and Allie?"

msgid "nobody"
msgstr "I don't actually know"

msgid "somebody"
msgstr "I'd rather not talk about them"

msgid "nobody2"
msgstr "Fine! Keep your secrets!"

msgid "somebody2"
msgstr "Oooh. Are they special to you then? Is there a love triangle going around? C'mon! We need to know!"

msgid "stahp"
msgstr "Hey Christie, don't interrogate them. We just met after all. \nMaybe we should head in anyways. We don't want to make Kyle angry."

msgid "stahp2"
msgstr ".... Fine."

msgid "stahp3"
msgstr "But don't think you're avoiding this conversation! I'll get the deets out of you soon enough!"

msgid "stahp4"
msgstr "She means well..."

msgid "stahp5"
msgstr "... I think."

msgid "mydadiscool"
msgstr "My dad works in the Battle Area! He's pretty cool right?\n"
"I have to wait out here while he works though because Tuxemon are dangerous..."

msgid "mydadiscool2"
msgstr "But... But that doesn't make him any less cool! He's brave and I'll be brave like him one day too!"

msgid "welcomecontestants"
msgstr "Welcome, Trial contestants!"

msgid "itsforthefans"
msgstr "And a huge welcome to everyone watching from home! My name is Aeble and I am the CEO of Omnichannel."

msgid "itsforthefans2"
msgstr "You've all probably been on the edge of your seat waiting to see our first Trial contestants. Well, today you get to meet them!"

msgid "itsforthefans3"
msgstr "From Flower City! The one who fought Tuxemon with his bare hands! Speck!"

msgid "itsforthefans4"
msgstr "... .... ..."

msgid "itsforthefans5"
msgstr "DARNIT! CUT!"

msgid "itsforthefans6"
msgstr "The recording has been stopped, sir."

msgid "itsforthefans7"
msgstr "Good"

msgid "itsforthefans8"
msgstr "AS FOR YOU THREE!"

msgid "itsforthefans9"
msgstr "Each of you should be stepping forward when your name is called. I won't have a bunch of insignificant kids destroying this for me.\n"
"Alright?"

msgid "itsforthefans10"
msgstr "START THE RECORDING! We'll pick it up at the introductions."

msgid "yessir"
msgstr "Yes, Sir"

msgid "itsforthefans11"
msgstr "From Paper Town! The one and only Flower Demon, Christie!"

msgid "itsforthefans12"
msgstr "And finally, the one you've all been hearing about. The one you've been talking about!\n"
"From Taba Town! The Grunt subduer themselves!\n"
"${{name}}!"

msgid "abouttababa"
msgstr "Now, you are probably all wondering what this Battle Area will entail. I know our Trial contestants definitely do!\n"
"The Taba Battle Area is the first of seven Battle Areas, culminating in the Championship battle in Cotton Town.\n"
"Each Battle Area will have a different requirement. Some will be mind challenges, others more physical.\n"
"This is all so that we can find the best of the best. The future of the Fondent Region and Omnichannel itself."

msgid "abouttababa2"
msgstr "Christie."

msgid "abouttababa3"
msgstr "Speck."

msgid "abouttababa4"
msgstr "${{name}}"

msgid "abouttababa5"
msgstr "The Requirement for the Taba Battle Area is...\n"

msgid "abouttababa6"
msgstr "Tuxemon Battles!"

msgid "abouttababa7"
msgstr "Now, you will have to defeat all 4 Trial acolytes before being able to face the Battle Area Master.\n"
"Once you've defeated the Battle Area Master, you will receive your Trial medal for the Battle Area.\n"
"Good luck to all three of you, and remember...\n"
"WE ARE SAFETY, WE ARE ORDER, WE ARE OMNICHANNEL!"

msgid "abouttababa8"
msgstr "Oh, and one more thing you three, no matter what you might think...\n"
"WE are Fondent. Omnichannel is Fondent. Stay in line and don't muck anything up, otherwise there could be... issues"

msgid "abouttababa9"
msgstr "Alright guys, CUT! That was great! I think we're good!"

msgid "abouttababa10"
msgstr "Just cut out the last section and it will be perfect!"

msgid "buh-bye"
msgstr "I'm heading out, but great work everyone! See you all later!"

msgid "weneedhelp"
msgstr "Uhh... are we meant to just battle each other then?"

msgid "weneedhelp2"
msgstr "I guess we'll just battle here?"

msgid "weneedhelp3"
msgstr "I guess that works, this room doesn't seem like a battle room though."

msgid "weneedhelp4"
msgstr "No, you're right, but it's not like we were given any instructions..."

msgid "explainthyselfchristie"
msgstr "By the way, why did Aeble call you the \"Flower Demon\"?\n"
"His nicknames for ${{name}} and I at least make sense"

msgid "explainthyselfchristie2"
msgstr "Although yours, ${{name}}, sounds more interesting than mine."

msgid "explainthyselfchristie3"
msgstr "\"Flower Demon\" on the other hand sounds like more than a nickname."

msgid "explainthyselfchristie4"
msgstr "... .... ..."

msgid "explainthyselfchristie5"
msgstr "Come on, Christie. Give us something! We're all stuck here together anyways!"

msgid "explainthyselfchristie6"
msgstr "... Just like you... I have a past I'm running from..."

msgid "explainthyselfchristie7"
msgstr "Christie..."

msgid "maybeabattle"
msgstr "ENOUGH!"

msgid "maybeabattle2"
msgstr "Speck! I CHALLENGE YOU TO A BATTLE! PREPARE YOURSELF!"

msgid "maybeabattle3"
msgstr "Christie, are you sure..."

msgid "maybeabattle4"
msgstr "Oh, I see, you're just afraid to fight me huh? Maybe ${{name}} will have the guts, unlike you."

msgid "maybeabattle5"
msgstr "ARGH!"

msgid "maybeabattle6"
msgstr "If it's a battle you want, THEN FINE!"

msgid "maybeabattle7"
msgstr "Ha! That's more like it!"

msgid "maybeabattle8"
msgstr "READY YOURSELF CHRISTIE! AND... FI.."

msgid "haltyourbickering"
msgstr "HALT!"

msgid "haltyourbickering2"
msgstr "While I admire your enthusiasm, this isn't the place for battling each other.\n"
"It's also not the point of this Battle Area."

msgid "haltyourbickering3"
msgstr "Now, gather together again like the good children you are."

msgid "haltyourbickering4"
msgstr "If we're not supposed to fight each other, then who will we fight?"

msgid "haltyourbickering5"
msgstr "Were you not listening? The acolytes of course. All 4 and then you can face the Battle Area Master.\n"
"Honestly, I expected more from you two. I'm sure this is par for the course for the third wheel over there though."

msgid "dontbemean"
msgstr "Hey! Why are you so mean to ${{name}}? What did they do to you?"

msgid "dontbemean2"
msgstr "I don't need a reason to do my job. But in this case..."

msgid "dontbemean3"
msgstr "... I actually do have reasons."

msgid "seeyalater"
msgstr "Regardless, the 4 hallways lead to the 4 acolytes. Go and fight them or whatever."

msgid "seeyalater2"
msgstr "HEY! Aren't you going to give us that reason?"

msgid "seeyalater3"
msgstr "Ha!"

msgid "seeyalater4"
msgstr "I don't have to explain ANYTHING to you. That's what makes my job so GREAT!\n"
"Hopefully you lot don't die. It would be bad for ratings."

msgid "sorryabouthim"
msgstr "I'm sorry he's so mean to you ${{name}}"

msgid "sorryabouthim2"
msgstr "Yeah! Just ignore him! After all, you have your girlfriends Misa and Allie watching from home! He probably has nobody!"

msgid "sorryabouthim3"
msgstr "So? When you going to introduce us to 'em? We're practically family at this point!"

msgid "sorryabouthim4"
msgstr "Christie, this is most definitely NOT the time."

msgid "sorryabouthim5"
msgstr "Oh, you're no fun!"

msgid "doorchosen"
msgstr "But I guess we better focus on the Battle Area, since we're here and all."

msgid "doorchosen2"
msgstr "I'll start with door 3! Lucky number 3 after all!"

msgid "doorchosen3"
msgstr "That girl will be the death of us."

msgid "doorchosen4"
msgstr "I'll start with door 2. Good Luck."

msgid "notyettababa"
msgstr "Only one person can challenge an Acolyte at a time. Please challenge another one."

msgid "notyettababafourth"
msgstr "This is the most powerful Acolyte before the Master, please finish challenging the others first."

msgid "itslocked"
msgstr "The doors are locked, maybe you should try defeating all 4 Acolytes first?"

msgid "healspls"
msgstr "Give me your Tuxemon."

msgid "healsdone"
msgstr "Your Tuxemon have been healed."

msgid "areyoureadytorumble"
msgstr "Are you ready to battle the Acolyte?"

msgid "areyoureadytorumbleno"
msgstr "Very well, come back once you're prepared."

msgid "areyoureadytorumbleyes"
msgstr "Very well, before we fetch the Acolyte, we'll heal your Tuxemon."

msgid "areyoureadytorumbleyes2"
msgstr "There, now that you actually stand a chance, we will fetch the Acolyte."

msgid "uhhjason"
msgstr "Uhh... Jason?"

msgid "uhhjason2"
msgstr "Shoot! He always does this..."

msgid "uhhjason3"
msgstr "JASON!"

msgid "challenger"
msgstr "Challenger!\n"
"Step to the center and face me!"

msgid "challenger2"
msgstr "You have done well to make it this far!"

msgid "challenger3"
msgstr "... .... ..."

msgid "challenger4"
msgstr "Wait, this is your first battle?\n"
"I was told I would be the third battle..."

msgid "challenger5"
msgstr "No matter!"

msgid "challenger6"
msgstr "This just means it will be easier to crush you!"

msgid "challenger7"
msgstr "Ready yourself Challenger! It's time... TO FIGHT!"

msgid "tabacongratsfirst"
msgstr "... ... Congrats on the win..."

msgid "tabacongratsfirst2"
msgstr "I definitely wasn't expecting a performance like that. Kyle told us all that you would be an easy win.\n"
"I guess he meant for you and not us!"

msgid "tabacongratsfirst3"
msgstr "The other three acolytes are more powerful than me, so you may want to try and fight the wild Tuxemon in the passageways a bit.\n"
"Other than that, Good Luck!\n"
"If you walk through the entrance behind me, you'll be teleported back to the main room."

msgid "acolyte1loss"
msgstr "Ha! Some Challenger you are. You'll have to do better than that to beat me!\n"
"Try and level up your Tuxemon before facing me again!"

msgid "acolyte1redo"
msgstr "So, you actually crawled back... Let's see how powerful you really are!"

msgid "ripjimmy"
msgstr "The grave says:\n"
"Here lies Jimmy. A friend, a knight, and ... bad person overall. However, ... never ... ... Help! ...\n"
"The rest is weathered away."

msgid "tabanurse_dialog_taba"
msgstr "Welcome to the Taba Town Tuxecenter!\n"
"Do you want to heal your Tuxemon?\n"

msgid "okaythen"
msgstr "Okay! Just give me a second and I'll heal your Tuxemon!"

msgid "okaythen2"
msgstr "Well, it looks like your Tuxemon are all better now!\n"
"Have a wonderful day!"

msgid "waithere"
msgstr "We have to wait here for now. Apparently a tree fell up ahead."

msgid "nodrink"
msgstr "I'm pretty sure you're too young to drink..."

msgid "professorswife"
msgstr "Oh No! You just missed him. I think he went into town though. Maybe check there?"

msgid "waithere2"
msgstr "Oh, I hope nobody got hurt from the fallen tree!"

msgid "understand?"
msgstr "Understand?"

msgid "input_name"
msgstr "Name?"

msgid "input_monster_name"
msgstr "Name your Tuxemon?"

msgid "happy_guy_dialog"
msgstr "Happy: Hi! I love giving Tuxemon nicknames, do you wanna give yours a nickname?"

msgid "happy_rename"
msgstr "Happy: That's a great name! I'm sure your Tuxemon loves it :)" 

msgid "shady_guy_dialog"
msgstr "Shady Guy: Hey. If you have some... 'trouble' attached to your name I can fix it for you..."

msgid "shady_rename"
msgstr "Shady Guy: Good luck with your new name, friend..." 

msgid "37707_sign_welcome"
msgstr "Welcome to town 37707! We are..."

msgid "37707_sign_tower"
msgstr "Town 37707 tower. This structure is highly unstable: Do not enter!"

msgid "37707_sign_foreign"
msgstr "This sign is written in a foreign language you can't understand."

msgid "37707_sign_hidden"
msgstr "Get out while you still can..."

msgid "37707_sign_missing_welcome"
msgstr "We11c0me T0 t0wn ERROR! We ne^er weR3"

msgid "37707_sign_missing_tower"
msgstr "Town N/A <undefined_structure>. Denetsil evah dluohs uoy"

msgid "37707_sign_missing_foreign"
msgstr "PyGame - UnboundLocalError: Local variable 'map_id' referenced before assignment\n"
"Error 404: **** resources not found. Please notify tHe dEvEl0p#r$ @b0%t t#1# ##### ###########\n"
"01010010 01100101 01101101 01100101 01101101 01100010 01100101 01110010 00100000 01101101 01100101 00101110"

msgid "37707_sign_missing_hidden_read"
msgstr "W3 KN0W Y0U R3@D TH1$: Y0U H@D 833N W@RN3D."

msgid "37707_sign_missing_hidden_unread"
msgstr "1T i$ t00 L8 N0W"

msgid "37707_house"
msgstr "Strange: It's locked. No one seems to be using this building."

msgid "37707_mail"
msgstr "It's empty and full of spider webs."

msgid "37707_house_missing"
msgstr "Th3r3 is n0th1ng here. The7e n3vEr w@$."

msgid "37707_mail_missing"
msgstr "1t\"$ empty @nd y0u c@n $EE th3 v0id."

msgid "37707_flower"
msgstr "You sense a warm energy emanating from this flower. It's the only thing in this town your Tuxemon seem to enjoy."

msgid "37707_flower_missing"
msgstr "E330R: Event @ction set_monster_health contains inv@l1d p@r@meter$. He@l1ng aLL Tu+em0n.,."

msgid "37707_computer"
msgstr "Developer console: This is intended for Tuxemon developers only, for testing an experimental data loading system.\n"
"The variable for the new loader will now be enabled. Please report any issues you find at https://tuxemon.org\n"
"Developer note 1: This suppresses crashes for missing maps. The system may attempt to load invalid data!\n"
"Developer note 2: Do NOT save your game with this enabled, it may result in data corruption.\n"
"Developer note 3: As of switching to Python 3, data seems to be aggregated and combined in a very unusual manner. Please debug this!"

msgid "37707_tower_missing"
msgstr "Y0u c@nn0t ente7 @ bu1ldIng th@t d0e$ n0t e+i$t."

msgid "37707_exit_missing"
msgstr "<recovery_module>: GREETINGS ${{name}}. PLEASE UNDERSTAND THIS AREA NEVER EXISTED. YOU HAVE EXPERIENCED A SYSTEM ERROR.\n"
"<recovery_module>: THE GLITCH HAS NOW BEEN PATCHED. YOU MAY CONTINUE THE GAME NORMALLY FROM HERE ON. DO NOT ATTEMPT TO RETURN HERE.\n"
"<recovery_module>: WAKE UP. FORGET ALL. ALL IS BUT A DREAM..."

msgid "37707_villager_male_1"
msgstr "Blank: Hmph. Hi. Sorry: We're usually weary of outsiders. We only get visited... sometimes.\n"
"Blank: But since you're here, maybe you can do me a favor. It might sound strange of me to ask you this, yet I must know...\n"
"Blank: Do you know who I am? Have you... ever seen me? I'm curious: My name, do I have a...\n"
"Blank: No. Sorry: I have made a mistake. Please don't tell anyhone what I asked you. Carry on, enjoy your trip here."

msgid "37707_villager_male_2"
msgstr "Blank: You can't help any more. We are not allowed to talk about it. You cannot understand. Leave."

msgid "37707_villager_male_3"
msgstr "Blank: You... you will doom us all over again. Go back and never return!"

msgid "37707_villager_female_1"
msgstr "Wish: Oh... a newcomer! How did you get here? We haven't seen anyone new in... oh, never mind.\n"
"Wish: Welcome! Welcome to... oh my: We never got around to giving our town a name! Just call us whatever you'd like I guess.\n"
"Wish: Please make yourself at home. Usually there are more people around... it depends on the seed, maybe it's a bad omen today.\n"
"Wish: Let me know if you need anything that exists here. Just don't make the same mistake as the others: We don't want you to leave us too."

msgid "37707_villager_female_2"
msgstr "Wish: Please: Do not enter the tower. It hasn't been built yet."

msgid "37707_villager_female_3"
msgstr "Wish: No, no, no: Stop doing this! Do you not understand it's not there?"

msgid "37707_villager_male_missing"
msgstr "00000: i W@$ n3v3R B0rN\n"
"${{name}} ${{name}} ${{name}} ${{name}} ${{name}} ${{name}} ${{name}} ${{name}} ${{name}} ${{name}}"

msgid "37707_villager_female_missing"
msgstr "@*!^: 0H... @ n3wc0m3r! H0vv p1d y0v g3t he7e? <NONE> h3llen\"T $33N %^&one new 1n... ()h, never n3ver m3V3t N3W37 MIIIIIIIIND\n"
"@*!^: WElcoME! W3lcome t0... 0H N/A: We never g0t ar0und to gi^ing 0ur town {<1} We never g00000000 {<2} W3 neVer Bu1lt 0uR t0wN\n"
"TH S D ES N T EX ST Y U AR  C NNE  ED TO TH  V ID YO  M ST LEA E N W"

# Taba Town
msgid "maple_bedroom_sign"
msgstr "It's a calendar and the 27 April is circled in pink."

msgid "taba_house1_sign"
msgstr "Mr and Ms Clawbrew House"

msgid "taba_house2_sign"
msgstr "Legacy Library"

msgid "taba_house3_sign"
msgstr "The Thoughtful Leaf Inn"

msgid "taba_house4_sign"
msgstr "The Honorable Seagulls Pub"

msgid "taba_house1_calendar"
msgstr "It's a calendar and the 30 September and the 12 February are circled in red."

msgid "taba_house1_husband1"
msgstr "Tuxemon! I was among the most skilled trainer!"

msgid "taba_house1_wife1"
msgstr "Trainer? My husband is delusional."

msgid "taba_house1_reading"
msgstr "The book is Philosophy of Illusionary Studies by Jaiden Gemrevenza."

msgid "taba_house1_watching"
msgstr "It's a documentary about the strangest and most wonderful Tuxemon in the region,\n as well as the strange behaviors they have adopted."

msgid "taba_house2_owner1"
msgstr "Welcome to the Legacy Library! Feel free to look around, but quiet please."

msgid "taba_house2_reading1"
msgstr "The book is Visiting The King by Manolo Qai."

msgid "taba_house2_reading2"
msgstr "The book is Raised By Dreams by Louis Etrergo."

msgid "taba_house2_reading3"
msgstr "The book is Children Without Honor by Leslie Greninza."

msgid "taba_house2_reading4"
msgstr "The book is Sailing Into Eternitys by Laurine Doprachuld."

msgid "taba_house2_reader1a"
msgstr "I feel better at the sight of a book or a bookstore."

msgid "taba_house2_reader2a"
msgstr "It ignites my imagination."

msgid "taba_house2_reader3a"
msgstr "So I can live a thousand different lives."

msgid "taba_house2_reader4a"
msgstr "Reading stimulates my mind in a way that TV and movies will never be able to do."

msgid "taba_house2_books"
msgstr "000 - Computer science, information and general works, 100 - Philosophy and psychology\n"
"200 - Religion, 300 - Social sciences, 400 - Language, 500 - Pure Science, 600 - Technology\n"
"700 - Arts and recreation, 800 - Literature, 900 - History and geography"

msgid "taba_house3_owner1"
msgstr "Welcome to The Thoughtful Leaf Inn!"

msgid "taba_house3_client1a"
msgstr "I'm resting while my sister is probably reading some books."

msgid "taba_house3_client2a"
msgstr "Thinking too much can harm us."

msgid "taba_house3_client3a"
msgstr "It makes me think about my mom's house."

msgid "taba_house4_owner1"
msgstr "Welcome to The Honorable Seagulls Pub!"

msgid "taba_house4_client1a"
msgstr "My grandma used to do a similar dish!"

msgid "taba_house4_client2a"
msgstr "Eh? Just filling up an empty stomach."

msgid "taba_house4_client3a"
msgstr "Luckily I didn't pay for this. How can you pay for this?"

msgid "taba_house4_dish1"
msgstr "It's brown, dense, but it doesn't look like pudding..."

## DIALOG TRANSLATIONS ##
# spyder intros

msgid "spyder_intro_question"
msgstr "Do you want to skip the intro?"

msgid "spyder_intro00"
msgstr "Hello, I am the CEO of Omnichannel. We run the newspapers, TV channels and radio stations for this region.\n"
"It is my duty to inform you."

msgid "spyder_intro01"
msgstr "Tuxemon are the animals that inhabit this world.\n"
"They love to be captured so their masters can battle them for fun and profit.\n"
"The strongest win, just like in the world of business.\n"
"Most monsters are found in the wild. They morph into more advanced forms when they gain experience.\n"
"But the five Pillars that make up the Cathedral, that is, the five allied companies that operate in this region,\n"
"have improved on nature. This season, we offer five deluxe Tuxemon!"

msgid "spyder_intro02"
msgstr "These tuxemon morph immediately when exposed to a token - that's instant gratification!\n"
"What's more, they let you choose which form they morph into."

msgid "spyder_intro03"
msgstr "Tokens are available for a modest fee from all Pillars!\n"
"Ahem, what was I talking about?\n"
"Oh yes, each Pillar offers one of these exclusive Tuxemon."

msgid "spyder_intro_shopkeeper1"
msgstr "What a great presentation from our CEO! All Gold members are being offered a free tuxemon."

msgid "spyder_intro_shopkeeper2"
msgstr "Just fill in this form."

msgid "spyder_intro_question_name"
msgstr "What is your name?"

msgid "spyder_intro_shopkeeper3"
msgstr "Please, now return the form to the Shop Assistant, so we can give you the tuxemon."

msgid "spyder_intro_shopkeeper4"
msgstr "I'm sorry, you are not a Gold member. This offer is for Gold members only."

# spyder dialogs
msgid "spyder_papertown_stopthere"
msgstr "Hey! What do you think you're doing?\n It's not safe to go into the wilds unless you have a tuxemon.\n Come buy one from our shop."

msgid "spyder_papertown_homemaker1"
msgstr "How are you, ${{name}}? \n Quiet and solemn as always, I see."

msgid "spyder_papertown_mom1"
msgstr "Good morning sunshine! Rest here any time you like. \n Why am I saying that? You live here!"

msgid "spyder_papertown_mom2"
msgstr "Hello dear. I should get on with my inventing. \n Can't you occupy yourself? \n Back in my day, we could amuse ourselves with anything - a stick, a rock, rubbish we found in bins ... "

msgid "spyder_papertown_mom3"
msgstr "Oh, you found yourself a tuxemon. Congratulations! \n Why don't you head over to the next town and explore?"

msgid "spyder_papertown_mom4"
msgstr "Welcome back! Look at you, growing up so fast."

msgid "spyder_papertown_mom5"
msgstr "You know, Granny Piper next door has opened up her Daycare Centre. \n Well, not everyone can be an inventor, I guess. "

msgid "spyder_papertown_mom6"
msgstr "Congratulations! You took down the corporations! \n Of course, now lots of people don't have a job ... but you did the right thing. I think."

msgid "spyder_papertown_grannypiper1"
msgstr "Oh hello ${{name}}, I didn't see you there among all this hustle and debris! \n I can't wait till the Daycare Centre is installed!"

msgid "spyder_papertown_grannypiper2"
msgstr "You know, the Pipers made our fortune in the daycare business! \n I've been retired for ten years and I'm getting bored. I want to get back into it!"

msgid "spyder_papertown_danteshop"
msgstr "I'm working, boss, I'm working! \n Oh, it's just you. You know, we throw out so much of our stock. \n It's such a terrible waste. It all goes into the bins behind the back of the Store."

msgid "spyder_papertown_myfirstmon"
msgstr "Hey, you came! That's great.\n When the fancy new tuxemon come through from the Cathedral, we just threw all our old ones in the bin!\n It seems like such a waste, especially when kids like you don't have any!"

msgid "spyder_papertown_myfirstmon1"
msgstr "*rummages* *rumages* "

msgid "spyder_papertown_myfirstmon2"
msgstr "Here we go, five tuxemon! Which would you like?"

msgid "spyder_papertown_rockittenchosen"
msgstr "An excellent choice! Rockitten is an Earth tuxemon."

msgid "spyder_papertown_lambertchosen"
msgstr "A fine choice! Lambert is a Wood tuxemon."

msgid "spyder_papertown_nutchosen"
msgstr "A magnificent choice! Nut is a Metal tuxemon."

msgid "spyder_papertown_tweesherchosen"
msgstr "An inspired choice! Tweesher is a Water tuxemon."

msgid "spyder_papertown_agnitechosen"
msgstr "A great choice! Agnite is a Fire tuxemon."

msgid "spyder_papertown_wrapup"
msgstr "I'll give the rest of these to other kids who missed out on their own tuxemon! And I might keep one for myself. "

msgid "spyder_papertown_firstfight"
msgstr "Hey, what are you doing rummaging in bins? That's gross - and it's against the rules! \n ... \n What, they were throwing out perfectly good tuxemon? \n ... \n Well, if they were perfectly good, they wouldn't throw them out, would they? \n They must be inferior to the new models. Here, I'll show you! "

msgid "spyder_papertown_firstfight_win"
msgstr "Huh, must be a fluke. There's no way the new model would be worse than the old!"

msgid "spyder_papertown_firstfight_lose"
msgstr "As expected! Old models can't compare to new ones!"

msgid "spyder_cottontown_monk"
msgstr "I am assigned by the Dojo of the Five Elements to tend the statues here. \n But Omnichannel is planning to expand its offices into this space. \n I don't know what will happen to the statues when they do."

msgid "spyder_cottontown_hackerintro"
msgstr "Hey, cool tuxemon! Can I see the receipt? \n ... \n Just kidding, I had a feeling you hadn't picked it up using, ah, official channels. \n For years, the Five Pillars have controlled the strongest tuxemon. Do you think it'd be cool to poke them in the eye? \n ... \n Good! I have a project for you. Meet me in the Cafe!"

msgid "spyder_cottontown_stopthere"
msgstr "Hey, that's not cool! You have to come to my talk at the cafe before you run off!"

msgid "spyder_cottontown_enforcer"
msgstr "Butt out of it, kid, this is private property!"

msgid "spyder_cottoncafe_hackerchat"
msgstr "It's so cool that you're helping with Tuxepedia.\n  ... \n Is there a prize for adding all the tuxemon? \n Only the satisfaction of helping the human race, man."

msgid "spyder_cottoncafe_barmaidintro"
msgstr "We call ourselves Team Bazaar. Maybe that's a little pretentious. \n We're a group of rogues and scoundrels who like to get together to drink coffee, discuss philosophy and defy our corporate overlords! \n We try to look out for each other. For example, unlike the Cathedral we don't charge for you to heal your tuxemon! \n Would you like me to heal them now?"

msgid "spyder_cottoncafe_barmaid"
msgstr "Welcome back. Shall I chuck your tuxemon in the healing unit?"

msgid "spyder_cottonart_barmaid"
msgstr "Do you like my set? \n They capture my early days as a professional tuxemon trainer, before I retired on my winnings. \n  I call them: 'Monsters' Eyes Meet', 'Starry, Starry, Starry Night' and 'Trepidation'. They're for sale! \n Get them while they're hot! Just 1,000 each."

msgid "spyder_cottonart_barmaid_bundle"
msgstr "Do you want to buy all three paintings for ${{currency}}3,000?"

msgid "spyder_cottonart_barmaid_single"
msgstr "Do you want to buy this painting for ${{currency}}1,000?"

msgid "spyder_cottonart_barmaid_painting_sold"
msgstr "The painting has been bought by ${{name}}! This is a copy!"

msgid "spyder_cottonart_barmaid_painting_sold_billie"
msgstr "The painting has been bought and donated back to the gallery by Billie!"

msgid "spyder_cottonart_barmaid_bundle_sold"
msgstr "It looks like you're my collector now! I'll replace the original with copies!"

msgid "spyder_cottonart_billie"
msgstr "I see you're trying to broaden your horizons. That's cute. Just try not to touch anything."

msgid "spyder_cottonart_granny"
msgstr "I must be getting nostalgic. I almost said \n \"Back in my day, things were better!\""

msgid "spyder_cottonart_goth"
msgstr "I used to enjoy coming here every weekend to look at the paintings. \n Now all the best ones have been sold and the tickets are too expensive. \n But my nanna wanted to come, so ..."

msgid "spyder_cottonart_florist"
msgstr "What do you think of the blue painting of a ship in the harbour? \n It's in the impressionist style - that means it tries to capture how light looks and behaves. \n See the small red sun reflected along the waves of the water?"

msgid "spyder_cottonart_shopkeeper"
msgstr "Welcome to the Cotton Town Art Gallery. Ah - I mean Art Shop! \n Ever since they cut our funding, we've had to sell the artworks instead of just displaying them. \n Entry is ${{currency}}50. It goes towards the company's annual dividend."

msgid "spyder_cottonscoop_shopassistant"
msgstr "Tuxeballs allow you to capture tuxemon and keep them as servants. \n They're most effective when used on injured and low-level tuxemon. \n Select them during battle from your Item menu."

msgid "spyder_cottonscoop_deviceoffer"
msgstr "Welcome customer. Today, we're promoting Tuxeballs. Do you know what those are?"

msgid "spyder_cottonscoop_devicenoexplan"
msgstr "     Okay, well here's five as a free sample. If you have any questions about how Tuxeballs work, just ask my assistant!"

msgid "spyder_cottonscoop_deviceexplan"
msgstr "Let my assistant introduce you."

msgid "spyder_cottonscoop_deviceexplan2"
msgstr "Tuxeballs allow you to capture tuxemon and keep them as servants. \n They're most effective when used on injured and low-level tuxemon. Select them during battle from your Item menu. \n Thank you for listening. Here's five Tuxeballs as a free sample. "

msgid "spyder_cotton_tuxepediaintro"
msgstr "Currently, the only reliable information about tuxemon is from the expensive and incomplete Encyclopaedia Tuxemon! \n That's not cool; information should be freely available. That's why we're introducing Tuxepedia. \n It's open source, it's free, it's available for everyone to read, write and edit. How cool is that? \n In fact, I've installed it as an app on all your phones just now. "

msgid "spyder_cotton_tuxepediaintro2"
msgstr "All it takes to add information is for you to catch that particular tuxemon. It's so cool."

msgid "spyder_cotton_tuxepediaintro3"
msgstr "You are so engrossed reading the new entries, that you don't notice people leaving."

msgid "spyder_cotton_tuxepediaintro4"
msgstr "It's so cool that you came. There's still so many tuxemon to be added - over a hundred, I think. \n You could really get into it, and make a difference to the world. "

msgid "spyder_route2_billie1"
msgstr "Hey cheapskate! Still got your stolen tuxemon?"

msgid "spyder_route2_billie2"
msgstr "This was a fluke. My tuxemon were expensive, and that means that they're high quality."

msgid "spyder_route2_graf1"
msgstr "I'm an ace - in battling and tennis!"

msgid "spyder_route2_marion1"
msgstr "So many tasty ants around! ... For my Aardorn, I mean."

msgid "spyder_route2_roddick1"
msgstr "When I was ambushed on the dunny by SPIGHTER I was pretty creeped out."

msgid "spyder_route2_roddick2"
msgstr "Hey, you didn't seem creeped out at all!"

msgid "spyder_citypark_maniac"
msgstr "Phew, we're pooped!"

msgid "spyder_citypark_granny"
msgstr "We'll walk back to Leather Town after a little rest."

msgid "spyder_citypark_florist"
msgstr "Enjoy the flower display! It's the pride of Leather Town."

msgid "spyder_citypark2_florist"
msgstr "The flowers look okay, don't they? ... Ever since the mining began in Leather Town, the flowers have been under the weather!"

msgid "spyder_route2_graf2"
msgstr "I got served."

msgid "spyder_route2_marion2"
msgstr "I don't eat ants."

msgid "spyder_citypark_frances2"
msgstr "You must come and visit some time. "

msgid "spyder_citypark_frances1"
msgstr "I have the finest gardens in all the land. That's why these Shybulb keep turning up."

msgid "spyder_citypark_bobette1"
msgstr " I love cats. An Aardorn is basically a cat, right?"

msgid "spyder_citypark_bobette2"
msgstr " A cat would have won …"

msgid "spyder_citypark_edith1"
msgstr "Hey, did you say I'm like my tuxemon? I'll fight you for that!"

msgid "spyder_citypark_edith2"
msgstr "Hmm, you may have a point."

msgid "spyder_museum_entrance1"
msgstr "Welcome to the museum of natural history! It's free, but depends on your generous donations. Would you consider a donation of ${{currency}}50?"

msgid "spyder_museum_entrance2"
msgstr ""
"Please explore our five sections, and make sure to read about our five "
"sponsors."

msgid "spyder_museum_entrance3"
msgstr "Unfortunately we now need to charge for tickets. ${{currency}}100 please."

msgid "spyder_museum_shopkeeper_chat"
msgstr "I volunteer to keep the museum as affordable as possible. "

msgid "spyder_museum_miner1"
msgstr "There used to be a whole section here on the history of our world! \n But when Nimrod became the sponsor, they replaced it with just military history! \n Now everyone is just inventing their own theories of world history!"

msgid "spyder_museum_postboy1"
msgstr "Did you know that the first spectacles were made of beryl, not glass? \n … \n I learned that last year from a guide at this museum! But there aren't any guides around this place any more."

msgid "spyder_leather_maniac" 
msgstr "How is your adventure so far? \n ... \n Wow, so talkative! You are really coming out of your shell." 
msgid "spyder_route3_sign"
msgstr "Rehabilitation will begin as soon as possible. \n Please stop nagging us."
msgid "spyder_route3_drag1" 
msgstr "AGENT: What happened to the excavation? \n SHAFT BOSS: We got ... interrupted. By ... a kid. \n AGENT: A kid?! \n SHAFT BOSS: But we did manage to recover one ... \n AGENT: Hush! You know that's top secret. Alright, hand it over and scram! \n SHAFT BOSS: Okay, here ... uh!" 
msgid "spyder_route3_drag2" 
msgstr "AGENT: What the?! Come with me, you can explain this to HQ!" 

msgid "spyder_route3_zoolander1"
msgstr "A boulder is causing problems for travellers? \n It's \"our fault\"? \n Who cares? We've got urgent work to do!"

msgid "spyder_route3_zoolander2"
msgstr "Ah, I dropped my sledgehammer!"

msgid "spyder_route3_qqq1"
msgstr "Ah, the Enforcers weren't meant to let anyone out!"
msgid "spyder_route3_qqq2"
msgstr "I'll reveal nothing about our plot! In fact, forget I said anything about a plot!"
msgid "spyder_route3_novak1"
msgstr " My Elofly is a genius! I'm going to collect as many as I can."
msgid "spyder_route3_novak2"
msgstr "Hmm, not smart enough ..."
msgid "spyder_route3_weaver1"
msgstr "Hey, butt out of it! This mine site belongs to Shaft!"
msgid "spyder_route3_weaver2"
msgstr "Go on, get out!"
msgid "spyder_route3_curie1"
msgstr "Look at my magnificent invention!"
msgid "spyder_route3_curie2"
msgstr "Why did you do that?"
msgid "spyder_route3_connor1"
msgstr "My Weavifly is fighting fit now - there was a while there where it couldn't fly."
msgid "spyder_route3_connor2"
msgstr "Oh well, this will be a learning experience for them."
msgid "spyder_route3_roxby1"
msgstr "Bring that pile driver over here and be quick! Hey ... you don't look like a miner. "
msgid "spyder_route3_roxby2"
msgstr "Scram! "
msgid "spyder_route3_roxby3"
msgstr "I hope Boss is not mad - she gets angry so fast, \n But she is a nice person and has a heart like a diamond."
msgid "spyder_route3_surat1"
msgstr " They call it the \"dark artery\" - the fossilised blood and bone of ancient tuxemon beneath the soil. \n And we get to dig it up!"
msgid "spyder_route3_surat2"
msgstr "I knew you wouldn't understand. "
msgid "spyder_route3_surat3"
msgstr "Scram! You're getting in our way."

msgid "spyder_route3_twig1"
msgstr "Some of the stuff we're digging up belongs in a museum! \n Wait, you don't work here. "

msgid "spyder_route3_twig2" 
msgstr "Don't mention that museum stuff to the boss, okay?" 
msgid "spyder_route3_twig3" 
msgstr "I will train more and become as strong as our Boss. \n She worked so hard to become the leader, I wanna be like her someday." 
msgid "spyder_route3_wanda1" 
msgstr "All I ever seem to catch is boring Nudiflot!" 
msgid "spyder_route3_wanda2" 
msgstr "The fishing's good in Flower City - but who wants to walk that far? \n Here, you can have my Fishing Rod." 

msgid "spyder_papertown_danteresting"
msgstr "I'm working, boss, I'm working! \n Oh, it's just you. You know, we throw out so much of our stock. It's such a terrible waste. \n It all goes into the bins behind the back of the Store."

msgid "spyder_cotton_nurse1" 
msgstr "Welcome to the Cathedral Centre! \n Do you want to heal your Tuxemon?"

msgid "spyder_wayfarer_shopkeeper"
msgstr "Sorry mate, no rooms available. \n The Enforcers say a rare disease has broken out among some guests' tuxemon, so we're under quarantine. \n I can heal your tuxemon for you, though?"


msgid "spyder_wayfarer_nurse"
msgstr "There are sick tuxemon in this building. Best to leave it to the Enforcers to sort everything out. \n If you keep going, I can't make any promises about how they'll respond. "

msgid "spyder_wayfarer_granny"
msgstr "I can't explain it ... one moment my Cairfrey was healthy, the next it was sick! \n At least the Enforcers arrived so soon. "
msgid "spyder_wayfarer_maniac"
msgstr "My tuxemon aren't sick! This is just an excuse to sell us medicine we don't need. \n When I was your age, we didn't have medicine. We swam in mountain streams and if you got a sniffle, well, tough! \n And anyway, I saw the Enforcers coming down Route 4 before anyone so much as sniffled, so how could \n ... \n ah ah achoo! \n ... \n That doesn't mean anything. I have an itchy nose."
msgid "spyder_wayfarer1_maniac"
msgstr "Hey, buddy, do you want my Botbot?"
msgid "spyder_wayfarer1_maniac1"
msgstr "I dunno how long I'm going to be stuck here, so it might as well get to explore with you."
msgid "spyder_wayfarer1_maniac2"
msgstr "A little privacy, please! "
msgid "spyder_wayfarer1_morton1"
msgstr "I'm stuck in this room until my tuxemon got better, so there's nothing to do but battle!"
msgid "spyder_wayfarer1_morton2"
msgstr "Now there's nothing to do!"
msgid "spyder_wayfarer1_jessie1"
msgstr "The Enforcers were so prompt and helpful! I guess Scientist James alerted them as soon as possible."
msgid "spyder_wayfarer1_jessie2"
msgstr "You're not as helpful as an Enforcer. Or as handsome. "
msgid "spyder_wayfarer1_nightshade1"
msgstr "It's embarrassing. All the Nurses' tuxemon got sick, but the Enforcers' tuxemon are fighting fit!"
msgid "spyder_wayfarer1_nightshade2"
msgstr "I guess we have a lot to learn about tuxemon care."
msgid "spyder_wayfarer1_victor1"
msgstr "Hey, you're not leaving with potentially infected tuxemon!"
msgid "spyder_wayfarer1_victor2"
msgstr "Stop right there! Or, um ..."
msgid "spyder_wayfarer1_morningstar1"
msgstr "I'm not surprised to see you here. "
msgid "spyder_wayfarer1_morningstar2"
msgstr "Come back and see me later - next patient please!"
msgid "spyder_wayfarer1_bravo1"
msgstr "This enforcement action is sponsored by Omnichannel: The Only News You Need. "
msgid "spyder_wayfarer1_bravo2"
msgstr "Please do not let my battling performance affect your opinion of Omnichannel: The Only News You Need. "
msgid "spyder_wayfarer1_james1"
msgstr "I wonder how the Enforcers got here so quickly! Nurse Jessie must have called them."
msgid "spyder_wayfarer1_james2"
msgstr "I'm glad Jessie didn't see my lose like that!"
msgid "spyder_wayfarer1_bismuth1"
msgstr "I hope this isn't related to those sick tuxemon at Scoop Farms!"
msgid "spyder_wayfarer1_bismuth2"
msgstr "Bummer!"
msgid "spyder_wayfarer1_ratcher1"
msgstr "You should let the patients rest!"
msgid "spyder_wayfarer1_ratcher2"
msgstr "Now I need a rest!"
msgid "spyder_route4_marshall1"
msgstr "I'm working on a gigantic cannon!"
msgid "spyder_route4_marshall2"
msgstr "It might need some work."
msgid "spyder_route4_roger1"
msgstr "We can learn a lot about strategy from tuxemon."
msgid "spyder_route4_roger2"
msgstr "I could learn a lot about strategy from you!"
msgid "spyder_route4_wulf1"
msgstr "Ah, just collecting some medicinal supplements"
msgid "spyder_route4_wulf2"
msgstr "Ooh, I feel so emasculated!"
msgid "spyder_route4_rincewind1"
msgstr "Finally, a use for K9!"
msgid "spyder_route4_rincewind2"
msgstr "It wasn't that useful."
msgid "spyder_route4_rosamund1"
msgstr "Try to fight me and you'll get your just desserts!"
msgid "spyder_route4_rosamund2"
msgstr "Revenge is best served cold. "
msgid "spyder_route4_beck1"
msgstr "Your serve!"
msgid "spyder_route4_beck2"
msgstr "Game, set, match."
<<<<<<< HEAD
msgid "spyder_barmaid_cafe1"
msgstr "Are you okay?\n I guess all your tuxemon were infected, so the Enforcers took them to the Hospital!"
msgid "spyder_barmaid_cafe2"
msgstr "You can use the PC to get out some non-infected tuxemon."
msgid "spyder_barmaid_cafe3"
msgstr "Oh dear, you're totally out of tuxemon.\n Well, I have this Nudiflot I don't really want."
msgid "spyder_enforcer_candy1"
msgstr "Stop right there!\n We are taking all infected tuxemon to the Hospital to be quarantined\n until Greenwash develops a cure for the virus."
msgid "spyder_enforcer_candy2"
msgstr "Wow! I guess you get to keep them all\n ... Uh ... I mean, good job keeping your tuxemon free from disease.\n You may go."
msgid "spyder_enforcer_candy3"
msgstr "Ha! I mean, oh dear, your tuxemon are infected and must be quarantined.\n Hand them over now ..."
msgid "spyder_enforcer_candy4"
msgstr "Don't you even think of trying to steal your tuxemon back from the Hospital.\n The scanners are set up to reject all known tuxemon and human DNA!"
=======
msgid "spyder_route4_billie1"
msgstr "I've got all the latest gear and the best tuxemon. What have you got?"
msgid "spyder_route4_billie2"
msgstr "I guess money can't buy everything, after all."

>>>>>>> bb3d310f
msgid "spyder_magician_timber"
msgstr "Hey, that's a nice phone you've got there ... Your mum made it for you? Heaps cool! \n Then you've gotta install my newest social media app. It's called Contacts App. \n It keeps track of all the people you meet and tells you what they're up to."
msgid "spyder_candy_catgirl1"
msgstr "You know, I'm just fascinated by fossils. You know - SHAMMER, RHINCUS, that kind of thing."
msgid "spyder_candy_catgirl2"
msgstr "Do you have a fossil tuxemon?"
msgid "spyder_candy_catgirl_nofossil"
msgstr "No? Well, you know where you can find me."
msgid "spyder_candy_catgirl_willtrade"
msgstr "You do? Want to trade it for a PROPELLERCAT?"
msgid "spyder_candy_prof1"
msgstr "ZUNNA! This darn tuxemon is eating me out of house and home."
msgid "spyder_candy_prof_nocateye"
msgstr "I wish I could trade it for a nice quite tuxemon, like a CATEYE."
msgid "spyder_candy_prof_willtrade"
msgstr "I'm the luckiest professor in the region of Fondent."
msgid "spyder_timber_firefighter1"
msgstr "Hey, do you treat your tuxemon with proper respect?! \n Sorry, I can be very blunt. \n But you wouldn't believe the damage that tuxemon can do if they aren't taken proper care of."        
msgid "spyder_timber_firefighter_nochillimp"
msgstr "Last week a Tikoal almost burnt down its owner's house!"
msgid "spyder_timber_firefighter_willtrade"
msgstr "Hey, do you want a TIKOAL? I could really do with a CHILLIMP, if you've got one."
msgid "spyder_flower_mieke1"
msgstr "It's exciting for us to visit the region of Fondant! You have such unique tuxemon here ... \n Hey, do you want to trade? My Conileaf for a creature that we don't have back home ... \n How about Budaye?"
msgid "spyder_flower_mieke_nobudaye"
msgstr "Oh it doesn't matter - I can see you don't have a Budaye."
msgid "spyder_flower_mieke_willtrade"
msgstr "Well, great! Here you go."
msgid "spyder_flower_fez1"
msgstr "Everyone in our region has to pick from one of the same five boring tuxemon. \n I know like a hundred people with a Foxfire ... \n Hey, do you want to trade? My Foxfire for an Ignibus?"
msgid "spyder_flower_fez_noignibus"
msgstr "Oh it doesn't matter - I can see you don't have an Ignibus."
msgid "spyder_flower_fez_willtrade"
msgstr "Well, great! Here you go."
msgid "spyder_flower_cady1"
msgstr "Oh I'd just love to have a souvenier to take back home with me. \n I just adore those sweet little Grintot. Could you get me one? \n I could give you my Hampotamos in exchange?"
msgid "spyder_flower_cady_nogrintot"
msgstr "Oh it doesn't matter - I can see you don't have a Grintot. "
msgid "spyder_flower_sandy1"
msgstr "This Pharfan keeps spraying me with water. What a drag! \n Hey, do you want it? You'd have to give me a Tweesher in return."
msgid "spyder_flower_sandy_notweesher"
msgstr "Oh it doesn't matter - I can see you don't have a Tweesher."
msgid "spyder_flower_cady_willtrade"
msgstr "Well, great! Here you go."
msgid "spyder_flower_teach1"
msgstr "Oh where has my other student gotten to?"



msgid "spyder_flower_petshopassistant"
msgstr "Hello - we are the Pet Shop Boys. Are you interested in buying a tuxemon?"
msgid "spyder_flower_petshopkeeper1"
msgstr "I found these eggs in the bough of a tree, and hatched them! \n They appear to be a previously unknown tuxemon. \n I call them Vivipere! I wonder what they morph into."
msgid "spyder_flower_petshopkeeper2"
msgstr "Tell you what, why don't I give you one and you can come back and tell me what it morphs into!"
msgid "spyder_flower_petshopkeeper3"
msgstr "Did you get Vivipere to morph yet?"
msgid "spyder_flower_petshopkeeper4"
msgstr "You got it to morph? \n ... \n And you did it in that particular way? \n I see. Hmmm, I don't really like the look of that morph. \n If I give you another Vivipere, can you bring it back if it ever morphs into something different?"
msgid "spyder_route1_beachcomber"
msgstr "To run, just hold down the SHIFT key. \n Look! I'm free as an ELOFLY!"
msgid "spyder_cottonhouse1_homemaker"
msgstr "I feel so safe seeing all the Enforcers around. You can never be too careful. \n The newspapers are always reporting terrible crimes in this very region!"
msgid "spyder_cottonhouse1_firefighter"
msgstr "Did you know it's possible for tuxemon to have two elements? \n Even a technique can belong to two elements at one."
msgid "spyder_cottonhouse2_magician"
msgstr "Some conditions replace one another. \n Learning how conditions interact is key to becoming a master of tuxemon fighting."
msgid "spyder_cottonhouse2_catgirl"
msgstr "Have you met the old man in City Park? He's obsessed with breaking records!"
msgid "spyder_cottonhouse2_shopkeeper"
msgstr "I don't have a problem with people from other regions. \n Just don't come after my job, alright?"
msgid "spyder_route5_granny"
msgstr "This park is much more salubrious with the Nimrod construction keeping the Flower City riff-raff out. "
msgid "spyder_leatherhouse1_florist"
msgstr "There used to be several TV and radio stations operating, but Omnichannel ran them out of business. \n Now we don't have to worry about different journalists contradicting each other."
msgid "spyder_leatherhouse2_tv"
msgstr "A little green mon is lifting a ship out of a swamp."
msgid "spyder_leatherhouse2_scientist"
msgstr "I work for Shaft. \n ... \n Where's my helmet? I don't need one, I control the truck remotely from our offices. \n Pretty soon, most jobs in the mines will be automated. "
msgid "spyder_leatherhouse2_miner"
msgstr "You won't believe what they're digging up in Route 3. \n I've never seen an egg that big. \n Oops, I've said too much. "

msgid "spyder_flowerhouse1_tv"
msgstr "Two mons are having a fight. \"I'm not your friend, Budaye\", one says."
msgid "spyder_flowerhouse2_soldier"
msgstr "I worked for Nimrod during the war. \n Not that I got a medal. Or a parade. \n They don't hand those out to mercenaries."
msgid "spyder_flowerhouse2_scientist"
msgstr "Radio FUD wakes me up every morning. \n Not sure I care for their politics, but at least they call it how they see it!"
msgid "spyder_flower_florist"
msgstr "There used to be a riverboat captain here who could take you up and down the river. \n But I haven't seen him for a few days. "
msgid "spyder_flowerhouse1_firefighter"
msgstr "The five Pillars are the only big companies in this region. They have a lot of sway."
msgid "spyder_flowerhouse1_granny"
msgstr "Scoop has managed to cut the price of beef yet again! I don't know how they do it. "
msgid "spyder_nimrod_chromerobo1"
msgstr "Boop beep"
msgid "spyder_nimrod_chromerobo2"
msgstr "Shoop dee doo woop"
msgid "spyder_nimrod_xeon1"
msgstr "Whoo ... burr ... target acquired"
msgid "spyder_nimrod_xeon2"
msgstr "... Daisy, Daisy, give me your answer do ..."
msgid "spyder_nimrod_thatcher1"
msgstr "Woo-wee. Look at that. Those protesters won't know what hit them."
msgid "spyder_nimrod_thatcher2"
msgstr "No comment. "
msgid "spyder_nimrod_dirk1"
msgstr "Are you here for the investor presentation? \n Nimrod shares are a great buy - armies always need weapons!"
msgid "spyder_nimrod_honour1"
msgstr "Don't you dare touch those prototypes! "
msgid "spyder_nimrod_honour2"
msgstr "Leave those prototypes alone!"
msgid "spyder_nimrod_antimony1"
msgstr "Oh god, you destroyed the prototypes. We were just about to start mass production."
msgid "spyder_nimrod_antimony2"
msgstr "Years of work, down the drain in minutes. "
msgid "spyder_nimrod_berke1"
msgstr "Don't hurt me, I just write the contracts! I haven't done anything wrong! \n ... \n I mean, no one has done anything wrong. This is all legal and above board."
msgid "spyder_nimrod_rebel1"
msgstr "Did the Cathedral send you for that new shipment of ... \n No? \n Oh."
msgid "spyder_nimrod_rebel2"
msgstr "The shipment I was asking about was full of... um ... teddybears."
msgid "spyder_nimrod_maverick1"
msgstr "At night I play guitar by myself."
msgid "spyder_nimrod_maverick2"
msgstr "I wish I knew someone I could play music with."
msgid "spyder_nimrod_justice1"
msgstr "Ask not for whom Ghosteeth tolls!"
msgid "spyder_nimrod_justice2"
msgstr "It tolls for me."
msgid "spyder_nimrod_mace1"
msgstr "I want to quit and become a musician."
msgid "spyder_nimrod_mace2"
msgstr "I'll call my band, \"Machine Gun Fellows\"."
msgid "spyder_nimrod_argon1"
msgstr "We fight wars with humans and tuxemon. Many dead, many more injured. \n Using robos instead is the only moral course of action."
msgid "spyder_nimrod_argon2"
msgstr "I knew I wouldn't be able to convince you."
msgid "spyder_nimrod_zircon1"
msgstr "If you truly loved tuxemon, you would support us replacing them in war with robos."
msgid "spyder_nimrod_zircon2"
msgstr "I wish I'd replaced my tuxemon with robos. "
msgid "spyder_nimrod_archer1"
msgstr "How's the fusion technology coming along? We ... Wait, you're not from Greenwash!"
msgid "spyder_nimrod_archer2"
msgstr "Keep your mouth shut, okay?"
msgid "spyder_nimrod_bowie1"
msgstr "Our law enforcement would be a lot easier with some military hardware, friend. ... Who are you? "
msgid "spyder_nimrod_bowie2"
msgstr "That military hardware question was hypothetical, okay?"
msgid "spyder_nimrod_tru1"
msgstr "My weapons have won wars and subdued revolts in every corner of the world, and you think you have a chance against me?"
msgid "spyder_nimrod_tru2"
msgstr "Guard, retrieve the prototypes in the testing room. At least we can salvage something! "
msgid "spyder_nimrod_tru3"
msgstr "If those imbeciles in Shaft hadn't lost my dragon, beating you would have been a piece of cake."
msgid "spyder_nimrod_guard1"
msgstr "Sorry bud, private meeting in progress. \n So buzz off!"
msgid "spyder_route5_goliath1"
msgstr "Hey, aren't you that meddlesome kid from the Wayfarer Inn?"
msgid "spyder_route5_goliath2"
msgstr "Quit ruining our plans!"
msgid "spyder_route5_sara1"
msgstr "My Capiti looks cute and all, but I can't wait until it grows into an adult!"
msgid "spyder_route5_sara2"
msgstr "Oh well, not today!"
msgid "spyder_route5_hunter1"
msgstr "It takes a lot to hold a team together."
msgid "spyder_route5_hunter2"
msgstr "We'll be back."
msgid "spyder_route5_edith1"
msgstr "Woohoo! Our millionth ant! ... Uhm, I didn't think anyone would hear that."
msgid "spyder_route5_edith2"
msgstr "Let's see if you're so cocky after Aardart eats her two-millionth ant!"
msgid "spyder_route5_cleo1"
msgstr "Mother says you can trace our bloodline back to the kings who once ruled this country."
msgid "spyder_route5_cleo2"
msgstr "Oh ancestors, I've failed you!"
msgid "spyder_route5_tryphaena1"
msgstr "You know, we're descended from ... You've already heard it? Oh."
msgid "spyder_route5_tryphaena2"
msgstr "Well, might makes right."
msgid "spyder_timber_mom1"
msgstr "Hey bojo, your BOARD doesn't work on water. Unless you've got power."
msgid "spyder_timber_mom2"
msgstr "What I mean to say is, here's a Surfboard! Ride it onto the river and see what happens!"
msgid "spyder_timber_dante1"
msgstr "Hey buddy! Cool to see you again. "
msgid "spyder_timber_dante2"
msgstr "Hey buddy! \n Are you planning to break into these HQ? Cool! \n Make sure you're well prepared before you do, because it's difficult to get out once you're inside! \n You'll need to call your mom to let her know you're safe. Use this app!"
msgid "spyder_scoop_lanth1"
msgstr "Look how happy the tuxemon are, living so close to one another!"
msgid "spyder_scoop_lanth2"
msgstr "Typical activist troublemaker. "
msgid "spyder_scoop_paine1"
msgstr "I feel so terrible that the disease got out. "
msgid "spyder_scoop_paine2"
msgstr "If those Enforcers hadn't come in and exposed their pet tuxemon to the disease, it would never have left the facility!"
msgid "spyder_scoop_rubid1"
msgstr "This is actually the most humane way to keep tuxemon."
msgid "spyder_scoop_rubid2"
msgstr "Studies show that tuxemon find battling more stressful than living in these conditions. "
msgid "spyder_scoop_berys1"
msgstr "You will notice that none of the tuxemon out here are sick - they were all kept in the containment unit."
msgid "spyder_scoop_berys2"
msgstr "Scoop did not release the disease! I promise you. "
msgid "spyder_scoop_turner1"
msgstr "Some of these people will tell you that Enforcers let the disease get out. Don't believe them!"
msgid "spyder_scoop_turner2"
msgstr "Remember, we had nothing to do with the disease getting out!"

msgid "spyder_scoop_asta1"
msgstr "Why yes, I am the inventor of the Extreme Restraints. \n What are they, I hear you ask? \n Only a set of manacles so powerful that even a dragon could not escape them. \n They are being used in the containment unit to make sure none of the infected tuxemon escape."

msgid "spyder_scoop_alyssa1"
msgstr "As soon as disease was detected, we moved the infected tuxemon to this containment unit."
msgid "spyder_scoop_alyssa2"
msgstr "I'm telling you, we kept the disease under control!"
msgid "spyder_scoop_taggart1"
msgstr "Someone stole the Extreme Restraints we invented to keep tuxemon in the containment unit! Was it you?"
msgid "spyder_scoop_taggart2"
msgstr "If you didn't steal the Extreme Restraints, who did? "
msgid "spyder_scoop_donald1"
msgstr "The sick tuxemon we were keeping here in quarantine got out and broke into the storeroom beyond! How will we secure the storeroom?"
msgid "spyder_scoop_donald2"
msgstr "You might just be strong enough to contain the escaped tuxemon. Please - do it for us. "
msgid "spyder_scoop_orba1"
msgstr "Yikes! What are you doing here?"
msgid "spyder_scoop_orba2"
msgstr "What am I doing here, for that matter?"
msgid "spyder_scoop_haf1"
msgstr "I chased the people who stole the Restraints into this room. But then the sick tuxemon got in, and now we're all stuck!"
msgid "spyder_scoop_weaver1"
msgstr "I would never have taken the Restraints off those coughing tuxemon if I knew they'd chase us in here!"
msgid "spyder_scoop_weaver2"
msgstr "Yikes! It turns out crime doesn't pay!"
msgid "spyder_scoop_arachne1"
msgstr "Oi! Can't you see we're in the middle of a villainous scheme?"
msgid "spyder_scoop_arachne2"
msgstr "It's too late! I have the Extreme Restraints and there's nothing you can do about it. "
msgid "spyder_scoop_landrace1"
msgstr "Graar!"
msgid "spyder_scoop_landrace2"
msgstr "Ufff."
msgid "spyder_scoop_landrace3"
msgstr "Thanks for getting rid of that brute that was blocking the way! \n Now we can escape with the Extreme Restraints! "
msgid "spyder_scoop_cochini1"
msgstr "Oink! Oink! "
msgid "spyder_scoop_cochini2"
msgstr "Oink."
msgid "spyder_scoop_lapinou1"
msgstr "Aiya!"
msgid "spyder_scoop_lapinou2"
msgstr "Mhm ah!"
msgid "spyder_tunnelb_beryll1"
msgstr "I love collecting rocks and stones."
msgid "spyder_tunnelb_beryll2"
msgstr "Ah, I spilled my stone collection!"
msgid "spyder_tunnelb_lute1"
msgstr "Bats make the best pets!"
msgid "spyder_tunnelb_lute2"
msgstr "... but not necessarily the best fighters."
msgid "spyder_tunnelb_meitner1"
msgstr "Masknake is great fun. Just give it a poke and its tail puts on a light show!"
msgid "spyder_tunnelb_meitner2"
msgstr "I think you poked it too hard."
msgid "spyder_tunnelb_iris1"
msgstr "Oi! You interrupted our dance!"
msgid "spyder_tunnelb_iris2"
msgstr "Be gone. Tourbidi, places please!"
msgid "spyder_tunnelb_greta1"
msgstr "When an Agnidon cornered my precious Foofle, all these friends turned up!"
msgid "spyder_tunnelb_greta2"
msgstr "Oh no, I need more!"
msgid "spyder_tunnelb_tommy1"
msgstr "Have you seen my sandwich?"
msgid "spyder_tunnelb_tommy2"
msgstr "My hunger put me off of my game!"
msgid "spyder_successful_log"
msgstr "Your mighty hatchet slices the log in two."
msgid "spyder_route6_billie1"
msgstr "Let's make it quick. I have a spa appointment in an hour."
msgid "spyder_route6_billie2"
msgstr "Huh. You're a better trainer than I thought."
msgid "spyder_route6_frances1"
msgstr "My Narcileaf keeps the finest garden in all the land."
msgid "spyder_route6_frances2"
msgstr "You must come visit some time."
msgid "spyder_route6_ping1"
msgstr "Psst, have you heard? The enforcers are confiscating tuxemon from everyone in Candy Town."
msgid "spyder_route6_ping2"
msgstr "They won't stop there ... eventually they'll confiscate all tuxemon if they think they can get away with it"
msgid "spyder_route6_richard1"
msgstr "Man, the one day I leave the computer and go for a walk, this happens!"
msgid "spyder_route6_richard2"
msgstr "Worst. Day. Ever."
msgid "spyder_route6_blair1"
msgstr "Something's fishy."
msgid "spyder_route6_blair2"
msgstr "I heard they kicked all the researchers out of Greenwash HQ. \n And now they're confiscating tuxemon and taking them to the Hospital!"
msgid "spyder_route6_maxwell1"
msgstr "I don't understand! Last month, they were so excited about Fusion technology. \n And now they say they have to shut it down, destroy it ..."
msgid "spyder_route6_maxwell2"
msgstr "I just hope they don't decide its safest to put down the tuxemon we fused!"
msgid "spyder_route6_orion1"
msgstr "I was in the middle of a very important experiment."
msgid "spyder_route6_orion2"
msgstr "I hope I get back before my experiment melts down!"
msgid "spyder_route6_mungo1"
msgstr "I can't believe they locked us out of Greenwash HQ. I was getting so close to a cure for the virus!"
msgid "spyder_route6_mungo2"
msgstr "I guess the bosses got spooked by the latest Fusion developments."
msgid "spyder_route6_rigel1"
msgstr "We might as well battle - there's nothing else to do at the moment!"
msgid "spyder_route6_rigel2"
msgstr "Now there's nothing to do."
msgid "spyder_route6_gunner1"
msgstr "Excuse me, no entrance permitted. All Greenwash employees must stay outside of the city."
msgid "spyder_route6_gunner2"
msgstr "You're not a Greenwash employee? I've heard that one before!"
msgid "spyder_flower_artist1"
msgstr "Simplistic and clumsy brushstrokes and a pedestrian theme. Bah! Another ruined canvas."
msgid "spyder_flower_muse1"
msgstr "He's so hard on himself, never happy with something he's painted. He's so forgetful, too. Perhaps I could buy a painting "
msgid "spyder_flower_muse2"
msgstr "What? You have a painting. Oooh - would you let me buy it? I have ${{currency}}2,000."
msgid "spyder_flower_muse4"
msgstr "What? You have all the paintings. Oooh - would you let me buy it? I have ${{currency}}6,000."
msgid "spyder_flower_artist_clipping"
msgstr "A newspaper clipping is on the wall. It begins: \n \"The famous art critic has put away his poison pen and picked up the paint brush. \n After years of tearing down artists, can he do any better himself?\""
msgid "spyder_flower_artist2"
msgstr "Magnificent! I didn't know I had it in me. \n I don't know what those artist were complaining about - painting is easy!"
msgid "spyder_flower_muse3"
msgstr "Thank you, he's much better company now. \n Although ... he was saying something about taking up digital art!"
msgid "spyder_searoutec_nigel1"
msgstr "This is Dragon's Cave! I'm standing outside because ... uh, because I'm guarding it."
msgid "spyder_searoutec_nigel2"
msgstr "Okay I'm not standing guard! The other dragonriders wouldn't let me join them!"
msgid "spyder_searoutec_river1"
msgstr "Manosting was wrapped around me ... I couldn't swim ... My last hope ... The Tuxeball I stashed in my swimming costume!"
msgid "spyder_searoutec_river2"
msgstr "Suffice to say, it worked!"
msgid "spyder_searoutec_wade1"
msgstr "I'm the world-record holder for holding your breath! Hold onto your hats ..."
msgid "spyder_searoutec_wade2"
msgstr "*splutter*"
msgid "spyder_searoutec_gil1"
msgstr "If you're stung by a Manosting, Nudiflot can suck the poison out."
msgid "spyder_searoutec_gil2"
msgstr "Of course, sucking out the poison makes Nudiflot poisonous itself!"
msgid "spyder_searoutec_more1"
msgstr "You're going the wrong way...Turn around."
msgid "spyder_searoutec_more2"
msgstr "Ouch, my bad!"
msgid "spyder_searoutec_leek1"
msgstr "Let me win - don't be _shellfish_!"
msgid "spyder_searoutec_leek2"
msgstr "I lost on _porpoise_."
msgid "spyder_searoutec_beech1"
msgstr "Hey, did you do something in the water?"
msgid "spyder_searoutec_beech2"
msgstr "Okay, I believe you."
msgid "spyder_searoutec_rutherford1"
msgstr "Water water everywhere, it really makes you think!"
msgid "spyder_searoutec_rutherford2"
msgstr "... but not a drop to drink."
msgid "spyder_searoutec_carstair1"
msgstr "I dig this beach!"
msgid "spyder_searoutec_carstair2"
msgstr "I couldn't keep my head above water."
msgid "spyder_searoutec_sandy1"
msgstr "Sharpfin are great! But don't give one a bath ..."
msgid "spyder_searoutec_sandy2"
msgstr "I took the bait."
msgid "spyder_dragonscave_blocked"
msgstr "The tunnel is still being drilled!"
msgid "spyder_dragonscave_angrybrute1"
msgstr "The bosses get to go in and have all the fun. "
msgid "spyder_dragonscave_lazybrute1"
msgstr "I'm exhausted after all that tunnelling. "
msgid "spyder_dragonscave_concernedbrute1"
msgstr "Wait, if we're all here - who's guarding Omnichannel HQ?"
msgid "spyder_omnichannel_william1"
msgstr "Nothing to see here. No sir."
msgid "spyder_omnichannel_william2"
msgstr "I gotta scram!"
msgid "spyder_omnichannel_carnegie1"
msgstr "I run three-week online self-improvement course: Lead Like Elostorm!"
msgid "spyder_omnichannel_carnegie2"
msgstr "Hey, you should take my course!"
msgid "spyder_omnichannel_byrne1"
msgstr "My Jemuar comes from a town where there is nothing but quartz."
msgid "spyder_omnichannel_byrne2"
msgstr "What a disappointment."
msgid "spyder_omnichannel_strauss1"
msgstr "I have to shake a lot of hands in my line of work."
msgid "spyder_omnichannel_strauss2"
msgstr "Down low. Too slow!"
msgid "spyder_omnichannel_billie1"
msgstr "Not so fast, NAME! We're not going to let you go in there \n ... by yourself! I'm coming too. \n When you cured my tuxemon, you made me do some serious thinking. \n We can't let them get away with stealing our tuxemon!"
msgid "spyder_omnichannel_beaverbrook1"
msgstr "Aha, it's too late for you! \n Just out of the birthing pit ... the perfect monsters! \n The genes of Drokoro incubated in dragon eggs dug up by Shaft \n ... and fused with three killer robos designed by Nimrod. \n The power of teamwork ... and it's in my hands. "
msgid "spyder_omnichannel_beaverbrook2"
msgstr "No. It's not possible. \n Two upstarts, one with off-brand tuxemon, defeating my perfect creations. \n If I can just make it to my live radio interview, I'll command my enforcers to complete the takeover."
msgid "spyder_omnichannel_radioannounce"
msgstr "This is FUD Radio, DJ Worm here and my co-host, \"The Duke of Dead Air\", broadcasting live from the Omnichannel Radio Studios. \n We've got a full hour of lolly-pop, soft rock and accessible hip hop for you - but first, an interview with the head of Omnichannel! \n Ah, it looks like Sir Beaverbrook couldn't make it, but in his place has sent a small child. Well, small child, what do you have to say? \n ... \n Speak up! You're on live radio! \n ... \n Huh, a conspiracy, you say? \n ... \n The Pillars were going to use Greenwash fusion technology, Nimrod killer robos and dragons dug up by Shaft ... \n And they were going to use those fusions to take control of the entire region? \n ... \n And they deliberately spread the Virus to everyone's tuxemon using food from Scoop? \n ... \n And the Enforcers are in on it? \n ... \n And Omnichannel was behind the whole thing, using the media to keep people confused and distracted? \n ... \n You know we work for Omnichannel, right? Doc, please tell me you stopped broadcasting. Doc?! \n ... \n Ouch! Man I really wish Radio FUD didn't go out live. \n I don't think people are going to be very happy with us."

msgid "spyder_dragonscave_benden3"
msgstr "What is this? These villains are trying to steal Drokoro! But why?"
msgid "spyder_dragonscave_mallory3"
msgstr "The Drokoro is ours! \n We got Shaft to dig it up from beneath Route 3, and we would have kept it if that infuriating kid hadn't interrupted our plans. \n It is time for the Pillars to combine their strength and rule this region outright! \n Too long have we let the Cathedral and the public tell us what can and cannot be done with Tuxemon. \n When we use Greenwash's fusion technology to combine this Drokoro with the killer robots built by Nimrod, we will be unstoppable! \n And the best part is, Omnichannel will tell the public that this is all in their best interests - and the public will believe them!"
msgid "spyder_dragonscave_benden4"
msgstr "Please, ${{name}}. If you can't stop these villains, all is lost."
msgid "spyder_dragonscave_tomas1"
msgstr "Once we each rode a dragon. That was long ago. But just recently a new-born dragon appeared above this island, and crawled into this cave."
msgid "spyder_dragonscave_tomas2"
msgstr "As you can see, the age of the dragons has passed. The hatchling dragon is our last hope."
msgid "spyder_dragonscave_lessa1"
msgstr "We stand guard over this, the last dragon. We don't know where it came from or why it hatched. We thought all dragons had hatched long ago."
msgid "spyder_dragonscave_lessa2"
msgstr "Maybe someone will come who has the power to defeat it."
msgid "spyder_dragonscave_cailin1"
msgstr "This is our last duty. Dragarbor is so very tired."
msgid "spyder_dragonscave_cailin2"
msgstr "Thank you."
msgid "spyder_dragonscave_griffin1"
msgstr "I wonder what it would be like to be swallowed by a dragon ..."
msgid "spyder_dragonscave_griffin2"
msgstr "Oh well - pobody's nerfect!"
msgid "spyder_dragonscave_daenny1"
msgstr "Prepare to be defeated!"
msgid "spyder_dragonscave_daenny2"
msgstr "You may have bested me, but you'll never best Benden."
msgid "spyder_dragonscave_benden1"
msgstr "I am the last and most powerful of the dragonriders."
msgid "spyder_dragonscave_benden2"
msgstr "You have proven yourself a worthy opponent for Drokoro. \n I will show you to the sacred inner chamber - after I heal you."
msgid "spyder_dragonscave_mal1"
msgstr "You have gotten in our way too many times!"
msgid "spyder_dragonscave_mal2"
msgstr "Ah ha, you fell right into my trap!"
msgid "spyder_dragonscave_ray1"
msgstr "All we want to do is create a mega-corporation that takes over the government. Is that so wrong?"
msgid "spyder_dragonscave_ray2"
msgstr "You're taking away my freedoms."
msgid "spyder_dragonscave_lucille1"
msgstr "The Pillars are the only way we'll get anything done around here."
msgid "spyder_dragonscave_lucille2"
msgstr "You'll regret this."
msgid "spyder_dragonscave_tru1"
msgstr "This is for your own good, okay?"
msgid "spyder_dragonscave_tru2"
msgstr "Whatever. We already took the DNA sample. \n We just wanted to capture Drokoro as a backup. \n You'll never stop them back at Omnichannel HQ."
msgid "spyder_dragonscave_drokoro1"
msgstr "Rawr!"



msgid "spyder_omnichannel_zoolander1"
msgstr "You really are a diamond in the rough, aren't you?"
msgid "spyder_omnichannel_donald1"
msgstr "Back again? I should have fed you into the meat grinder back at Scoop HQ."
msgid "spyder_hospital_warning1"
msgstr "Bzzzz. Lifeform detected. \n Doors remain closed."
msgid "spyder_hospital_nurse1"
msgstr "The screen is set up to detect and reject humans and tuxemon. \n It has been encoded with the DNA of all known tuxemon! "
msgid "spyder_hospital_warning2"
msgstr "\"Aardant\" is not a recognised lifeform. \n Shutting down."
msgid "spyder_hospital_cure1"
msgstr "It's the cure to the Spyder Bite infection! \n With this, you can cure your own and others' tuxemon."
msgid "spyder_searoutec_nigel3"
msgstr "Sorry, I cannot permit entrance to the sacred cave while the Spyder Bite infection is still at loose."
msgid "spyder_hospital_billie1"
msgstr "${{name}}, your meddling has become too much! Just let the authorities do their jobs!"
msgid "spyder_hospital_billie2"
msgstr "Wait ... your tuxemon aren't sick! \n ... \n It was that simple? \n Then why did the Enforcers take our tuxemon instead of just curing them? ..."

msgid "spyder_mansion_drinkingbuddya1"
msgstr "I wonder where our drinking buddy has gotten to? "
msgid "spyder_mansion_drinkingbuddyb1"
msgstr "We started singing an old sea shanty, and by the time we'd done the Captain was missing!"
msgid "spyder_mansion_drinkingbuddya2"
msgstr "There you are old friend! Let's get you back to river."
msgid "spyder_mansion_captain1"
msgstr "Ahoy there! Thank you for finding me! \n I wandered off during last night's drinking session and fell down here. \n Hey, can you find the exit? Just shout out when you do."
msgid "spyder_river_captain2"
msgstr "Ahoy there! Where would you like to go?"
msgid "spyder_wayfarerinn_tv1"
msgstr "The news is playing. \n The presenters are saying that there are unfounded rumours of an infection."
msgid "spyder_dryadsgrove_volcoli1"
msgstr "Bree! Bree!"
msgid "spyder_dryadsgrove_aquemini1"
msgstr "Welcome to our grove, mortal."
msgid "spyder_dryadsgrove_aquemini2"
msgstr "Pray you survive your visit."
msgid "spyder_dryadsgrove_ignatia1"
msgstr "We are more than we appear."
msgid "spyder_dryadsgrove_ignatia2"
msgstr "You are more than you appear."
msgid "spyder_dryadsgrove_petra1"
msgstr "Crack nature's moulds!"
msgid "spyder_dryadsgrove_petra2"
msgstr "Ungrateful man."
msgid "spyder_dryadsgrove_ferris1"
msgstr "Do you realise you disturb the slumber of centuries?"
msgid "spyder_dryadsgrove_ferris2"
msgstr "Maybe it is time for us to go into the world."
msgid "spyder_dryadsgrove_sylvia1"
msgstr "The seasons turn with Volcoli's dance."
msgid "spyder_dryadsgrove_sylvia2"
msgstr "We nymphs wax and wane in power with the passing of the seasons."
msgid "spyder_leatherhouse1_tennisplayer1"
msgstr "Is Frostbite an Earth element technique or a Water element technique? "
msgid "spyder_leatherhouse1_tennisplayer2"
msgstr "Trick question - it's both!"

msgid "spyder_scoop_welcome"
msgstr "Welcome!"

msgid "spyder_scoop_sign"
msgstr "Scoop HQ: Almost good enough to eat!"

msgid "spyder_leatherhouse2_snugglepot"
msgstr "Wow! One day I'm going to be a trainer just like you!"

msgid "spyder_successful_boulder"
msgstr "The sledgehammer smashes the boulder apart."

msgid "spyder_stop_dante"
msgstr "Dante"

msgid "spyder_frolicking_rockitten"
msgstr "Rockitten"

msgid "spyder_frolicking_conileaf"
msgstr "Conileaf"

msgid "spyder_papertown_riverboatcaptain"
msgstr "Riverboat Captain"

msgid "spyder_papertown_homemaker"
msgstr "Homemaker"

msgid "spyder_papertown_mom"
msgstr "Mom"

msgid "spyder_papertown_grannypiper"
msgstr "Granny Piper"

msgid "spyder_papertown_shopkeeper"
msgstr "Shopkeeper"

msgid "spyder_instore_dante"
msgstr "Dante"

msgid "spyder_billie"
msgstr "Billie"

# msgid "spyder_cottontown_monk"
# msgstr "Monk"

msgid "spyder_cottontown_hacker"
msgstr "Hacker"

msgid "spyder_omnichannel_enforcer"
msgstr "Enforcer"

msgid "spyder_cottontown_barmaid"
msgstr "Barmaid"

msgid "spyder_granny"
msgstr "Granny"

msgid "spyder_goth"
msgstr "Goth"

msgid "spyder_florist"
msgstr "Florist"

msgid "spyder_shopkeeper"
msgstr "Shopkeeper"

msgid "spyder_shopassistant"
msgstr "Shop Assistant"

msgid "spyder_route2_billie"
msgstr "Billie"

msgid "spyder_route2_roddick"
msgstr "Roddick"

msgid "spyder_route2_marion"
msgstr "Marion"

msgid "spyder_route2_graf"
msgstr "Graf"

msgid "spyder_maniac"
msgstr "Maniac"

# msgid "spyder_citypark_florist"
# msgstr "Florist"

msgid "spyder_citypark_frances"
msgstr "Frances"

msgid "spyder_citypark_bobette"
msgstr "Bobette"

msgid "spyder_citypark_edith"
msgstr "Edith"

msgid "spyder_miner"
msgstr "Miner"

msgid "spyder_postboy"
msgstr "Postboy"

msgid "spyder_route3_zoolander"
msgstr "Zoolander"

msgid "spyder_rookie"
msgstr "Rookie"

msgid "spyder_route3_weaver"
msgstr "Weaver"

msgid "spyder_route3_qqq"
msgstr "???"

msgid "spyder_route3_novak"
msgstr "Novak"

msgid "spyder_route3_curie"
msgstr "Curie"

msgid "spyder_route3_connor"
msgstr "Connor"

msgid "spyder_route3_wanda"
msgstr "Wanda"

msgid "spyder_route3_twig"
msgstr "Twig"

msgid "spyder_route3_surat"
msgstr "Surat"

msgid "spyder_route3_roxby"
msgstr "Roxby"

msgid "spyder_wayfarer1_morton"
msgstr "Morton"
msgid "spyder_wayfarer1_jessie"
msgstr "Jessie"
msgid "spyder_wayfarer1_nightshade"
msgstr "Nightshade"
msgid "spyder_wayfarer1_victor"
msgstr "Victor"
msgid "spyder_wayfarer1_morningstar"
msgstr "Morningstar"
msgid "spyder_wayfarer1_bravo"
msgstr "Bravo"
msgid "spyder_wayfarer1_james"
msgstr "James"
msgid "spyder_wayfarer1_bismuth"
msgstr "Bismuth"
msgid "spyder_wayfarer1_ratcher"
msgstr "Ratcher"
msgid "spyder_route4_marshall"
msgstr "Marshall"
msgid "spyder_route4_roger"
msgstr "Roger"
msgid "spyder_route4_wulf"
msgstr "Wulf"
msgid "spyder_route4_rincewind"
msgstr "Rincewind"
msgid "spyder_route4_rosamund"
msgstr "Rosamund"
msgid "spyder_route4_beck"
msgstr "Beck"

msgid "spyder_nimrod_chromerobo"
msgstr "Chrome Robo"
msgid "spyder_nimrod_xeon"
msgstr "Xeon"
msgid "spyder_nimrod_justice"
msgstr "Justice"
msgid "spyder_nimrod_thatcher"
msgstr "Thatcher"
msgid "spyder_nimrod_mace"
msgstr "Mace"
msgid "spyder_nimrod_honour"
msgstr "Honour"
msgid "spyder_nimrod_argon"
msgstr "Argon"
msgid "spyder_nimrod_zircon"
msgstr "Zircon"
msgid "spyder_nimrod_maverick"
msgstr "Maverick"
msgid "spyder_nimrod_rebel"
msgstr "Rebel"
msgid "spyder_nimrod_antimony"
msgstr "Antimony"
msgid "spyder_nimrod_bowie"
msgstr "Bowie"
msgid "spyder_nimrod_archer"
msgstr "Archer"
msgid "spyder_nimrod_tru"
msgstr "Tru"
msgid ""
msgstr "Tru continued"
msgid "spyder_nimrod_dirk"
msgstr "Dirk"
msgid "spyder_nimrod_berke"
msgstr "Berke"
msgid "spyder_nimrod_guard"
msgstr "Guard"
msgid "spyder_route5_cleo"
msgstr "Cleo"
msgid "spyder_route5_tryphaena"
msgstr "Tryphaena"
msgid "spyder_route5_edith"
msgstr "Edith"
msgid "spyder_route5_sara"
msgstr "Sara"
msgid "spyder_route5_hunter"
msgstr "Hunter"
msgid "spyder_route5_goliath"
msgstr "Goliath"
msgid "spyder_scoop_donald"
msgstr "Donald"
msgid "spyder_scoop_turner"
msgstr "Turner"
msgid "spyder_scoop_paine"
msgstr "Paine"
msgid "spyder_scoop_taggart"
msgstr "Taggart"
msgid "spyder_scoop_alyssa"
msgstr "Alyssa"
msgid "spyder_scoop_lanth"
msgstr "Lanth"
msgid "spyder_scoop_berys"
msgstr "Berys"
msgid "spyder_scoop_rubid"
msgstr "Rubid"
msgid "spyder_scoop_asta"
msgstr "Asta"
msgid "spyder_scoop_haf"
msgstr "Haf"
msgid "spyder_scoop_arachne"
msgstr "Arachne"
msgid "spyder_scoop_weaver"
msgstr "Weaver"
msgid "spyder_scoop_orba"
msgstr "Orba"
msgid "spyder_scoop_landrace"
msgstr "Landrace"
msgid "spyder_scoop_cochinia"
msgstr "CochiniA"
msgid "spyder_scoop_cochinib"
msgstr "CochiniB"
msgid "spyder_scoop_cochinic"
msgstr "CochiniC"
msgid "spyder_tunnelb_beryll"
msgstr "Beryll"
msgid "spyder_tunnelb_lute"
msgstr "Lute"
msgid ""
msgstr ""
msgid "spyder_tunnelb_meitner"
msgstr "Meitner"
msgid "spyder_tunnelb_iris"
msgstr "Iris"
msgid "spyder_tunnelb_greta"
msgstr "Greta"
msgid "spyder_tunnelb_tommy"
msgstr "Tommy"
msgid "spyder_route6_frances"
msgstr "Frances"
msgid "spyder_route6_ping"
msgstr "Ping"
msgid "spyder_route6_richard"
msgstr "Richard"
msgid "spyder_route6_blair"
msgstr "Blair"
msgid "spyder_route6_maxwell"
msgstr "Maxwell"
msgid "spyder_route6_orion"
msgstr "Orion"
msgid "spyder_route6_mungo"
msgstr "Mungo"
msgid "spyder_route6_rigel"
msgstr "Rigel"
msgid "spyder_route6_gunner"
msgstr "Gunner"
msgid "spyder_searoutec_nigel"
msgstr "Nigel"
msgid "spyder_searoutec_river"
msgstr "River"
msgid "spyder_searoutec_wade"
msgstr "Wade"
msgid "spyder_searoutec_gil"
msgstr "Gil"
msgid "spyder_searoutec_more"
msgstr "More"
msgid "spyder_searoutec_leek"
msgstr "Leek"
msgid "spyder_searoutec_beech"
msgstr "Beech"
msgid "spyder_searoutec_rutherford"
msgstr "Rutherford"
msgid "spyder_searoutec_carstair"
msgstr "Carstair"
msgid "spyder_searoutec_sandy"
msgstr "Sandy"
msgid "spyder_dragonscave_tomas"
msgstr "Tomas"
msgid "spyder_dragonscave_lessa"
msgstr "Lessa"
msgid "spyder_dragonscave_cailin"
msgstr "Cailin"
msgid "spyder_dragonscave_griffin"
msgstr "Griffin"
msgid "spyder_dragonscave_daenny"
msgstr "Daenny"
msgid "spyder_dragonscave_benden"
msgstr "Benden"
msgid "spyder_dragonscave_mal"
msgstr "Mal"
msgid "spyder_dragonscave_ray"
msgstr "Ray"
msgid "spyder_dragonscave_lucille"
msgstr "Lucille"
msgid "spyder_dragonscave_tru"
msgstr "Tru"
msgid "spyder_flower_cady"
msgstr "Cady"
msgid "spyder_flower_mieke"
msgstr "Mieke"
msgid "spyder_flower_sandy"
msgstr "Sandy"
msgid "spyder_flower_teach"
msgstr "Teach"
msgid "spyder_omnichannel_william"
msgstr "William"
msgid "spyder_omnichannel_carnegie"
msgstr "Carnegie"
msgid "spyder_omnichannel_byrne"
msgstr "Byrne"
msgid "spyder_omnichannel_strauss"
msgstr "Strauss"
msgid "spyder_omnichannel_beaverbrook"
msgstr "Beaverbrook"
msgid "spyder_omnichannel_worm"
msgstr "Worm"
msgid "spyder_omnichannel_thedukeofdeadair"
msgstr "The Duke of Dead Air"
msgid "spyder_dragonscave_angrybrute"
msgstr "AngryBrute"
msgid "spyder_dragonscave_lazybrute"
msgstr "LazyBrute"
msgid "spyder_dragonscave_concernedbrute"
msgstr "ConcernedBrute"
msgid "spyder_hospital_billie"
msgstr "Billie"
msgid "spyder_greenwash_looten"
msgstr "Looten"

msgid "spyder_riverboatcaptain"
msgstr "Riverboat Captain"
msgid "spyder_mansion_drinkingbuddya"
msgstr "Drinking Buddy A"
msgid "spyder_mansion_drinkingbuddyb"
msgstr "Drinking Buddy B"
msgid "spyder_dryadsgrove_aquemini"
msgstr "Aquemini"
msgid "spyder_dryadsgrove_ignatia"
msgstr "Ignatia"
msgid "spyder_dryadsgrove_petra"
msgstr "Petra"
msgid "spyder_dryadsgrove_ferris"
msgstr "Ferris"
msgid "spyder_dryadsgrove_sylvia"
msgstr "Sylvia"
msgid "spyder_dryadsgrove_volcoli"
msgstr "Volcoli"
msgid "_chromerobo"
msgstr "Chrome Robo"
msgid "_darkrobo"
msgstr "Dark Robo"
msgid "_xeon"
msgstr "Xeon"
msgid "_xeon-2"
msgstr "Xeon-2"
msgid "_mk01beta"
msgstr "Mk01 Beta"
msgid "_mk01alpha"
msgstr "Mk01 Alpha"


## MESSAGE TRANSLATIONS ##
# spyder messages
msgid "spyder_multi_underrepairs"
msgstr "The sign reads, 'Under repairs'"

msgid "spyder_multi_martsign"
msgstr "Buy things here"

msgid "spyder_papertown_daycare1"
msgstr "Daycare Centre: Under construction."

msgid "spyder_papertown_daycare2"
msgstr "Daycare Centre: Open now!"

msgid "spyder_papertown_sunnyside"
msgstr "Sunnyside Manor: If we are not home leave a message with our housekeeper."

msgid "spyder_papertown_home"
msgstr "Home sweet home!"

msgid "spyder_papertown_restinbed"
msgstr "You awake fully rested!"

msgid "spyder_papertown_tvwatch"
msgstr "What's on TV? A prom queen is breaking her tiara into pieces and handing it out."

msgid "spyder_citypark_achievement"
msgstr "Achievement Maniac's House: Closed."

msgid "spyder_column1_sign" 
msgstr "A rare ancient column. This was once part of a temple building." 
msgid "spyder_column2_sign" 
msgstr "A rare ancient column. Other ruins from the same culture can be found in Route 3. " 
msgid "spyder_ruby_plaque" 
msgstr "Ruby is just the term for any corundum that is red! \n When corundum comes in other colours like blue, pink and clear, it is called a sapphire. \n When tuxemon eat rubies, they become passionate and vigorous, making them better at physical attacks like slaps, claws and bites." 
msgid "spyder_opal_plaque" 
msgstr "Opals show flashes of coloured light. \n They form in fissues and dips in rock when water evaporates leaving behind silica. \n Tuxemon that eat opals benefit from its magical warding are better able to escape magical distant attacks like blasts, sprays and rays." 
msgid "spyder_emerald_plaque" 
msgstr "An emerald is a green variety of beryl. Beryl that is blue is called aquamarine instead. \n A one-carat emerald is larger but less dense than a one-carat diamond. \n Tuxemon that eat emeralds have their sight and intuition heighten, making their ranged attacks like shots, sprays and blasts more potent." 
msgid "spyder_agate_plaque" 
msgstr "Agate is a rock, often formed by volcanoes and often banded with parallel lines. \n It features a great variety of colours: browns, greys, creams, reds, oranges and even blues. \n Feeding agate to a tuxemon can increase its speed and agility, making it faster to react in battle." 
msgid "spyder_diamond_plaque" 
msgstr "Famously the hardest gemstone in the world, diamonds are great on necklaces, engagement rings and earrings! \n If your fiance doesn't buy a Shaft diamond ring for you, he doesn't love you! \n Feed diamonds to your tuxemon to harden their skin, making them better able to resist physical blows." 

msgid "spyder_quartz_plaque"
msgstr "Quartz is one of the most abundant minerals on the planet. \n Some quartz varieties - like onyx, amethyst and carnelian - are rarer and more precious. \n Quartz is used in clocks to keep very precise time. \n Tuxemon that eat quartz have their fortitude and vitality increased, making them able to endure more attacks before being knocked out. "

msgid "spyder_shaft_plaque"
msgstr "Sponsored by Shaft. \"We dig it!\""
msgid "spyder_nimrod_plaque"
msgstr "Sponsored by Nimrod. \"If we didn't sell them, someone else would!\""
msgid "spyder_nimrod2_plaque"
msgstr "Tuxemon are powerful weapons that have fought alongside humans for as long as there has been war. \n Rock paintings found in caves show prehistoric humans training sabretoothed Rockats to fight wild Wolffsky."
msgid "spyder_nimrod3_plaque"
msgstr "The symbol of an ancient empire was the Eaglace, because when the empire invaded from the icy north their generals and scouts rode on Eaglace. \n Today, medic teams in our mighty republic are training with Agnidon for protection and transport. "
msgid "spyder_nimrod4_plaque"
msgstr "But soon, tuxemon and humans may be rendered obsolete. \n Our corporate sponsors Nimrod are developing robot technology that could make war a bloodless affair. \n In the meantime, sign up for the Nimrod Enforcers for good pay, free education and a life of adventure."
msgid "spyder_shaft1_sign"
msgstr "Shaft Headquarters: Mining Division"
msgid "spyder_shaft2_sign"
msgstr "Shaft Headquarters: Public Relations Division"
msgid "spyder_leathercafe_sign"
msgstr "Open Air Cafe and Marketplace"
msgid "spyder_leathercbd_sign"
msgstr "Leather Town Business District"

msgid "spyder_leatherhouse1_radio"
msgstr "An R&B song is playing. It's called \"Possessuns, Part II\"."
msgid "spyder_flower_dojo_sign"
msgstr "Dojo of the Five Elements: Master Tuxemon Battle"

msgid "spyder_dojo_board_a"
msgstr "It's the Mentor's notes on Morphing."
msgid "spyder_dojo_board_b"
msgstr "It's the Mentor's notes on Stats."
msgid "spyder_dojo_board_c"
msgstr "It's the Mentor's notes on Tastes."
msgid "spyder_dojo_board_d"
msgstr "It is the Mentor's notes on Techniques."
msgid "spyder_dojo_zhao1"
msgstr "How are you finding the Dojo?...\n You should become a monk here. You already have the vow of silence covered!"
msgid "spyder_dojo_fu1"
msgstr "Let me tell you how Morphing works."
msgid "spyder_dojo_yin1"
msgstr "Let me tell you how Stats works."
msgid "spyder_dojo_zhu1"
msgstr "Let me tell you how Tastes work."
msgid "spyder_dojo_xiang1"
msgstr "Let me tell you how Techniques work."
msgid "spyder_dojo_fu2"
msgstr "Throughout their lives, most monsters pass through different stages.\n For example, a Rockitten may become a Rockat and then a Jemuar. This is called Morphing.\n Most Morphing occurs because a monster reaches a certain level,\n but there are other ways that Morphing can occur,\n like Dollfin becoming Bigfin when exposed to Sweet Sand."
msgid "spyder_dojo_yin2"
msgstr "Monsters have six Stats: HP, Melee, Ranged, Armor, Dodge and Speed.\n HP determines how much Damage they can take from attacks before passing out.\n Melee determines how much Damage their melee and touch attacks do.\n Ranged determines how much Damage their ranged and reach attacks do.\n Armor reduces Damage from melee and reach attacks.\n Dodge reduces Damage from ranged and touch attacks.\n Whichever monster has the higher Speed acts first in battle."
msgid "spyder_dojo_zhu2"
msgstr "Every monster has two Tastes: Warm and Cold.\n A Warm Taste makes the monster 10 percent better in one Stat:\n Speed for Peppy Taste, Melee for Salty Taste, Armor for Hearty Taste,\n Ranged for Zesty Taste and Dodge for Refined Taste.\n A Cold Taste makes the monster 10 percent worse in one Stat:\n Speed for Mild Taste, Melee for Sweet Taste,\n Armor for Soft Taste, Ranged for Flakey Taste and Dodge for Dry Taste."
msgid "spyder_dojo_xiang2"
msgstr "In combat, monsters can choose from up to four techniques that they know.\n Techniques have an accuracy, which determines how likely they are to occur.\n If a technique has a Power, that determines how much Damage it does.\n Some techniques impose a condition on the user or the target,\n or both - and the technique's Potency determines how likely that is to occur.\n Some techniques, once used, take a while to become available again."
msgid "spyder_dojo_fu3"
msgstr "I have developed a potion that reverts a tuxemon back to its base form.\n Shall I give the Button Potion to one of your tuxemon?"
msgid "spyder_dojo_zhu3"
msgstr "I have developed a potion that changes a tuxemon's taste.\n Shall I give the Taste-Changer Potion to one of your tuxemon for ${{currency}}50?"
msgid "spyder_dojo_xiang3"
msgstr "I have developed a potion that allows a tuxemon to re-learn a technique that it has forgotten.\n Shall I give the Re-Learner Potion to one of your tuxemon?"

msgid "spyder_dojo_wan"
msgstr "Master Wan"
msgid "spyder_dojo_toph"
msgstr "Monk Toph"
msgid "spyder_dojo_sokka"
msgstr "Monk Sokka"
msgid "spyder_dojo_yangchen"
msgstr "Monk Yangchen"
msgid "spyder_dojo_kataro"
msgstr "Monk Kataro"
msgid "spyder_dojo_iroh"
msgstr "Monk Iroh"

msgid "spyder_dojo_wan1"
msgstr "My Wood tuxemon all know Fire moves, \n so if you send a Metal tuxemon against me to take advantage of their weakness to Metal, \n we'll meet it with Fire."
msgid "spyder_dojo_wan2"
msgstr "Every monster is composed of one or two elements, \n and every move that they can perform is composed of one or two elements. \n A monster's element determines which moves it resists, and which moves it is weak against. \n It takes half damage from moves of the element it is resistant to, \n and double from moves of the element it is weak against."
msgid "spyder_dojo_wan3"
msgstr "Each monk in this room specialises in monsters of a particular type, \n but each has found a way to develop their strengths and to mitigate their weaknesses. \n Talk to me once you have defeated them all."
msgid "spyder_dojo_wan4"
msgstr "Congratulations. \n Now prove what you have learned in battle against me."
msgid "spyder_dojo_toph1"
msgstr "I may have a team of Earth tuxemon, but they all have high Melee or Ranged stats. \n I use that to overwhelm your defences, even if you are strong against Earth."
msgid "spyder_dojo_toph2"
msgstr "Of course, this strategy depends on your opponents having low Armour and Dodge stats. \n Good job. Let me heal you."
msgid "spyder_dojo_sokka1"
msgstr "My tuxemon are all of the Metal type, \n but they each have a second element, or know a technique with two elements. \n That makes their strengths and weaknesses more difficult to predict."
msgid "spyder_dojo_sokka2"
msgstr "Of course, dual types still have some weaknesses - sometimes twice as many as others. \n Good job. Let me heal you."
msgid "spyder_dojo_yangchen1"
msgstr "My Wood tuxemon all know Fire moves, \n so if you send a Metal tuxemon against me to take advantage of their weakness to Metal, \n we'll meet it with Fire."
msgid "spyder_dojo_yangchen2"
msgstr "Of course that strategy doesn't work if non-Metal types are using Metal techniques. \n Good job. Let me heal you."
msgid "spyder_dojo_kataro1"
msgstr "My Water tuxemon know techniques that work around their weakness, \n whether that's using Sinkhole to mitigate their weakness towards Earth techniques, \n or using the fixed damage move Perfect Cut so it's not halved against Wood types."
msgid "spyder_dojo_kataro2"
msgstr "Of course, these mitigating strategies carry an opportunity cost. \n Good job. Let me heal you."
msgid "spyder_dojo_iroh1"
msgstr "I am a Fire-type specialist. \n Each of my tuxemon knows Fire moves, and moves of one other type. \n I'll always have a monster that can target a monster's weakness."
msgid "spyder_dojo_iroh2"
msgstr "Of course, they do still have their Fire weaknesses. \n Good job. Let me heal you."

msgid "spyder_dojo_tu"
msgstr "Master Tu"
msgid "spyder_dojo_ares"
msgstr "Monk Ares"
msgid "spyder_dojo_orion"
msgstr "Monk Orion"
msgid "spyder_dojo_hephastus"
msgstr "Monk Hephastus"
msgid "spyder_dojo_hermes"
msgstr "Monk Hermes"
msgid "spyder_dojo_saturn"
msgstr "Monk Saturn"
msgid "spyder_dojo_billie"
msgstr "Billie"
msgid "spyder_dojo_thri"
msgstr "Riddler Thri"

msgid "spyder_dojo_tu1"
msgstr "On this level you must prove your mastery of the six vital statistics of tuxemon:\n HP, Melee, Ranged, Armour, Dodge and Speed."
msgid "spyder_dojo_tu3"
msgstr "Each monk in this room specialises in monsters with one very high stat.\n To overcome this, you will have to make clever use of your own creatures' stats. \n Talk to me once you have defeated them all."
msgid "spyder_dojo_tu4"
msgstr "Congratulations.\n Now prove what you have learned in battle against me"

msgid "spyder_dojo_ares1"
msgstr "My tuxemon have great Melee or Ranged stats, or both, so their attacks hit hard."
msgid "spyder_dojo_ares2"
msgstr "Here is a TM that you may find useful: Scope.\n It tells you what a tuxemon's statistics are,\n meaning you can target melee and ranged attacks based on which are weak towards them.\n I'll also heal you."
msgid "spyder_dojo_orion1"
msgstr "My team all have excellent Dodge stats,\n making it very difficult to get a successful ranged attack off against them."
msgid "spyder_dojo_orion2"
msgstr "Here is a TM that you may find useful: Shadow Boxing.\n It uses your Melee and their Dodge,\n allowing your strong melee attackers to get around an enemy with high Armour.\n I'll also heal you."
msgid "spyder_dojo_hephastus1"
msgstr "My team all have excellent Armour, so melee attacks just bounce off of their thick hides."
msgid "spyder_dojo_hephastus2"
msgstr "Here is a TM that you may find useful: Blade.\n It goes before most other moves, allowing a slow creature to get the advantage.\n I'll also heal you."
msgid "spyder_dojo_hermes1"
msgstr "My team are lightning-quick, with high Speed. By the time you get around to attacking, we'll have already defeated you."
msgid "spyder_dojo_hermes2"
msgstr "Here is a TM that you may find useful: Panjandrum.\n Its damage is a portion of the target's maximum HP,\n so it's as effective against high HP foes as it is against low HP ones.\n I'll also heal you."
msgid "spyder_dojo_saturn1"
msgstr "My team are tough as nails, with incredibly high HP."
msgid "spyder_dojo_saturn2"
msgstr "Here is a TM that you may find useful: All In.\n It heals you a little, improving your odds of holding out against durable monsters.\n I'll also heal you."

msgid "spyder_dojo_thri1"
msgstr "Congratulations, you have proven yourself an excellent trainer. \n You will face only one further adversary: me!"
msgid "spyder_dojo_thri2"
msgstr "You are a true master of battle and have earned a reward. \n Tell me, do you favour strength or strategy?"
msgid "spyder_dojo_strength"
msgstr "In that case, take this SAMPSACK. Its power is unrivalled."
msgid "spyder_dojo_strategy"
msgstr "In that case, take this SAMPSAGE. Its cunning is unrivalled."
msgid "spyder_dojo_billie1"
msgstr "Hey cheapskate! I'm training here too. You know, this Tuxepedia thing isn't half bad. \n I bet you only like it cos it's free, though."
msgid "spyder_dojo_billie2"
msgstr "Hmmm, I can tell from your Tuxepedia edits that you know your stuff."
msgid "spyder_dojo_billie3"
msgstr "Billie has added their tuxemon data to TUXEPEDIA."

msgid "spyder_wayfarerinn_sign"
msgstr "Welcome to the Wayfarer Inn! "
msgid "spyder_omnichannel_note"
msgstr "Haha, suckers - you'll never find me. \n It's on the Omnichannel CEO's letterhead."

msgid "spyder_cottonhouse1_tvwatch"
msgstr "It's the latest reality show: people and their tuxemon complete challenges on a remote island."

msgid "cannot_use_item_monster"
msgstr "This item cannot be used on this monster."

msgid "cotton_breeder0"
msgstr "Hi there, welcome to the Daycare, I breed Tuxemon here.\nI run this place because I love Tuxemon so much!\n"
"If you like, I can breed two of your Tuxemon for you. Just let me know, ok?"

msgid "cotton_breeder1"
msgstr "Do you wanna leave two of your Tuxemon with me to breed them?"

msgid "cotton_breeder2a_1"
msgstr "Okay, which Tuxemon will be the mother?"

msgid "cotton_breeder2a_2"
msgstr "Great, how about the father?"

msgid "cotton_breeder3"
msgstr "Okay, you sure these are the two you want?"

msgid "cotton_breeder4a"
msgstr "Great! Come back to check in later and I'll let you know how it's going."

msgid "cotton_breeder_rejected"
msgstr "Oh, alright. You think about it some more and come back to me."

msgid "cotton_breeder5"
msgstr "Hey ${{name}}, come to check up on your Tuxemon?"

msgid "cotton_breeder6a"
msgstr "They're still getting acquainted, as it were. Why don't you come back later?"

msgid "cotton_breeder6b"
msgstr "It's going very well! They're practically inseperable!\n"
"It shouldn't be too long now before we've got a baby on the way."

msgid "cotton_breeder6c"
msgstr "Congratulations! They've had a baby! Here you go, raise it well."

msgid "cotton_breeder_continue"
msgstr "It'll be awhile before they're ready for another, but if you like I can hold onto these two and breed them again."

msgid "cotton_breeder7a"
msgstr "Great! You take some time with the baby and I'll take care of the parents. Come back later to check up on them."

msgid "cotton_breeder7b"
msgstr "Good idea, the new family should be kept together at this important stage in the baby's development.\n"
"Ya'll come back now, y'hear?"

msgid "taba_greeting1"
msgstr "Greeter Jaime: Hey there ${{name}}! Heard you got a Tuxemon, congrats! If you wanna grow your party, you'll need Tuxeballs."

msgid "taba_greeting2a"
msgstr "The shop is doing a promo, here's some to get you started. You use them to capture Tuxemon. It's easier if they're weakend first though!"

msgid "taba_greeting2b"
msgstr "Ah! I see you've already got some. You've got a good head on your shoulders ${{name}}, I'm sure you'll be a champ in no time."

msgid "taba_greeting3"
msgstr "Good luck in your adventures ${{name}}, and remember to shop at Tuxemart for all your adventuring needs!\n"
"...\n"
"Sorry about the sales pitch, it's my job."

msgid "gotfivetuxeballs"
msgstr "You got 5 Tuxeballs!"

msgid "got_new_tuxemon"
msgstr "A new Tuxemon is born! Welcome {monster_name}!"

msgid "spyder_greenwash_guard"
msgstr "Alright, alright, nothing to see here."

msgid "spyder_greenwash_gregor1"
msgstr "I spend all day watching my CATEYE - I'm going to catch it blinking!"
msgid "spyder_greenwash_chip1"
msgstr "I have developed unmatched computing power!"
msgid "spyder_greenwash_clarence1"
msgstr "My tuxemon are unstoppable in the sunlight!"
msgid "spyder_greenwash_gregor2"
msgstr "Ugh, it didn't even blink when it fainted!"
msgid "spyder_greenwash_chip2"
msgstr "Needs more power!"
msgid "spyder_greenwash_clarence2"
msgstr "There was a cloud!"
msgid "spyder_greenwash_louis1" 
msgstr "The rules of this battle are the simple laws of natural selection: only the strong survive!"
msgid "spyder_greenwash_louis2"
msgstr "May I introduce you to the Gaia Hypothesis?"

msgid "spyder_greenwash_louis"
msgstr "louis"
msgid "spyder_greenwash_clarence"
msgstr "clarence"
msgid "spyder_greenwash_chip"
msgstr "chip"
msgid "spyder_greenwash_gregor"
msgstr "gregor"

msgid "spyder_greenwash_looten1"
msgstr "Well, I guess fusion technology isn't quite there yet. We've been working on it for years!"
msgid "spyder_greenwash_looten2"
msgstr "Here's the closest we've come -- it's a cute fusion of an ant and an Aardorn. Not exactly the ultimate killing machine Omnichannel wanted us to create. I mean … uh! You didn't hear that from me."
msgid "spyder_greenwash_moreau1"
msgstr "You shouldn't be here! "
msgid "spyder_greenwash_moreau2"
msgstr "The fusion experiment blew up!"
msgid "spyder_greenwash_dippel1"
msgstr "Maybe we went too far …"
msgid "spyder_greenwash_dippel2"
msgstr "Or not far enough! "
msgid "spyder_greenwash_aissa1"
msgstr "Stay out - Greenwash has this all under control."
msgid "spyder_greenwash_aissa2"
msgstr "We're all going to die!"
msgid "spyder_greenwash_aissa"
msgstr "aissa"
msgid "spyder_greenwash_dippel"
msgstr "dippel"
msgid "spyder_greenwash_moreau"
msgstr "moreau"

msgid "spyder_leathergym_chadine"
msgstr "Thanks for joining Chad & Brad Fondent Fitness (C&BFF),\n"
"we are excited to have you on board!"
msgid "spyder_leathergym_chad"
msgstr "Yes, I can hear the silence."
msgid "spyder_leathergym_brad"
msgstr "Yes, I can see the dark."
msgid "spyder_leathergym_chadfort"
msgstr "Yes, I can fix the broken."
msgid "spyder_leathergym_bradfort"
msgstr "Yes, I can feel your heart."
msgid "spyder_leathergym_gigachad"
msgstr "Why are you here? Having a tough time? Don't worry fellow Sigma."
msgid "spyder_leathergym_virgin"
msgstr "I love knocking on the door, screaming and running away while someone is using the restroom!"

msgid "spyder_leathershaft2_dude"
msgstr "Shaft is is one of the largest mining companies in the region,\n"
"especially those that contribute to the communities."
msgid "spyder_leathershaft2_achievement"
msgstr "Shaft is proud to join the top businesses in this race towards a net-zero economy\n"
"because we believe that climate change is not only one of the greatest risks facing Fondent,\n"
"but also one of the greatest opportunities for sustainable innovation."
msgid "spyder_leathershaft2_pc"
msgstr "Shaft promotional video on TuxTube."
msgid "spyder_leathershaft2_papers"
msgstr "This leaflet from the Shaft aims to gain the trust of the Fondent's people."
msgid "spyder_leathershaft2_skeptic"
msgstr "I don't trust Shaft. My geologist friend joined a team to explore the river basin\n"
"to determine the impact of deforestation and mining on the river and water quality.\n"
"This will mark the first ever evaluation of carbon and mercury production in mining ponds,\n"
"and their subsequent impact on water flowpaths, ever conducted in Fondent."

msgid "spyder_leathershaft1_sign"
msgstr "Journey to the Center of the Earth!"
msgid "spyder_leathershaft1_miner"
msgstr "It is important to protect indigenous people, land... but we cannot criminalize the miners\n"
"who are looking for a living to survive. What matters is that the miners are protected!"
msgid "spyder_leathershaft1_beryll"
msgstr "In Fondent alone there are about a dozen locations where illegal or artisan mining is going on\n"
"but Shaft is viewed as evil."
msgid "spyder_leathershaft1_roxby"
msgstr "Some islands in the archipelago are completely taken over by mining. It is not possible to differentiate\n"
"between an indigenous community and a mining area. There is not even water to drink. Shaft is against!"
msgid "spyder_leathershaft1_rutherford"
msgstr "Shaft leader is a thinker and doer. She is not a talker. She has met twice with the miners. It shows quality.\n"
"It shows his plans for Fondent. Our leader has been consistent when it comes to climate change."
msgid "spyder_leathershaft1_surat"
msgstr "To streamline the mining sector, someone started to give certificates to those qualified to mine.\n"
"The entity? Omnichannel! And Shaft is the scapegoat."

msgid "spyder_papermanor_oldman"
msgstr "I have two sons and a niece. The first is a sailor, and last year he went to the Archipelago.\n"
"The second is a Captain and he transports people. My niece is playing outside."

msgid "spyder_candyhouse2_captain"
msgstr "I'm writing a book about my journey to the Archipelago. It is composed of nine volcanic islands.\n"
"About 1,400 km (870 mi) west of Paper Town, about 1,500 km (930 mi) north west of Candy Town."

msgid "cotton_misa_fireplace"
msgstr "It looks like someone burned papers."
msgid "cotton_misa_tv"
msgstr "What's on TV? The story of how Omnichannel became a global phenomenon,\n"
"reflecting and influencing a generation in the process."
msgid "cotton_misa_granny"
msgstr "Are you here to ask for my niece's hand? No? I'm sorry!"
msgid "cotton_misa_littlebro"
msgstr "My sister is very nice to me."

msgid "omnichannel_sign"
msgstr "Omnichannel HQ: We Make Headlines"

msgid "taba_town_homeplace"
msgstr "${{name}}'s house"
msgid "taba_town_sign_profhouse"
msgstr "Tuxemon Professor's House"
msgid "taba_town_sign_proflab"
msgstr "Tuxemon Professor's Lab"
msgid "taba_town_sign_tuxemart"
msgstr "Tuxemart - A place to buy and sell items"
msgid "taba_town_sign_tuxecenter"
msgstr "Tuxecenter - A place to heal your tuxemon"

msgid "leather_town_open_air"
msgstr "Open Air Cafe and Marketplace"

## Sphalian Town ##

msgid "sphalian_alert_skating"
msgstr "Always be cautious! Always bring safety gear!"

msgid "sphalian_hackerchat"
msgstr "Two weeks ago a tremendous blizzard struck ${{map_name}}."

msgid "sphalian_barmaid"
msgstr "I don't skate very well."

msgid "mountain_road_interrupted"
msgstr "Road interrupted due to landslide."

msgid "sphalian_grannypiper"
msgstr "The Great Blizzard's impact was so great that, still today, survivors met to commemorate."

msgid "sphalian_monk"
msgstr "I'm reminded of the time the Blizzard killed my friend."

msgid "sphalian_granny"
msgstr "That's, uh... heavy. I'm sorry to hear that."

msgid "sphalian_shopkeeper"
msgstr "We worship and have deep respect for the mountain, we trust it will save us from whatever comes."

msgid "sphalian_maniac"
msgstr "Climbers need to wake up and understand that climbing Buddha Mountain is extremely risky.\n"
"They need to stop believing just because they have strong tuxemon that they will be able to climb."

msgid "sphalian_beck"
msgstr "That's not even a little bit funny, man."

msgid "sphalian_tvwatch"
msgstr "A journalist travels the globe hunting for lost civilizations."<|MERGE_RESOLUTION|>--- conflicted
+++ resolved
@@ -6157,7 +6157,6 @@
 msgstr "Your serve!"
 msgid "spyder_route4_beck2"
 msgstr "Game, set, match."
-<<<<<<< HEAD
 msgid "spyder_barmaid_cafe1"
 msgstr "Are you okay?\n I guess all your tuxemon were infected, so the Enforcers took them to the Hospital!"
 msgid "spyder_barmaid_cafe2"
@@ -6172,13 +6171,10 @@
 msgstr "Ha! I mean, oh dear, your tuxemon are infected and must be quarantined.\n Hand them over now ..."
 msgid "spyder_enforcer_candy4"
 msgstr "Don't you even think of trying to steal your tuxemon back from the Hospital.\n The scanners are set up to reject all known tuxemon and human DNA!"
-=======
 msgid "spyder_route4_billie1"
 msgstr "I've got all the latest gear and the best tuxemon. What have you got?"
 msgid "spyder_route4_billie2"
 msgstr "I guess money can't buy everything, after all."
-
->>>>>>> bb3d310f
 msgid "spyder_magician_timber"
 msgstr "Hey, that's a nice phone you've got there ... Your mum made it for you? Heaps cool! \n Then you've gotta install my newest social media app. It's called Contacts App. \n It keeps track of all the people you meet and tells you what they're up to."
 msgid "spyder_candy_catgirl1"
