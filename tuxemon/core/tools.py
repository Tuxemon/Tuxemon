--- conflicted
+++ resolved
@@ -94,11 +94,8 @@
     :param filename: String
     :rtype: basestring
     """
-<<<<<<< HEAD
     return os.path.join(prepare.BASEDIR, 'resources', *filename)
-=======
     return os.path.join(prepare.BASEDIR, prepare.DATADIR, filename)
->>>>>>> 574bc754
 
 
 def load_and_scale(filename):
