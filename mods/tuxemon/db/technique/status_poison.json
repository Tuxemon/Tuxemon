{
  "animation": "drip_green",
<<<<<<< HEAD
  "category": "poison",
=======
  "sfx": "sfx_pulse",
  "icon": "gfx/ui/icons/status/icon_poison.png",
  "sort": "meta",
>>>>>>> 314f094c
  "effects": [
    "poison"
  ],
  "flip_axes": "",
  "icon": "gfx/ui/icons/status/icon_poison.png",
  "sfx": "sfx_pulse",
  "slug": "status_poison",
  "sort": "meta",
  "target": {
    "enemy monster": 0,
    "enemy team": 0,
    "enemy trainer": 0,
    "own monster": 0,
    "own team": 0,
    "own trainer": 0,
    "item": 0
  },
  "tech_id": 95,
  "use_failure": "generic_failure",
  "use_success": "combat_state_poison_get",
  "use_tech": "combat_state_poison_damage"
}<|MERGE_RESOLUTION|>--- conflicted
+++ resolved
@@ -1,12 +1,5 @@
 {
   "animation": "drip_green",
-<<<<<<< HEAD
-  "category": "poison",
-=======
-  "sfx": "sfx_pulse",
-  "icon": "gfx/ui/icons/status/icon_poison.png",
-  "sort": "meta",
->>>>>>> 314f094c
   "effects": [
     "poison"
   ],
