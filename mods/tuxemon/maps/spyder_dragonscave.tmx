--- conflicted
+++ resolved
@@ -197,21 +197,13 @@
   </object>
   <object id="72" name="Talk Benden" type="event" x="96" y="224" width="16" height="16">
    <properties>
-<<<<<<< HEAD
     <property name="act1" value="translated_dialog spyder_dragonscave_benden1"/>
     <property name="act2" value="add_monster dragarbor,36,spyder_dragonscave_benden,27,10"/>
     <property name="act3" value="add_monster sapragon,38,spyder_dragonscave_benden,27,10"/>
     <property name="act4" value="start_battle spyder_dragonscave_benden"/>
     <property name="act5" value="translated_dialog spyder_dragonscave_benden2"/>
-    <property name="act6" value="set_monster_health ,"/>
-    <property name="act7" value="set_monster_status ,"/>
-=======
-    <property name="act2" value="translated_dialog spyder_dragonscave_benden1"/>
-    <property name="act3" value="start_battle spyder_dragonscave_benden"/>
-    <property name="act4" value="translated_dialog spyder_dragonscave_benden2"/>
-    <property name="act5" value="set_monster_health"/>
+    <property name="act6" value="set_monster_health"/>
     <property name="act7" value="set_monster_status"/>
->>>>>>> 065faa75
     <property name="act8" value="set_variable dragonscavebenden:yes"/>
     <property name="behav1" value="talk spyder_dragonscave_benden"/>
     <property name="cond1" value="not variable_set dragonscavebenden:yes"/>
@@ -412,21 +404,13 @@
   </object>
   <object id="97" name="Talk Benden" type="event" x="80" y="240" width="16" height="16">
    <properties>
-<<<<<<< HEAD
     <property name="act1" value="translated_dialog spyder_dragonscave_benden1"/>
     <property name="act2" value="add_monster dragarbor,36,spyder_dragonscave_benden,27,10"/>
     <property name="act3" value="add_monster sapragon,38,spyder_dragonscave_benden,27,10"/>
     <property name="act4" value="start_battle spyder_dragonscave_benden"/>
     <property name="act5" value="translated_dialog spyder_dragonscave_benden2"/>
-    <property name="act6" value="set_monster_health ,"/>
-    <property name="act7" value="set_monster_status ,"/>
-=======
-    <property name="act2" value="translated_dialog spyder_dragonscave_benden1"/>
-    <property name="act3" value="start_battle spyder_dragonscave_benden"/>
-    <property name="act4" value="translated_dialog spyder_dragonscave_benden2"/>
-    <property name="act5" value="set_monster_health"/>
+    <property name="act6" value="set_monster_health"/>
     <property name="act7" value="set_monster_status"/>
->>>>>>> 065faa75
     <property name="act8" value="set_variable dragonscavebenden:yes"/>
     <property name="cond1" value="not variable_set dragonscavebenden:yes"/>
     <property name="cond2" value="is player_at"/>
