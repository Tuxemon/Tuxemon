# SPDX-License-Identifier: GPL-3.0
# Copyright (c) 2014-2023 William Edwards <shadowapex@gmail.com>, Benjamin Bean <superman2k5@gmail.com>
"""This module contains the Start state.
"""
from __future__ import annotations

import logging
from functools import partial
from typing import Any, Callable, Union

import pygame

from tuxemon import formula, prepare
from tuxemon.locale import T
from tuxemon.menu.interface import MenuItem
from tuxemon.menu.menu import PopUpMenu
from tuxemon.save import get_index_of_latest_save
from tuxemon.session import local_session
from tuxemon.state import State

logger = logging.getLogger(__name__)

StartGameObj = Callable[[], object]


class BackgroundState(State):
    """
    Background state is used to prevent other states from
    being required to track dirty screen areas. For example,
    in the start state, there is a menu on a blank background,
    since menus do not clean up dirty areas, the blank,
    "Background state" will do that. The alternative is creating
    a system for states to clean up their dirty screen areas.

    Eventually the need for this will be phased out.
    """

    def draw(self, surface: pygame.surface.Surface) -> None:
        surface.fill((0, 0, 0, 0))


class StartState(PopUpMenu[StartGameObj]):
    """The state responsible for the start menu."""

    escape_key_exits = False
    shrink_to_items = True

    def __init__(self) -> None:
        # If there is a save, then move the cursor to "Load game" first
        index = get_index_of_latest_save()
        super().__init__(selected_index=0 if index is None else 1)

        def change_state(
            state: Union[State, str],
            **change_state_kwargs: Any,
        ) -> Callable[[], State]:
            return partial(
                self.client.push_state,
                state,
                **change_state_kwargs,
            )

        def show_mod_menu() -> None:
            self.client.replace_state("ModChooserMenuState")

        def exit_game() -> None:
            self.client.exit = True

        menu_items_map = (
            ("menu_new_game", show_mod_menu),
            ("menu_load", change_state("LoadMenuState")),
            ("menu_options", change_state("ControlState")),
            ("menu_minigame", change_state("MinigameState")),
            ("exit", exit_game),
        )

        for key, callback in menu_items_map:
            label = T.translate(key).upper()
            image = self.shadow_text(label)
            item = MenuItem(image, label, None, callback)
            self.add(item)


class ModChooserMenuState(PopUpMenu[StartGameObj]):
    """This menu shows the 2 default mod campaigns at the moment."""

    shrink_to_items = True
    escape_key_exits = True

    def close(self) -> None:
        self.client.replace_state("StartState")

    def __init__(self) -> None:

        super().__init__()

<<<<<<< HEAD
        self.map_name = prepare.CONFIG.starting_map

        def new_game_callback(
            map_name: str,
        ) -> Callable:
            return partial(new_game, map_name)

        def new_game(map_name: str) -> None:
            self.map_name = map_name
            # load the starting map
            map_path = prepare.fetch("maps", self.map_name)
            self.client.push_state("WorldState", map_name=map_path)
            self.client.push_state(FadeInTransition())
=======
        def new_game() -> None:
            map_path = prepare.fetch("maps", prepare.STARTING_MAP)
            self.client.push_state("WorldState", map_name=map_path)
>>>>>>> 3a8ff101
            local_session.player.game_variables[
                "date_start_game"
            ] = formula.today_ordinal()
            self.client.pop_state(self)

<<<<<<< HEAD
        # Build a menu of the default mod choices:
        menu_items_map: Tuple[Tuple[str, Callable], ...] = tuple()

        # If a different map has been passed as a parameter, show as an option:
        if prepare.CONFIG.starting_map != "player_house_bedroom.tmx":
            menu_items_map = menu_items_map + (
                (
                    str(prepare.CONFIG.starting_map),
                    new_game_callback(prepare.CONFIG.starting_map),
                ),
            )

        menu_items_map = menu_items_map + (
            ("spyder_campaign", new_game_callback("spyder_bedroom.tmx")),
            ("xero_campaign", new_game_callback("player_house_bedroom.tmx")),
=======
        menu_items_map = (
            ("menu_scenarios", new_game),
>>>>>>> 3a8ff101
            ("cancel", self.close),
        )

        for key, callback in menu_items_map:
            label = T.translate(key).upper()
            label = label.center(32)
            image = self.shadow_text(label)
            item = MenuItem(image, label, None, callback)
            self.add(item)<|MERGE_RESOLUTION|>--- conflicted
+++ resolved
@@ -94,50 +94,16 @@
 
         super().__init__()
 
-<<<<<<< HEAD
-        self.map_name = prepare.CONFIG.starting_map
-
-        def new_game_callback(
-            map_name: str,
-        ) -> Callable:
-            return partial(new_game, map_name)
-
-        def new_game(map_name: str) -> None:
-            self.map_name = map_name
-            # load the starting map
-            map_path = prepare.fetch("maps", self.map_name)
-            self.client.push_state("WorldState", map_name=map_path)
-            self.client.push_state(FadeInTransition())
-=======
         def new_game() -> None:
             map_path = prepare.fetch("maps", prepare.STARTING_MAP)
             self.client.push_state("WorldState", map_name=map_path)
->>>>>>> 3a8ff101
             local_session.player.game_variables[
                 "date_start_game"
             ] = formula.today_ordinal()
             self.client.pop_state(self)
 
-<<<<<<< HEAD
-        # Build a menu of the default mod choices:
-        menu_items_map: Tuple[Tuple[str, Callable], ...] = tuple()
-
-        # If a different map has been passed as a parameter, show as an option:
-        if prepare.CONFIG.starting_map != "player_house_bedroom.tmx":
-            menu_items_map = menu_items_map + (
-                (
-                    str(prepare.CONFIG.starting_map),
-                    new_game_callback(prepare.CONFIG.starting_map),
-                ),
-            )
-
-        menu_items_map = menu_items_map + (
-            ("spyder_campaign", new_game_callback("spyder_bedroom.tmx")),
-            ("xero_campaign", new_game_callback("player_house_bedroom.tmx")),
-=======
         menu_items_map = (
             ("menu_scenarios", new_game),
->>>>>>> 3a8ff101
             ("cancel", self.close),
         )
 
