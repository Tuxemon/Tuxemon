msgid ""
msgstr ""
"Project-Id-Version: Tuxemon\n"
"Report-Msgid-Bugs-To: \n"
"POT-Creation-Date: 2020-05-14 05:41+0200\n"
"PO-Revision-Date: 2020-11-08 20:26+0000\n"
"Last-Translator: Carlos Ramos Carreño <carlosramosca@hotmail.com>\n"
"Language-Team: English <https://hosted.weblate.org/projects/tuxemon/tuxemon/"
"en/>\n"
"Language: en\n"
"MIME-Version: 1.0\n"
"Content-Type: text/plain; charset=UTF-8\n"
"Content-Transfer-Encoding: 8bit\n"
"Plural-Forms: nplurals=2; plural=n != 1;\n"
"X-Generator: Weblate 4.3.2\n"

## ITEM TRANSLATIONS ##
msgid "fire_berry"
msgstr "Fire Berry"

msgid "fire_berry_description"
msgstr "It changes monster type into fire."

msgid "metal_cherry"
msgstr "Metal Cherry"

msgid "metal_cherry_description"
msgstr "It changes monster type into metal."

msgid "potion"
msgstr "Potion"

msgid "potion_description"
msgstr "Heals a monster by 20 HP."

msgid "super_potion"
msgstr "Super Potion"

msgid "super_potion_description"
msgstr "Heals a monster by 50 HP."

msgid "imperial_potion"
msgstr "Imperial Potion"

msgid "imperial_potion_description"
msgstr "Heals a monster by 500 HP."

msgid "mega_potion"
msgstr "Mega Potion"

msgid "mega_potion_description"
msgstr "Heals a monster by 200 HP."

msgid "ancient_tea"
msgstr "Ancient Tea"

msgid "ancient_tea_description"
msgstr "Adds 1277 to a monster's XP."

msgid "imperial_tea"
msgstr "Imperial Tea"

msgid "imperial_tea_description"
msgstr "Adds 3005 to a monster's XP."

msgid "mystery_tea"
msgstr "Mystery Tea"

msgid "mystery_tea_description"
msgstr "Adds 437 to a monster's XP."

msgid "tea"
msgstr "Tea"

msgid "tea_description"
msgstr "Adds 107 to a monster's XP."

msgid "revive"
msgstr "Revive"

msgid "revive_description"
msgstr "Revives knocked out Tuxemon and restores 20 HP."

msgid "tuxeball"
msgstr "Tuxeball"

msgid "tuxeball_description"
msgstr "Captures a monster."

msgid "tuxeball_earth"
msgstr "Earth Tuxeball"

msgid "tuxeball_earth_description"
msgstr "Captures more easily an Earth Tuxemon."

msgid "tuxeball_fire"
msgstr "Fire Tuxeball"

msgid "tuxeball_fire_description"
msgstr "Captures more easily a Fire Tuxemon."

msgid "tuxeball_metal"
msgstr "Metal Tuxeball"

msgid "tuxeball_metal_description"
msgstr "Captures more easily a Metal Tuxemon."

msgid "tuxeball_water"
msgstr "Water Tuxeball"

msgid "tuxeball_water_description"
msgstr "Captures more easily a Water Tuxemon."

msgid "tuxeball_wood"
msgstr "Wood Tuxeball"

msgid "tuxeball_wood_description"
msgstr "Captures more easily a Wood Tuxemon."

msgid "tuxeball_male"
msgstr "Male Tuxeball"

msgid "tuxeball_male_description"
msgstr "Captures more easily a Male Tuxemon."

msgid "tuxeball_female"
msgstr "Female Tuxeball"

msgid "tuxeball_female_description"
msgstr "Captures more easily a Female Tuxemon."

msgid "tuxeball_park"
msgstr "Park Tuxeball"

msgid "tuxeball_park_description"
msgstr "The official Park capture device. It only works inside the Park."

msgid "tuxeball_neuter"
msgstr "Neuter Tuxeball"

msgid "tuxeball_neuter_description"
msgstr "Captures more easily a Neuter Tuxemon."

msgid "tuxeball_candy"
msgstr "Candy Tuxeball"

msgid "tuxeball_candy_description"
msgstr "Captures Tuxemon and increases its level (+1) upon capture."

msgid "tuxeball_lavish"
msgstr "Lavish Tuxeball"

msgid "tuxeball_lavish_description"
msgstr "The capture has a higher chance of succeeding."

msgid "tuxeball_ancient"
msgstr "Ancient Tuxeball"

msgid "tuxeball_ancient_description"
msgstr "This Tuxeball was made a long time ago and is capable of catching any Tuxemon without fail."

msgid "tuxeball_crusher"
msgstr "Crusher Tuxeball"

msgid "tuxeball_crusher_description"
msgstr "This Tuxeball breaks through defenses and increases the catch rate the higher the opposing Tuxemon's defense is. It will fail to catch if a protection move is used."

msgid "tuxeball_xero"
msgstr "Xero Tuxeball"

msgid "tuxeball_xero_description"
msgstr "This odd Tuxeball increases the chance of succeeding if the opposing Tuxemon is a different type than yours, but has a decreased chance if they are the same type."

msgid "tuxeball_omni"
msgstr "Omni Tuxeball"

msgid "tuxeball_omni_description"
msgstr "This odd Tuxeball increases the chance of succeeding if the opposing Tuxemon is the same type as yours, but has a decreased chance if they are different types."

msgid "tuxeball_hardened"
msgstr "Hardened Tuxeball"

msgid "tuxeball_hardened_description"
msgstr "Captures Tuxemon and it doesn't break when it fails."

msgid "tuxeball_hearty"
msgstr "Hearty Tuxeball"

msgid "tuxeball_hearty_description"
msgstr "Upon capture, the tuxemon's positive taste changes to hearty."

msgid "tuxeball_peppy"
msgstr "Peppy Tuxeball"

msgid "tuxeball_peppy_description"
msgstr "Upon capture, the tuxemon's positive taste changes to peppy."

msgid "tuxeball_refined"
msgstr "Refined Tuxeball"

msgid "tuxeball_refined_description"
msgstr "Upon capture, the tuxemon's positive taste changes to refined."

msgid "tuxeball_salty"
msgstr "Salty Tuxeball"

msgid "tuxeball_salty_description"
msgstr "Upon capture, the tuxemon's positive taste changes to salty."

msgid "tuxeball_zesty"
msgstr "Zesty Tuxeball"

msgid "tuxeball_zesty_description"
msgstr "Upon capture, the tuxemon's positive taste changes to zesty."

msgid "boost_armour"
msgstr "Boost Armour"

msgid "boost_armour_description"
msgstr "For the rest of the combat, increase Armour by 20%."

msgid "boost_dodge"
msgstr "Boost Dodge"

msgid "boost_dodge_description"
msgstr "For the rest of the combat, increase Dodge by 20%."

msgid "boost_melee"
msgstr "Boost Melee"

msgid "boost_melee_description"
msgstr "For the rest of the combat, increase Melee by 20%."

msgid "boost_ranged"
msgstr "Boost Ranged"

msgid "boost_ranged_description"
msgstr "For the rest of the combat, increase Ranged by 20%."

msgid "boost_speed"
msgstr "Boost Speed"

msgid "boost_speed_description"
msgstr "For the rest of the combat, increase Speed by 20%."

msgid "raise_armour"
msgstr "Raise Armour"

msgid "raise_armour_description"
msgstr "Learn the hardness of the diamond. Increase Armour by 5%."

msgid "raise_dodge"
msgstr "Raise Dodge"

msgid "raise_dodge_description"
msgstr "Learn the iridescence of the opal. Increase Dodge by 5%."

msgid "raise_hp"
msgstr "Raise HP"

msgid "raise_hp_description"
msgstr "Learn the bulk and abundance of quartz. Increase HP by 5%."

msgid "raise_melee"
msgstr "Raise Melee"

msgid "raise_melee_description"
msgstr "Learn the anger of the ruby. Increase Melee by 5%."

msgid "raise_ranged"
msgstr "Raise Ranged"

msgid "raise_ranged_description"
msgstr "Learn the aim of the emerald. Increase Ranged by 5%."

msgid "raise_speed"
msgstr "Raise Speed"

msgid "raise_speed_description"
msgstr "Learn the reflexes of the spinel. Increase Speed by 5%."

msgid "fishing_rod"
msgstr "Fishing Rod"

msgid "fishing_rod_description"
msgstr "Catch fish."

msgid "poseidon"
msgstr "Poseidon"

msgid "poseidon_description"
msgstr "Professional fishing rod."

msgid "neptune"
msgstr "Neptune"

msgid "neptune_description"
msgstr "Advanced fishing rod."

msgid "hatchet"
msgstr "Hatchet"

msgid "hatchet_description"
msgstr "Cut down pesky logs with the Hatchet."

msgid "surfboard"
msgstr "Surfboard"

msgid "surfboard_description"
msgstr "From your Mom. It lets you travel faster."

msgid "gold_pass"
msgstr "Gold Pass"

msgid "gold_pass_description"
msgstr "Enjoy the Cathedral's deluxe services."

msgid "dojo_pass"
msgstr "Dojo Pass"

msgid "dojo_pass_description"
msgstr "Admit one to the Dojo of the Five Elements."

msgid "book_wishes"
msgstr "Book of Wishes"

msgid "book_wishes_description"
msgstr "The Achievement Maniac's list of achievements for you to attempt."

msgid "earthmover_key"
msgstr "Earthmover Key"

msgid "earthmover_key_description"
msgstr "Could come in handy if there's a giant earthmover blocking the path."

msgid "sledgehammer"
msgstr "Sledgehammer"

msgid "sledgehammer_description"
msgstr "Smash apart grey boulders."

msgid "shammer_fossil"
msgstr "Shammer Fossil"

msgid "shammer_fossil_description"
msgstr "It looks like the skull of an ancient dog, but it's hard as stone."

msgid "rhincus_fossil"
msgstr "Rhincus Fossil"

msgid "rhincus_fossil_description"
msgstr "It looks like the skull of a toothed bird, but it's hard as stone."

msgid "nu_phone"
msgstr "Nu Phone"

msgid "nu_phone_description"
msgstr "You can do a lot with this, e.g. phone home."

msgid "spyder_pass"
msgstr "Spyder Pass"

msgid "spyder_pass_description"
msgstr "This should let you in to places only Spyder conspirators are meant to go."

msgid "app_banking"
msgstr "Bank App"

msgid "app_banking_description"
msgstr "Access your funds here whenever you're in a town."

msgid "app_contacts"
msgstr "Contacts App"

msgid "app_contacts_description"
msgstr "Call your friends and battle the people of your choice."

msgid "app_map"
msgstr "Map App"

msgid "app_map_description"
msgstr "Use this on your phone to see where you are."

msgid "app_tuxepedia"
msgstr "Tuxepedia App"

msgid "app_tuxepedia_description"
msgstr "Keep track of information about Tuxemon here, and share it with the world."

msgid "p_trepidation"
msgstr "Trepidation"

msgid "p_trepidation_description"
msgstr "Painting 'Trepidation', medium: oil on canvas. Hand-signed by the artist."

msgid "p_starry_night"
msgstr "Starry Night"

msgid "p_starry_night_description"
msgstr "Painting 'Starry, Starry, Starry Night', medium: oil on canvas. Hand-signed by the artist."

msgid "p_monsters_eyes"
msgstr "Eyes Meet"

msgid "p_monsters_eyes_description"
msgstr "Painting 'Monsters' Eyes Meet', medium: oil on canvas. Hand-signed by the artist."

msgid "ancient_egg"
msgstr "Ancient Egg"

msgid "ancient_egg_description"
msgstr "A peculiar egg. If you plant it, maybe it will hatch."

msgid "restoration"
msgstr "Restoration"

msgid "restoration_description"
msgstr "Remove any condition currently affecting the target."

msgid "cureall"
msgstr "Cureall"

msgid "cureall_description"
msgstr "Heals your tuxemon to full health and removes any conditions."

# TMs
msgid "tm_avalanche"
msgstr "TM: Avalanche"

msgid "tm_avalanche_description"
msgstr "Technique Manual that teaches a Water or Earth Tuxemon the Avalanche technique."

msgid "tm_blossom"
msgstr "TM: Blossom"

msgid "tm_blossom_description"
msgstr "Technique Manual that teaches a Wood Tuxemon the Blossom technique."

msgid "tm_surf"
msgstr "TM: Surf"

msgid "tm_surf_description"
msgstr "Technique Manual that teaches a Water Tuxemon the Surf technique."

msgid "tm_earth"
msgstr "Technical Manual (Earth)"

msgid "tm_earth_description"
msgstr "Learn the particular Earth type technique in this TM."

msgid "tm_fire"
msgstr "Technical Manual (Fire)"

msgid "tm_fire_description"
msgstr "Learn the particular Fire type technique in this TM."

msgid "tm_metal"
msgstr "Technical Manual (Metal)"

msgid "tm_metal_description"
msgstr "Learn the particular Metal type technique in this TM."

msgid "tm_water"
msgstr "Technical Manual (Water)"

msgid "tm_water_description"
msgstr "Learn the particular Water type technique in this TM."

msgid "tm_wood"
msgstr "Technical Manual (Wood)"

msgid "tm_wood_description"
msgstr "Learn the particular Wood type technique in this TM."

msgid "mm_earth"
msgstr "Move Module (Earth)"

msgid "mm_earth_description"
msgstr "Learn the particular Earth type technique in this MM. Then it is consumed."

msgid "mm_fire"
msgstr "Move Module (Fire)"

msgid "mm_fire_description"
msgstr "Learn the particular Fire type technique in this MM. Then it is consumed."

msgid "mm_metal"
msgstr "Move Module (Metal)"

msgid "mm_metal_description"
msgstr "Learn the particular Metal type technique in this MM. Then it is consumed."

msgid "mm_water"
msgstr "Move Module (Water)"

msgid "mm_water_description"
msgstr "Learn the particular Water type technique in this MM. Then it is consumed."

msgid "mm_wood"
msgstr "Move Module (Wood)"

msgid "mm_wood_description"
msgstr "Learn the particular Wood type technique in this MM. Then it is consumed."

msgid "aardant"
msgstr "Aardant"

msgid "aardant_description"
msgstr ""

# Boosters
msgid "greenwash_badge"
msgstr "Badge: Greenwash"

msgid "greenwash_badge_description"
msgstr "Tuxemon purchased from Greenwash require this badge to morph."

msgid "nimrod_badge"
msgstr "Badge: Nimrod"

msgid "nimrod_badge_description"
msgstr "Tuxemon purchased from Nimrod require this badge to morph."

msgid "omnichannel_badge"
msgstr "Badge: Omnichannel"

msgid "omnichannel_badge_description"
msgstr "Tuxemon purchased from Omnichannel require this badge to morph."

msgid "scoop_badge"
msgstr "Badge: Scoop"

msgid "scoop_badge_description"
msgstr "Tuxemon purchased from Scoop require this badge to morph."

msgid "shaft_badge"
msgstr "Badge: Shaft"

msgid "shaft_badge_description"
msgstr "Tuxemon purchased from Shaft require this badge to morph."

msgid "booster_tech"
msgstr "Tech Booster"

msgid "booster_tech_description"
msgstr "An open source technology that allows to morph tuxemon into a different form."

msgid "earth_booster"
msgstr "Earth Booster"

msgid "earth_booster_description"
msgstr "It allows to morph an Earth type tuxemon into a different form."

msgid "fire_booster"
msgstr "Fire Booster"

msgid "fire_booster_description"
msgstr "It allows to morph a Fire type tuxemon into a different form."

msgid "flintstone"
msgstr "Flintstone"

msgid "flintstone_description"
msgstr "A flaky stone used to make stone tools and start fires. Not at the same time."

msgid "lucky_bamboo"
msgstr "Lucky Bamboo"

msgid "lucky_bamboo_description"
msgstr "Technically, it's not bamboo at all. Nor is it particularly lucky. But it makes a nice indoor plant."

msgid "metal_booster"
msgstr "Metal Booster"

msgid "metal_booster_description"
msgstr "It allows to morph a Metal type tuxemon into a different form."

msgid "miaow_milk"
msgstr "Miaow Milk"

msgid "miaow_milk_description"
msgstr "Cats love the taste of Miaow Milk™!"

msgid "ox_stick"
msgstr "Ox Stick"

msgid "ox_stick_description"
msgstr "An inspiring weapon for an ancient tuxemon."

msgid "peace_lily"
msgstr "Peace Lily"

msgid "peace_lily_description"
msgstr "A hardy indoor plant for someone special."

msgid "petrified_dung"
msgstr "Petrified Dung"

msgid "petrified_dung_description"
msgstr "It looks like, well, poo ... but it's hard as stone."

msgid "pyramidion"
msgstr "Pyramidion"

msgid "pyramidion_description"
msgstr "A golden triangle that hums with celestial power."

msgid "sea_girdle"
msgstr "Sea Girdle"

msgid "sea_girdle_description"
msgstr "A string of baubles, soft and slimy like kelp."

msgid "stovepipe"
msgstr "Stovepipe"

msgid "stovepipe_description"
msgstr "A long iron pipe. Handling it leaves your hands sooty and ashen."

msgid "sweet_sand"
msgstr "Sweet Sand"

msgid "sweet_sand_description"
msgstr "In parts of the world, people clean themselves with this fragrant, sudsy sand."

msgid "tectonic_drill"
msgstr "Tectonic Drill"

msgid "tectonic_drill_description"
msgstr "A big click-clack machine used to drill into the earth."

msgid "thunderstone"
msgstr "Thunderstone"

msgid "thunderstone_description"
msgstr "An old stone relic, now carried about for good luck."

msgid "water_booster"
msgstr "Water Booster"

msgid "water_booster_description"
msgstr "It allows to morph a Water type tuxemon into a different form."

msgid "wood_booster"
msgstr "Wood Booster"

msgid "wood_booster_description"
msgstr "It allows to morph a Wood type tuxemon into a different form."

msgid "xp_transmitter"
msgstr "XP Transmitter"

msgid "xp_transmitter_description"
msgstr "When this item is in your possession, all monsters that did not participate in defeating a monster get half of the XP. The remainder goes to the monsters that did participate."

# Map Types:

msgid "no_type"
msgstr "No type"

msgid "town"
msgstr "Town"

msgid "route"
msgstr "Route"

msgid "dungeon"
msgstr "Dungeon"

msgid "clinic"
msgstr "Clinic"

msgid "shop"
msgstr "Shop"

msgid "inside"
msgstr "Inside"

msgid "outside"
msgstr "Outside"

msgid "item_cannot_use_here"
msgstr "{name} cannot be used here!"

msgid "item_used_wrong_location_inside"
msgstr "{name} can only be used {here}!"

msgid "item_used_wrong_location_type"
msgstr "{name} can only be used in a {here}!"

msgid "item_no_available_target"
msgstr "{name} cannot be used on any of your Tuxemon right now."

msgid "technique_description"
msgstr "ID.{id} ({types}) - Accuracy {acc}%, Potency {pot}%, Power {pow}/3, Recharge {rec} turns - Successful: {sus}%"

msgid "reg_papers"
msgstr "Registration Papers"

msgid "reg_papers_description"
msgstr "A packet of registration papers for The Trial"

# Allie's Address
msgid "allies_address"
msgstr "Allie's Address"

msgid "allies_address_description"
msgstr "Room 31, Block 2, Omnichannel Tower, Cotton Town\n"
"\n"
"There's a kiss mark next to the address"

# Money notification

msgid "player_wallet"
msgstr "${{name}}'s wallet: ${{currency}}${{money}}"

msgid "wallet"
msgstr "Wallet"

msgid "bank"
msgstr "Bank"

msgid "deposit"
msgstr "Deposit"

msgid "withdraw"
msgstr "Withdraw"

msgid "no_money_operation"
msgstr "{operation} not possible!"

# Contacts notification

msgid "action_call"
msgstr "Call"

msgid "phone_no_answer"
msgstr "Phone keeps ringing but no answer!"

## NOTIFICATION TRANSLATIONS ##
# Combat notifications
msgid "combat_fly"
msgstr "{name} flies up high!"

msgid "combat_scope"
msgstr "AR:{AR} DE:{DE} ME:{ME} RD:{RD} SD:{SD}"

msgid "combat_gain_exp"
msgstr "{name} gains {xp}xp"

msgid "tuxemon_new_tech"
msgstr "{name} learned technique {tech}!"

msgid "combat_none"
msgstr " "

msgid "combat_miss"
msgstr "It missed..."

msgid "combat_full_health"
msgstr "But it's already at full health."

msgid "combat_forfeit"
msgstr "You have forfeited!\n{npc} is disappointed."

msgid "combat_cannot_run_away"
msgstr "You can't run away!"

msgid "combat_forfeit_trainer"
msgstr "Can't forfeit!"

msgid "combat_player_run"
msgstr "You ran away!"

msgid "combat_player_run_status"
msgstr "Can't escape.\n{monster} is {status}!"

msgid "combat_player_forfeit_status"
msgstr "Can't forfeit the match.\n{monster} is {status}!"

msgid "combat_player_swap_status"
msgstr "Can't switch monsters.\n{monster} is {status}!"

msgid "cannot_use_tech_monster"
msgstr "{name} can't be used."

msgid "combat_used_x"
msgstr "{user} used {name}!"

msgid "combat_used_x_on_y"
msgstr "{user} used {name} on {target}!"

msgid "combat_swap"
msgstr "{user} sent out {target}!"

msgid "combat_skip"
msgstr "{user} skips the turn!"

msgid "combat_call_tuxemon"
msgstr "Go {name}!"

msgid "dodge_increased"
msgstr "{user}'s {stat} increased."

msgid "speed_halved"
msgstr "{user}'s speed was halved."

msgid "hp_restored"
msgstr "{user}'s hp was restored."

msgid "dodge_fell"
msgstr "{user}'s dodge fell."

msgid "attacks_rose"
msgstr "{user}'s attack damage types rose."

msgid "combat_levitate_get"
msgstr "{user} rose higher into the air."

msgid "combat_amnesia_get"
msgstr "{user} has gotten amnesia."

msgid "combat_status_damage"
msgstr "{name} took {status} damage!"

msgid "combat_trainer_appeared"
msgstr "{name} wants to battle!"

msgid "combat_victory"
msgstr "{name} has won!"

msgid "combat_victory_trainer"
msgstr "{name} has won and has received {currency}{prize}!"

msgid "combat_defeat"
msgstr "{name} has been defeated!"

msgid "combat_draw"
msgstr "All parties have fainted!"

msgid "combat_capturing_success"
msgstr "You captured {name}!"

msgid "combat_capturing_fail"
msgstr "{name} broke free!"

msgid "combat_recharging"
msgstr "{name} needs a break before using {move} again..."

msgid "combat_replacement"
msgstr "Choose a replacement!"

msgid "combat_replacement_is_fainted"
msgstr "That monster has fainted already!"

msgid "combat_wild_appeared"
msgstr "A wild {name} appeared!"

msgid "combat_monster_choice"
msgstr "What will {name} do?"

msgid "combat_player_choice"
msgstr "What will {name} throw?"

msgid "combat_fainted"
msgstr "{name} fainted!"

msgid "combat_isactive"
msgstr "{name} is already in play."

msgid "combat_target_itself"
msgstr "{name} shouldn't attack itself."

msgid "attack_very_effective"
msgstr "The attack did a lot of extra damage!"

msgid "attack_effective"
msgstr "The attack did extra damage!"

msgid "attack_resisted"
msgstr "The attack was resisted!"

msgid "attack_weak"
msgstr "The attack was strongly resisted!"

## COMBAT STATE STATUSES
msgid "combat_state_blinded_get"
msgstr "{target} is blinded."

msgid "combat_state_burn_end"
msgstr "{target} takes damage from burns."

msgid "combat_state_burn_get"
msgstr "{target} is burned."

msgid "combat_state_chargedup_get"
msgstr "{target} is fully charged."

msgid "combat_state_charging_get"
msgstr "{target} is charging power."

msgid "combat_state_confused_get"
msgstr "{target} is confused."

msgid "combat_state_confused_tech"
msgstr "{target} gets muddled and not {name}!"

msgid "combat_state_gold"
msgstr "{name} gets {symbol}{gold}!"

msgid "combat_state_switch"
msgstr "{target} is {types} type!"

msgid "combat_state_switch_both"
msgstr "{user} is {type1} type, while {target} is {type2} type!"

msgid "combat_state_diehard_get"
msgstr "{target} will keep fighting."

msgid "combat_state_diehard_tech"
msgstr "{target} fights through the pain."

msgid "combat_state_diehard_end"
msgstr "{target} is too injured to gain Diehard."

msgid "combat_state_dozing_get"
msgstr "{target} is asleep."

msgid "combat_state_dozing_end"
msgstr "{target} dozes off!"

msgid "combat_state_enraged_get"
msgstr "{target} is enraged."

msgid "combat_state_exhausted_get"
msgstr "{target} is exhausted."

msgid "combat_state_festering_get"
msgstr "{target}'s wounds fester."

msgid "combat_state_festering_item"
msgstr "The healing fails. The wound festers."

msgid "combat_state_focused_get"
msgstr "{target} becomes focused."

msgid "combat_state_grabbed_get"
msgstr "{target} is held tight."

msgid "combat_state_hardshell_get"
msgstr "{target} is covered in hard shell."

msgid "combat_state_lifeleech_get"
msgstr "{target}'s lifeforce is being leeched."

msgid "combat_state_lifeleech_end"
msgstr "{target} is having their lifeforce stolen."

msgid "combat_state_noddingoff_get"
msgstr "{target} is nodding off to sleep."

msgid "combat_state_slow_get"
msgstr "{target} has been slowed down."

msgid "combat_state_poison_get"
msgstr "{target} is poisoned."

msgid "combat_state_poison_end"
msgstr "{target} takes damage from the poison."

msgid "combat_state_recover_failure"
msgstr "{target} can't heal any further."

msgid "combat_state_recover_get"
msgstr "{target} is regenerating."

msgid "combat_state_recover_end"
msgstr "{target} recovers its lifeforce."

msgid "combat_state_retaliate_get"
msgstr "{target} will retaliate on its next attack."

msgid "combat_state_revenge_get"
msgstr "When attacked,{target} will take revenge."

msgid "combat_state_sniping_get"
msgstr "{target} takes aim."

msgid "combat_state_softened_get"
msgstr "{target}'s armour softens."

msgid "combat_state_stuck_get"
msgstr "{target} is stuck in place."

msgid "combat_state_tired_get"
msgstr "{target} is worn out."

msgid "combat_state_tired_end"
msgstr "{target} shakes off its tiredness."

msgid "combat_state_plague0"
msgstr "{target} begins to sniffle."

msgid "combat_state_plague1"
msgstr "Ah ... Ah. {target} held in a sneeze."

msgid "combat_state_plague2"
msgstr "Ah ... Ahchoo! {user} sneezed on {target}."

msgid "combat_state_plague3"
msgstr "{target} wiped it off."

msgid "combat_state_lockdown_get"
msgstr "Items will not affect {target}."

msgid "combat_state_lockdown_item"
msgstr "Items cannot be used on {target} while it is locked down."

msgid "combat_state_wasting_get"
msgstr "{target} is afflicted by a wasting condition."

msgid "combat_state_wasting_end"
msgstr "{target} is wasting away."

msgid "combat_state_flinching_get"
msgstr "{target} flinches and may not act."

msgid "combat_state_wild_get"
msgstr "{target} has gone wild."

msgid "combat_state_wild_end"
msgstr "{target} is still wild."

msgid "combat_state_harpooned_get"
msgstr "{target} risks injury if it backs away."

msgid "combat_state_elemental_shield_get"
msgstr "{target} puts up a flame shield."

msgid "combat_state_prickly_get"
msgstr "{target} is harmful to make contact with."

msgid "combat_state_feedback_get"
msgstr "{target} is turning ranged attacks back on the attacker."

# Generic notifications
msgid "empty_slot"
msgstr "Empty Slot"

msgid "exit"
msgstr "Exit"

msgid "item_confirm_use"
msgstr "Use"

msgid "item_confirm_cancel"
msgstr "Cancel"

msgid "generic_success"
msgstr "It worked!"

msgid "generic_failure"
msgstr "It failed!"

msgid "who_is_that"
msgstr "Name That Tuxemon"

msgid "generic_right"
msgstr "Correct!"

msgid "generic_wrong"
msgstr "Wrong!"

msgid "attempting_capture"
msgstr "Attempting capture..."

msgid "captured_failed_1"
msgstr "Capture failed immediately."

msgid "captured_failed_2"
msgstr "The capture failed."

msgid "captured_failed_3"
msgstr "Not this time! The capture failed."

msgid "captured_failed_4"
msgstr "So close! But the capture failed."

msgid "gotcha"
msgstr "Gotcha!"

msgid "gotcha_kennel"
msgstr "{name} has been put in the kennel!"

msgid "gotcha_team"
msgstr "{name} has joined the team!"

msgid "not_implemented"
msgstr "This feature is not yet implemented."

msgid "alert_text"
msgstr "Text too long!"

msgid "receive_happiness"
msgstr "Received 5 Tuxeballs!"

msgid "received_x"
msgstr "Received {name}!"

msgid "save_success"
msgstr "Saved!"

msgid "save_failure"
msgstr "There was a problem saving!"

msgid "save_overwrite"
msgstr "Yes, overwrite this save."

msgid "save_keep"
msgstr "No, keep this save."

msgid "slot"
msgstr "Slot"

## STATUSES
msgid "blinded"
msgstr "Blinded"

msgid "burn"
msgstr "Burn"

msgid "chargedup"
msgstr "Charged Up"

msgid "charging"
msgstr "Charging"

msgid "confused"
msgstr "Confused"

msgid "diehard"
msgstr "Die Hard"

msgid "dozing"
msgstr "Dozing"

msgid "elementalshield"
msgstr "Elemental Shield"

msgid "eliminated"
msgstr "Eliminated"

msgid "enraged"
msgstr "Berserk"

msgid "exhausted"
msgstr "Exhausted"

msgid "faint"
msgstr "Faint"

msgid "feedback"
msgstr "Feedback"

msgid "festering"
msgstr "Festering"

msgid "flinching"
msgstr "Flinching"

msgid "focused"
msgstr "Focused"

msgid "grabbed"
msgstr "Grabbed"

msgid "hardshell"
msgstr "Hard Shell"

msgid "harpooned"
msgstr "Harpooned"

msgid "lifeleech"
msgstr "Lifeleech"

msgid "lockdown"
msgstr "Lockdown"

msgid "noddingoff"
msgstr "Nodding Off"

msgid "poison"
msgstr "Poison"

msgid "prickly"
msgstr "Prickly"

msgid "recover"
msgstr "Recover"

msgid "retaliate"
msgstr "Retaliate"

msgid "revenge"
msgstr "Revenge"

msgid "slow"
msgstr "Slow"

msgid "sniping"
msgstr "Sniping"

msgid "softened"
msgstr "Softened"

msgid "spyderbite"
msgstr "Spyder Bite"

msgid "stuck"
msgstr "Stuck"

msgid "tired"
msgstr "Tired"

msgid "wasting"
msgstr "Wasting"

msgid "wild"
msgstr "Wild"

## TECHNIQUE TRANSLATIONS ##
msgid "acid_description"
msgstr ""

msgid "acid"
msgstr "Acid"

msgid "adamantine_description"
msgstr ""

msgid "adamantine"
msgstr "Adamantine"

msgid "air_chain_description"
msgstr ""

msgid "air_chain"
msgstr "Air Chain"

msgid "all_in_description"
msgstr "The user draws on their last ounce of strength, striking hard and getting their second wind."

msgid "all_in"
msgstr "All In"

msgid "altitude_description"
msgstr "Fly high out of reach, then dive with a powerful attack."

msgid "altitude"
msgstr "Altitude"

msgid "amnesia_description"
msgstr "The combatants' minds touch, leaving both befuddled."

msgid "amnesia"
msgstr "Amnesia"

msgid "ants_description"
msgstr ""

msgid "ants"
msgstr "Ants"

msgid "arcane_eye_description"
msgstr "An arcane veil lashes at those that would curse the user."

msgid "arcane_eye"
msgstr "Arcane Eye"

msgid "assault_description"
msgstr ""

msgid "assault"
msgstr "Assault"

msgid "avalanche_description"
msgstr ""

msgid "avalanche"
msgstr "Avalanche"

msgid "barking_description"
msgstr ""

msgid "barking"
msgstr "Barking"

msgid "battery_acid_description"
msgstr ""

msgid "battery_acid"
msgstr "Battery Acid"

msgid "battery_discharge_description"
msgstr ""

msgid "battery_discharge"
msgstr "Battery Discharge"

msgid "beam_description"
msgstr ""

msgid "beam"
msgstr "Beam"

msgid "berserk_description"
msgstr ""

msgid "berserk"
msgstr "Berserk"

msgid "biting_winds_description"
msgstr "A chill wind leaves the target weak and exposed."

msgid "biting_winds"
msgstr "Biting Winds"

msgid "blade_description"
msgstr "A lightning-fast cut."

msgid "blade"
msgstr "Blade"

msgid "blood_bond_description"
msgstr "The user sucks the target's blood, but leaves something of themselves behind."

msgid "blood_bond"
msgstr "Blood Bond"

msgid "blood_nets_description"
msgstr ""

msgid "blood_nets"
msgstr "Blood Nets"

msgid "blossom_description"
msgstr "Carnivorous plants grow around the target, drawing away nutrients for the user's benefit."

msgid "blossom"
msgstr "Blossom"

msgid "boulder_description"
msgstr "The user shelters beneath a rocky shell."

msgid "boulder"
msgstr "Boulder"

msgid "breath_description"
msgstr ""

msgid "breath"
msgstr "Breath"

msgid "breathe_fire_description"
msgstr "Fire bursts from the user's mouth, scorching the target."

msgid "breathe_fire"
msgstr "Breathe Fire"

msgid "bubble_trap_description"
msgstr ""

msgid "bubble_trap"
msgstr "Bubble Trap"

msgid "bullet_description"
msgstr "A piece of metal is flung at the target with great alacrity."

msgid "bullet"
msgstr "Bullet"

msgid "canine_description"
msgstr ""

msgid "canine"
msgstr "Canine"

msgid "cat_calling_description"
msgstr ""

msgid "cat_calling"
msgstr "Cat Calling"

msgid "cavity_description"
msgstr ""

msgid "cavity"
msgstr "Cavity"

msgid "chameleon_description"
msgstr ""

msgid "chameleon"
msgstr "Chameleon"

msgid "changeling_description"
msgstr ""

msgid "changeling"
msgstr "Changeling"

msgid "chill_mist_description"
msgstr ""

msgid "chill_mist"
msgstr "Chill Mist"

msgid "clairaudience_description"
msgstr ""

msgid "clairaudience"
msgstr "Clairaudience"

msgid "clamp_on_description"
msgstr ""

msgid "clamp_on"
msgstr "Clamp On"

msgid "clock_description"
msgstr ""

msgid "clock"
msgstr "Clock"

msgid "cloud_aether_description"
msgstr ""

msgid "cloud_aether"
msgstr "Cloud Aether"

msgid "conjurer_description"
msgstr ""

msgid "conjurer"
msgstr "Conjurer"

msgid "constrict_description"
msgstr ""

msgid "constrict"
msgstr "Constrict"

msgid "crystal_description"
msgstr ""

msgid "crystal"
msgstr "Crystal"

msgid "demiurge_description"
msgstr ""

msgid "demiurge"
msgstr "Demiurge"

msgid "earthquake_description"
msgstr ""

msgid "earthquake"
msgstr "Earthquake"

msgid "electrical_storm_description"
msgstr ""

msgid "electrical_storm"
msgstr "Electrical Storm"

msgid "electroplate_description"
msgstr ""

msgid "electroplate"
msgstr "Electroplate"

msgid "energy_claws_description"
msgstr ""

msgid "energy_claws"
msgstr "Energy Claws"

msgid "energy_field_description"
msgstr "The device saps the target's energy, empowering the user."

msgid "energy_field"
msgstr "Energy Field"

msgid "evasion_description"
msgstr ""

msgid "evasion"
msgstr "Evasion"

msgid "eyebite_description"
msgstr "A glance from the user saps the target of its vim and vigor."

msgid "eyebite"
msgstr "Eyebite"

msgid "feint_description"
msgstr ""

msgid "feint"
msgstr "Feint"

msgid "feline_description"
msgstr ""

msgid "feline"
msgstr "Feline"

msgid "fester_description"
msgstr "A foul smell washes across the battlefield, hindering the recovery of all combatants."

msgid "fester"
msgstr "Fester"

msgid "fiery_description"
msgstr ""

msgid "fiery"
msgstr "Fiery"

msgid "fire_ball_description"
msgstr "An orb of scorching fire is flung at the target."

msgid "fire_ball"
msgstr "Fire Ball"

msgid "fire_claw_description"
msgstr ""

msgid "fire_claw"
msgstr "Fire Claw"

msgid "fire_shield_description"
msgstr ""

msgid "fire_shield"
msgstr "Fire Shield"

msgid "firestorm_description"
msgstr ""

msgid "firestorm"
msgstr "Firestorm"

msgid "flamethrower_description"
msgstr ""

msgid "flamethrower"
msgstr "Flamethrower"

msgid "fledgling_description"
msgstr ""

msgid "fledgling"
msgstr "Fledgling"

msgid "flood_description"
msgstr ""

msgid "flood"
msgstr "Flood"

msgid "flow_description"
msgstr ""

msgid "flow"
msgstr "Flow"

msgid "fluff_up_description"
msgstr ""

msgid "fluff_up"
msgstr "Fluff Up"

msgid "font_description"
msgstr ""

msgid "font"
msgstr "Font"

msgid "frostbite_description"
msgstr ""

msgid "frostbite"
msgstr "Frostbite"

msgid "fume_description"
msgstr ""

msgid "fume"
msgstr "Fume"

msgid "geyser_description"
msgstr ""

msgid "geyser"
msgstr "Geyser"

msgid "give_all_description"
msgstr ""

msgid "give_all"
msgstr "Give All"

msgid "glower_description"
msgstr "At the user's glare, the target grows weak and vulnerable."

msgid "glower"
msgstr "Glower"

msgid "goad_description"
msgstr ""

msgid "goad"
msgstr "Goad"

msgid "gold_digger_description"
msgstr ""

msgid "gold_digger"
msgstr "Gold Digger"

msgid "grinding_description"
msgstr ""

msgid "grinding"
msgstr "Grinding"

msgid "gust_description"
msgstr ""

msgid "gust"
msgstr "Gust"

msgid "hawk_description"
msgstr ""

msgid "hawk"
msgstr "Hawk"

msgid "headbutt_description"
msgstr ""

msgid "headbutt"
msgstr "Headbutt"

msgid "hibernate_description"
msgstr "The user falls into a restorative sleep."

msgid "hibernate"
msgstr "Hibernate"

msgid "ice_claw_description"
msgstr ""

msgid "ice_claw"
msgstr "Ice Claw"

msgid "ice_shield_description"
msgstr ""

msgid "ice_shield"
msgstr "Ice Shield"

msgid "ice_storm_description"
msgstr ""

msgid "ice_storm"
msgstr "Ice Storm"

msgid "icicle_spear_description"
msgstr ""

msgid "icicle_spear"
msgstr "Icicle Spear"

msgid "insanity_description"
msgstr ""

msgid "insanity"
msgstr "Insanity"

msgid "invictus_description"
msgstr ""

msgid "invictus"
msgstr "Invictus"

msgid "kindling_flame_description"
msgstr ""

msgid "kindling_flame"
msgstr "Kindling Flame"

msgid "kraken_description"
msgstr ""

msgid "kraken"
msgstr "Kraken"

msgid "lantern_description"
msgstr ""

msgid "lantern"
msgstr "Lantern"

msgid "lava_description"
msgstr ""

msgid "lava"
msgstr "Lava"

msgid "levitate_description"
msgstr "Combatants float into the air, giving them a vantage point but leaving both struggling to connect with their hand-to-hand attacks."

msgid "levitate"
msgstr "Levitate"

msgid "life_surge_description"
msgstr "An eruption of life charges the monster, but at the expense of healing its opponent."

msgid "life_surge"
msgstr "Life Surge"

msgid "lightning_spheres_description"
msgstr ""

msgid "lightning_spheres"
msgstr "Lightning Spheres"

msgid "lineage_description"
msgstr ""

msgid "lineage"
msgstr "Lineage"

msgid "lust_description"
msgstr ""

msgid "lust"
msgstr "Lust"

msgid "magma_description"
msgstr ""

msgid "magma"
msgstr "Magma"

msgid "maori_description"
msgstr ""

msgid "maori"
msgstr "Maori"

msgid "meltdown_description"
msgstr ""

msgid "meltdown"
msgstr "Meltdown"

msgid "mending_description"
msgstr ""

msgid "mending"
msgstr "Mending"

msgid "midnight_mantle_description"
msgstr ""

msgid "midnight_mantle"
msgstr "Midnight Mantle"

msgid "mind_vise_description"
msgstr ""

msgid "mind_vise"
msgstr "Mind Vise"

msgid "mobbing_description"
msgstr ""

msgid "mobbing"
msgstr "Mobbing"

msgid "muck_description"
msgstr ""

msgid "muck"
msgstr "Muck"

msgid "muddle_description"
msgstr "A haze over the battlefield makes it harder for attacks to connect."

msgid "muddle"
msgstr "Muddle"

msgid "mudslide_description"
msgstr ""

msgid "mudslide"
msgstr "Mudslide"

msgid "mystic_blending_description"
msgstr ""

msgid "mystic_blending"
msgstr "Mystic Blending"

msgid "negation_description"
msgstr ""

msgid "negation"
msgstr "Negation"

msgid "nest_description"
msgstr ""

msgid "nest"
msgstr "Nest"

msgid "neutralize_description"
msgstr "The battlefield is reset, with all conditions and other changes cleared."

msgid "neutralize"
msgstr "Neutralize"

msgid "oedipus_description"
msgstr ""

msgid "oedipus"
msgstr "Oedipus"

msgid "one_million_talons_description"
msgstr ""

msgid "one_million_talons"
msgstr "One Million Talons"

msgid "one_two_description"
msgstr "Two decisive strikes bring the target to its knees."

msgid "one_two"
msgstr "One-Two"

msgid "orbs_description"
msgstr "The user undergoes a magical transformation, firing off an energy ball of a random element."

msgid "orbs"
msgstr "Orbs"

msgid "overfeed_description"
msgstr ""

msgid "overfeed"
msgstr "Overfeed"

msgid "overgrowth_description"
msgstr "Vines lash the target, locking them in place."

msgid "overgrowth"
msgstr "Overgrowth"

msgid "panjandrum_description"
msgstr "A reliable technique that hurts any monster in proportion to its HP."

msgid "panjandrum"
msgstr "Panjandrum"

msgid "peck_description"
msgstr ""

msgid "peck"
msgstr "Peck"

msgid "peregrine_description"
msgstr ""

msgid "peregrine"
msgstr "Peregrine"

msgid "perfect_cut_description"
msgstr ""

msgid "perfect_cut"
msgstr "Perfect Cut"

msgid "petrify_description"
msgstr ""

msgid "petrify"
msgstr "Petrify"

msgid "phantasmal_force_description"
msgstr ""

msgid "phantasmal_force"
msgstr "Phantasmal Force"

msgid "pit_description"
msgstr ""

msgid "pit"
msgstr "Pit"

msgid "platinum_description"
msgstr ""

msgid "platinum"
msgstr "Platinum"

msgid "poison_courtship_description"
msgstr ""

msgid "poison_courtship"
msgstr "Poison Courtship"

msgid "proboscis_description"
msgstr ""

msgid "proboscis"
msgstr "Proboscis"

msgid "pseudopod_description"
msgstr ""

msgid "pseudopod"
msgstr "Pseudopod"

msgid "punch_description"
msgstr ""

msgid "punch"
msgstr "Punch"

msgid "quicksand_description"
msgstr ""

msgid "quicksand"
msgstr "Quicksand"

msgid "radiance_description"
msgstr ""

msgid "radiance"
msgstr "Radiance"

msgid "ram_description"
msgstr ""

msgid "ram"
msgstr "Ram"

msgid "refresh_description"
msgstr ""

msgid "refresh"
msgstr "Refresh"

msgid "revenge_stance_description"
msgstr ""

msgid "revenge_stance"
msgstr "Revenge Stance"

msgid "ring_description"
msgstr ""

msgid "ring"
msgstr "Ring"

msgid "riposte_description"
msgstr ""

msgid "riposte"
msgstr "Riposte"

msgid "rock_description"
msgstr "A heavy rock falls on the target."

msgid "rock"
msgstr "Rock"

msgid "rot_description"
msgstr "A sickness befalls the target."

msgid "rot"
msgstr "Rot"

msgid "ruby_description"
msgstr ""

msgid "ruby"
msgstr "Ruby"

msgid "rust_bomb_description"
msgstr ""

msgid "rust_bomb"
msgstr "Rust Bomb"

msgid "saber_description"
msgstr ""

msgid "saber"
msgstr "Saber"

msgid "salamander_description"
msgstr "A bite brimming with heat and lashing pain."

msgid "salamander"
msgstr "Salamander"

msgid "sand_spray_description"
msgstr ""

msgid "sand_spray"
msgstr "Sand Spray"

msgid "scope_description"
msgstr "Identifies an opponent's strengths and weaknesses."

msgid "scope"
msgstr "Scope"

msgid "shadow_boxing_description"
msgstr "A flurry of punches strikes the target."

msgid "shadow_boxing"
msgstr "Shadow Boxing"

msgid "shapechange_description"
msgstr ""

msgid "shapechange"
msgstr "Shapechange"

msgid "shrapnel_description"
msgstr ""

msgid "shrapnel"
msgstr "Shrapnel"

msgid "shuriken_description"
msgstr ""

msgid "shuriken"
msgstr "Shuriken"

msgid "sleep_bomb_description"
msgstr "A violent explosion of sleeping powder threatens to send both combatants into a doze."

msgid "sleep_bomb"
msgstr "Sleep Bomb"

msgid "sleeping_powder_description"
msgstr ""

msgid "sleeping_powder"
msgstr "Sleeping Powder"

msgid "slime_description"
msgstr ""

msgid "slime"
msgstr "Slime"

msgid "snowstorm_description"
msgstr ""

msgid "snowstorm"
msgstr "Snowstorm"

msgid "spit_poison_description"
msgstr "Liquid death sprays from the user's venom sacs."

msgid "spit_poison"
msgstr "Spit Poison"

msgid "splinter_description"
msgstr ""

msgid "splinter"
msgstr "Splinter"

msgid "stabilo_description"
msgstr ""

msgid "stabilo"
msgstr "Stabilo"

msgid "stampede_description"
msgstr ""

msgid "stampede"
msgstr "Stampede"

msgid "starfall_description"
msgstr ""

msgid "starfall"
msgstr "Starfall"

msgid "static_field_description"
msgstr ""

msgid "static_field"
msgstr "Static Field"

msgid "sting_description"
msgstr ""

msgid "sting"
msgstr "Sting"

msgid "stone_rot_description"
msgstr "A sickness quickly befalls the target."

msgid "stone_rot"
msgstr "Stone Rot"

msgid "stonehenge_description"
msgstr ""

msgid "stonehenge"
msgstr "Stonehenge"

msgid "strangulation_description"
msgstr ""

msgid "strangulation"
msgstr "Strangulation"

msgid "strike_description"
msgstr ""

msgid "strike"
msgstr "Strike"

msgid "suck_poison_description"
msgstr ""

msgid "suck_poison"
msgstr "Suck Poison"

msgid "sudden_glow_description"
msgstr ""

msgid "sudden_glow"
msgstr "Sudden Glow"

msgid "sunburst_description"
msgstr ""

msgid "sunburst"
msgstr "Sunburst"

msgid "supernova_description"
msgstr ""

msgid "supernova"
msgstr "Supernova"

msgid "suplex_description"
msgstr ""

msgid "suplex"
msgstr "Suplex"

msgid "surf_description"
msgstr ""

msgid "surf"
msgstr "Surf"

msgid "surge_description"
msgstr ""

msgid "surge"
msgstr "Surge"

msgid "sword_description"
msgstr ""

msgid "sword"
msgstr "Sword"

msgid "sylvan_description"
msgstr ""

msgid "sylvan"
msgstr "Sylvan"

msgid "take_cover_description"
msgstr ""

msgid "take_cover"
msgstr "Take Cover"

msgid "ten_thousand_feathers_description"
msgstr ""

msgid "ten_thousand_feathers"
msgstr "Ten Thousand Feathers"

msgid "terror_description"
msgstr ""

msgid "terror"
msgstr "Terror"

msgid "thunderball_description"
msgstr ""

msgid "thunderball"
msgstr "Thunderball"

msgid "thunderclap_description"
msgstr ""

msgid "thunderclap"
msgstr "Thunderclap"

msgid "time_crisis_description"
msgstr ""

msgid "time_crisis"
msgstr "Time Crisis"

msgid "tinder_description"
msgstr "The target is set alight."

msgid "tinder"
msgstr "Tinder"

msgid "tip_description"
msgstr ""

msgid "tip"
msgstr "Tip"

msgid "tonguespear_description"
msgstr "The tongue is jabbed into the opponent, and their blood drained."

msgid "tonguespear"
msgstr "Tonguespear"

msgid "torch_description"
msgstr ""

msgid "torch"
msgstr "Torch"

msgid "tsunami_description"
msgstr ""

msgid "tsunami"
msgstr "Tsunami"

msgid "tux_attack_description"
msgstr ""

msgid "tux_attack"
msgstr "Tux Attack"

msgid "ubuntu_description"
msgstr ""

msgid "ubuntu"
msgstr "Ubuntu"

msgid "undertaker_description"
msgstr ""

msgid "undertaker"
msgstr "Undertaker"

msgid "venom_description"
msgstr ""

msgid "venom"
msgstr "Venom"

msgid "venomous_tentacle_description"
msgstr ""

msgid "venomous_tentacle"
msgstr "Venomous Tentacle"

msgid "viper_description"
msgstr ""

msgid "viper"
msgstr "Viper"

msgid "vorpal_description"
msgstr ""

msgid "vorpal"
msgstr "Vorpal"

msgid "wall_fire_description"
msgstr ""

msgid "wall_fire"
msgstr "Wall Fire"

msgid "wall_of_steel_description"
msgstr "The user spins about, creating a biting, shielding wall of steel."

msgid "wall_of_steel"
msgstr "Wall of Steel"

msgid "wallow_description"
msgstr ""

msgid "wallow"
msgstr "Wallow"

msgid "walls_description"
msgstr ""

msgid "walls"
msgstr "Walls"

msgid "web_description"
msgstr ""

msgid "web"
msgstr "Web"

msgid "webs_wind_description"
msgstr ""

msgid "webs_wind"
msgstr "Webs Wind"

msgid "whirlwind_description"
msgstr ""

msgid "whirlwind"
msgstr "Whirlwind"

msgid "wing_tip_description"
msgstr ""

msgid "wing_tip"
msgstr "Wing Tip"

## MAP ##

msgid "lion_mountain"
msgstr "Lion Mountain"

msgid "candy_town"
msgstr "Candy"

msgid "citypark"
msgstr "Citypark"

msgid "cotton_town"
msgstr "Cotton"

msgid "dryadsgrove"
msgstr "Dryad's Grove"

msgid "flower_city"
msgstr "Flower"

msgid "leather_town"
msgstr "Leather"

msgid "paper_town"
msgstr "Paper"

msgid "route1"
msgstr "Route 1"

msgid "route1_sanglorian"
msgstr "Sanglorian Avenue"

msgid "route2"
msgstr "Route 2"

msgid "route3"
msgstr "Route 3"

msgid "route4"
msgstr "Route 4"

msgid "route5"
msgstr "Route 5"

msgid "route6"
msgstr "Route 6"

msgid "route7"
msgstr "Route 7"

msgid "routea"
msgstr "Route A"

msgid "routeb"
msgstr "Route B"

msgid "routec"
msgstr "Route C"

msgid "routed"
msgstr "Route D"

msgid "routee"
msgstr "Route E"

msgid "sphalian_town"
msgstr "Sphalian"

msgid "taba_town"
msgstr "Taba"

msgid "taba_ba_br_1"
msgstr "Taba Battle Area - Battle Room 1"

msgid "taba_ba_foyer"
msgstr "Taba Battle Area - Foyer"

msgid "taba_ba_main"
msgstr "Taba Battle Area - Main Hall"

msgid "taba_ba_passageway_1"
msgstr "Taba Battle Area - Passageway 1"

msgid "taba_ba_passageway_2"
msgstr "Taba Battle Area - Passageway 2"

msgid "timber_town"
msgstr "Timber"

msgid "tunnel"
msgstr "Tunnel"

<<<<<<< HEAD
msgid "park"
msgstr "Pepper Park"
=======
msgid "azure_town"
msgstr "Azure"

msgid "witcher_route_7"
msgstr "Witcher Route 7"
>>>>>>> bda8a383

## MAP DESCRIPTIONS TOWN / CITY ##

msgid "lion_mountain_description"
msgstr "One of Fondent's Holy Mountains! Prominence 3,776 m (12,388 ft)!"

msgid "candy_town_description"
msgstr "Pushing the bounds of possibility - with biology!"

msgid "citypark_description"
msgstr "A Taste of the Wild!"

msgid "cotton_town_description"
msgstr "A growing force!"

msgid "flower_city_description"
msgstr "Uniforms that guard you while you sleep!"

msgid "leather_town_description"
msgstr "Proof that beauty and mining can co-exist!"

msgid "paper_town_description"
msgstr "The gateway to Fondent!"

msgid "routea_description"
msgstr "A private grotto given over to the wilds!"

msgid "routeb_description"
msgstr "The winding path to instantaneous communication!"

msgid "routec_description"
msgstr "Home is just over the horizon!"

msgid "routee_description"
msgstr "Do not swim downstream of the pump site!"

msgid "route1_description"
msgstr "Take care!"

msgid "route2_description"
msgstr "The historic path!"

msgid "route3_description"
msgstr "Enjoy the scenic beauty of this 'artificial canyon'."

msgid "route4_description"
msgstr "Up and down the road again!"

msgid "route5_description"
msgstr "The memorial passage to Timber Town!"

msgid "route6_description"
msgstr "A playful meander along the river!"

msgid "route7_description"
msgstr "The Ascension Trail on the slopes of Lion Mountain!"

msgid "sphalian_town_description"
msgstr "The highest settlement in the Fondent Region!"

msgid "taba_town_description"
msgstr "A peaceful refuge!"

msgid "timber_town_description"
msgstr "Breadbasket of Fondant!"

msgid "tunnel_description"
msgstr "The dark expanse - watch your step!"

msgid "park_description"
msgstr "See exotic monsters and take them home!"

## MAP SIGNS ##

msgid "welcome_location_city"
msgstr "Welcome to ${{map_name}} City: ${{map_desc}}\n"
"North: ${{north}} / South: ${{south}} / West: ${{west}} / East: ${{east}}"

msgid "welcome_location_route"
msgstr "Welcome to ${{map_name}}: ${{map_desc}}\n"
"North: ${{north}} / South: ${{south}} / West: ${{west}} / East: ${{east}}"

msgid "welcome_location_town"
msgstr "Welcome to ${{map_name}} Town: ${{map_desc}}\n"
"North: ${{north}} / South: ${{south}} / West: ${{west}} / East: ${{east}}"

msgid "here_to_north"
msgstr "From ${{map_name}} to ${{north}}"

msgid "here_to_south"
msgstr "From ${{map_name}} to ${{south}}"

msgid "here_to_west"
msgstr "From ${{map_name}} to ${{west}}"

msgid "here_to_east"
msgstr "From ${{map_name}} to ${{east}}"

## MENU TRANSLATIONS ##

msgid "menu_alphabet"
msgstr "ABCDEFGHIJKLMNOPQRSTUVWXYZabcdefghijklmnopqrstuvwxyz1234567890.-!"

msgid "menu_alphabet_n_columns"
msgstr "13"

msgid "dont_care"
msgstr "DON'T CARE"

msgid "random_names_male"
msgstr "Jarrod\n"
"Edwardson\n"
"Lothair\n"
"Andrea\n"
"Brady\n"
"Demarcus\n"
"Brady\n"
"Farant\n"
"Birch\n"
"Justin\n"
"Colbey\n"
"Efrem\n"
"Garnier\n"
"Florentus\n"
"Alvyn\n"
"Hadden\n"
"Julianus\n"
"Hugh"

msgid "random_names_female"
msgstr "Robine\n"
"Magnolia\n"
"Svana\n"
"Simone\n"
"Eila\n"
"Krimhild\n"
"Charlot\n"
"Yara\n"
"Gracie\n"
"Anke\n"
"Theresia\n"
"Diana\n"
"Kathrin\n"
"Anne\n"
"Madita\n"
"Slainie\n"
"Nastasia\n"
"Nelly"

msgid "random_names"
msgstr "Beep-beep\n"
"Toast\n"
"Chair\n"
"Lizard\n"
"Chris\n"
"Carter\n"
"Kyndi\n"
"Wednesday\n"
"Tapioca\n"
"Pom\n"
"Indiana\n"
"Kansas\n"
"Dont Care"

# Monster Menu notifications
msgid "monster_menu_info"
msgstr "Info"

msgid "monster_menu_move"
msgstr "Move"

msgid "monster_menu_tech"
msgstr "Techniques"

msgid "monster_menu_desc"
msgstr "Description"

msgid "monster_menu_type"
msgstr "Type(s)"

msgid "monster_menu_species"
msgstr "Species"

msgid "monster_menu_shape"
msgstr "Body Type"

msgid "monster_menu_release"
msgstr "Release"

msgid "shop_buy_free"
msgstr "FREE!"

msgid "shop_buy_soldout"
msgstr "Sold Out!"

msgid "buy"
msgstr "Buy"

msgid "sell"
msgstr "Sell"

#Release notifications
msgid "cant_release"
msgstr "Can't release only Tuxemon in party."

msgid "release_confirmation"
msgstr "Are you sure you would like to release {name}?"

msgid "tuxemon_released"
msgstr "{name} has been released."

msgid "new_tech_delete"
msgstr "{name} has too many techniques.\n"
"Which technique do you want to delete?"

msgid "evolution_confirmation"
msgstr "{name} is trying to evolve into {evolve}. Allow evolution?"

msgid "no_signal"
msgstr "No Signal"

msgid "omnichannel_mobile"
msgstr "Omnichannel Mobile 4G"

msgid "nu_map_missing"
msgstr "GPS tracker not updating."

msgid "max_moves_alert"
msgstr "{name} has too many techniques.\n"
"Which do you want to overwrite for learning {tech}?"

msgid "uninstall_app"
msgstr "Unable to uninstall the app."

# Player State

msgid "tuxepedia_progress"
msgstr "Tuxepedia: {value}%!"

msgid "tuxepedia_data_seen"
msgstr "Seen {param} out of {all} Tuxemon"

msgid "tuxepedia_data_caught"
msgstr "Caught {param} out of {all} Tuxemon"

msgid "player_start_adventure_today"
msgstr "The adventure began today."

msgid "player_start_adventure"
msgstr "The adventure began {date} days ago."

msgid "player_walked"
msgstr "Walked {distance} {unit}"

msgid "player_battles"
msgstr "Battles: {tot} (W{won} D{draw} L{lost})"

# Tuxepedia

msgid "page_tuxepedia"
msgstr "From id {a} to id {b}"

msgid "no_evolution"
msgstr "No evolution"

msgid "yes_evolution"
msgstr "Evolution"

msgid "yes_evolutions"
msgstr "Evolutions"

msgid "tuxepedia_capture_today"
msgstr "Captured today"

msgid "tuxepedia_trade_today"
msgstr "Traded today"

msgid "tuxepedia_capture"
msgstr "Captured {doc} days ago"

msgid "tuxepedia_trade"
msgstr "Traded {doc} days ago"

msgid "tuxepedia_exp"
msgstr "{exp_lv}xp to Lv {lv}"

# Menu notifications
msgid "log_off"
msgstr "Log Off"

msgid "menu_bag"
msgstr "Bag"

msgid "menu_fight"
msgstr "Fight"

msgid "menu_item"
msgstr "Item"

msgid "menu_items"
msgstr "Items"

msgid "menu_journal"
msgstr "Journal"

msgid "menu_tuxepedia"
msgstr "Tuxepedia"

msgid "menu_load"
msgstr "Load"

msgid "menu_monster"
msgstr "Tuxemon"

msgid "menu_storage"
msgstr "Pick Up Tuxemon"

msgid "menu_dropoff"
msgstr "Drop Off Tuxemon"

msgid "menu_item_storage"
msgstr "Pick Up Item"

msgid "menu_item_dropoff"
msgstr "Drop Off Item"

msgid "menu_multiplayer"
msgstr "Multiplayer"

msgid "menu_new_game"
msgstr "New Game"

msgid "menu_options"
msgstr "Options"

msgid "menu_missions"
msgstr "Missions"

msgid "completed"
msgstr "Completed"

msgid "pending"
msgstr "Pending"

msgid "failed"
msgstr "Failed"

msgid "menu_minigame"
msgstr "Minigame"

msgid "menu_player"
msgstr "Player"

msgid "menu_run"
msgstr "Run"

msgid "menu_forfeit"
msgstr "Forfeit"

msgid "menu_ball"
msgstr "Ball"

msgid "menu_park_captured"
msgstr "Captured"

msgid "menu_park_encountered"
msgstr "Come across"

msgid "menu_food"
msgstr "Food"

msgid "menu_doll"
msgstr "Doll"

msgid "menu_save"
msgstr "Save"

msgid "menu_up_key"
msgstr "Up Key"

msgid "menu_left_key"
msgstr "Left Key"

msgid "menu_right_key"
msgstr "Right Key"

msgid "menu_down_key"
msgstr "Down Key"

msgid "menu_primary_select_key"
msgstr "Action Key"

msgid "menu_secondary_select_key"
msgstr "Cancel Key"

msgid "menu_back_key"
msgstr "Back Key"

msgid "enable"
msgstr "Enable"

msgid "disable"
msgstr "Disable"

msgid "menu_music_volume"
msgstr "Music Volume"

msgid "menu_sound_volume"
msgstr "Sound Volume"

msgid "menu_units"
msgstr "Unit"

msgid "menu_units_metric"
msgstr "Metric"

msgid "menu_units_imperial"
msgstr "Imperial"

msgid "menu_hemisphere"
msgstr "Hemisphere"

msgid "menu_hemisphere_north"
msgstr "Northern"

msgid "menu_hemisphere_south"
msgstr "Southern"

msgid "options_new_input_key0"
msgstr "Press a key to set your new input key"

msgid "options_new_input_key1"
msgstr "Restart your game for changes to take effect!"

msgid "menu_storage_infected_monster"
msgstr "Virus detected. For the safety of all tuxemon in our system, you cannot store an infected tuxemon."

msgid "menu_storage_take_monster"
msgstr "You added {name} into your party!"

msgid "menu_storage_take_item"
msgstr "You added {nr} {name} into your bag!"

msgid "menu_storage_monsters_full"
msgstr "Your party is full, you cannot take any more from storage."

msgid "menu_storage_items_full"
msgstr "Your bag is full, you cannot take any more from storage."

msgid "menu_storage_empty_kennel"
msgstr "This shelter is empty, there are no monsters to take."

msgid "menu_storage_full_kennel"
msgstr "This shelter is full."

msgid "menu_storage_empty_locker"
msgstr "This locker is empty, there are no items to take."

msgid "item_menu_disband"
msgstr "Disband"

msgid "item_disbanded"
msgstr "{nr} {name} have been disbanded."

msgid "pick_up"
msgstr "Pick up"

msgid "move_to_kennel"
msgstr "Move to {box}"

msgid "Kennel"
msgstr "Shelter"

msgid "Locker"
msgstr "Locker"

msgid "quarantine"
msgstr "Quarantine"

# Default mod names on selection menu
msgid "xero_campaign"
msgstr "Tuxemon: Xero"

msgid "spyder_campaign"
msgstr "Tuxemon: Spyder and the Cathedral"

# Multiplayer notifications
msgid "multiplayer_accept"
msgstr "Accept"

msgid "multiplayer_decline"
msgstr "Decline"

msgid "multiplayer_duel"
msgstr "{name} would like to Duel!"

msgid "multiplayer_host_game"
msgstr "Host Game"

msgid "multiplayer_scan_games"
msgstr "Scan for Games"

msgid "multiplayer_join_game"
msgstr "Join Game"

msgid "multiplayer_hosting_ready"
msgstr "Ready to accept clients!"

msgid "multiplayer_already_hosting"
msgstr "Already hosting!"

msgid "multiplayer_no_servers"
msgstr "No servers found..."

msgid "multiplayer_join_prompt"
msgstr "Hostname or IP?"

msgid "swap"
msgstr "Swap"

msgid "skip"
msgstr "Skip"

msgid "empty"
msgstr "Empty"

## MONSTER TRANSLATIONS ##
# Monster details

msgid "aardart_description"
msgstr "It keeps count of every ant it has eaten, and celebrates significant numbers."

msgid "aardart"
msgstr "Aardart"

msgid "aardorn_description"
msgstr "When born it is placed in an anthill and left to eat its way out."

msgid "aardorn"
msgstr "Aardorn"

msgid "abesnaki_description"
msgstr "Each face is a different pattern, and some say the symbols spell out words in a dead language."

msgid "abesnaki"
msgstr "Abesnaki"

msgid "agnidon_description"
msgstr "It prefers four legs, but can stand on two to open doors, push over trees or hold things."

msgid "agnidon"
msgstr "Agnidon"

msgid "agnigon_description"
msgstr "It is called a 'false dragon', because it appears to be a dragon, but actually evolved from a different line of ancient reptiles."

msgid "agnigon"
msgstr "Agnigon"

msgid "agnite_description"
msgstr "It is playful, but must be taught early on to keep its fire in check."

msgid "agnite"
msgstr "Agnite"

msgid "allagon_description"
msgstr "ALLAGON are drawn to relics made from the metals left behind by their ancestors, and will be violent to retrieve them."

msgid "allagon"
msgstr "Allagon"

msgid "altie_description"
msgstr "ALTIE floated down to earth in a bubble. Now its bubble has popped, it cannot float more than a few metres in the air."

msgid "altie"
msgstr "Altie"

msgid "ambuwl_description"
msgstr "The egg in its pouch does not hatch. Instead, it secretes a delicious drink with restorative powers."

msgid "ambuwl"
msgstr "Ambuwl"

msgid "angesnow_description"
msgstr "Those who survive getting lost in hostile, icy conditions often mention a mysterious presence guiding them even when the snow is too heavy to see through."

msgid "angesnow"
msgstr "Angesnow"

msgid "angrito_description"
msgstr "It cannot understand why humans feel rage and hatred, but ANGRITO feels these urges too."

msgid "angrito"
msgstr "Angrito"

msgid "anoleaf_description"
msgstr "It considers the plants growing near it to be its brothers and sisters."

msgid "anoleaf"
msgstr "Anoleaf"

msgid "anu_description"
msgstr "It is said that it enters others' dreams to search for its lost love."

msgid "anu"
msgstr "Anu"

msgid "apeoro_description"
msgstr "The kings of old used psychic powers to transfer their souls into these golden computing machines. Now they live on, unable to communicate but still dreaming of empires."

msgid "apeoro"
msgstr "Apeoro"

msgid "araignee_description"
msgstr "Pedants who say all spiders have eight legs are strangely quiet on the case of ARAIGNEE."

msgid "araignee"
msgstr "Araignee"

msgid "arthrobolt_description"
msgstr "It feels uncomfortable commanding its fellow NUT and BOLT, and usually runs away. But then the NUT and BOLT have no one to instruct them."

msgid "arthrobolt"
msgstr "Arthrobolt"

msgid "av8r_description"
msgstr "If the sun is out, it can fly as far or as high as it likes."

msgid "av8r"
msgstr "Av8r"

msgid "axylightl_description"
msgstr "It lights the deep waters with its tail, marking a safe shelter for fish."

msgid "axylightl"
msgstr "Axylightl"

msgid "b_ver_1_description"
msgstr "It is designed for all those times you need something to be bitten by a robot."

msgid "b_ver_1"
msgstr "B-Ver.1"

msgid "bamboon_description"
msgstr "It fights with its bamboo staff, which it also uses for balance."

msgid "bamboon"
msgstr "Bamboon"

msgid "banling_description"
msgstr "Each BANLING is waiting for a homeless spirit to nestle in its branches."

msgid "banling"
msgstr "Banling"

msgid "baobaraffe_description"
msgstr "It stores mass amounts of water in its huge body so that it can travel long distances across hot, dry deserts. It will also share water with thirsty creatures. When it has no water stored it is skinny."

msgid "baobaraffe"
msgstr "Baobaraffe"

msgid "baoby_description"
msgstr "They travel from river to river in search of water to drink and store. The leafy ossicones on its head conceal movable points that act similar to a dowsing rod. Many creatures follow BAOBY in droughts."

msgid "baoby"
msgstr "Baoby"

msgid "beenstalker_description"
msgstr "What BEENSTALKER lacks in sense and grace, it makes up for in sheer enthusiasm and goodwill. It delights in scaring off vermin, but never harming them."

msgid "beenstalker"
msgstr "Beenstalker"

msgid "bigfin_description"
msgstr "A whole ecosystem exists on its back, so it tries not to go underwater."

msgid "bigfin"
msgstr "Bigfin"

msgid "birdling_description"
msgstr "The ignorant believe that it carries its own egg upon its back. It is the guard for a far more important egg than that."

msgid "birdling"
msgstr "Birdling"

msgid "blasdoor_description"
msgstr "BLASDOOR shield those they care about behind their impenetrable bulk, but macerate unwanted intruders and scrap machines between their steel teeth."

msgid "blasdoor"
msgstr "Blasdoor"

msgid "bolt_description"
msgstr "The presence of a BOLT makes a NUT clamp down harder and spark more energy."

msgid "bolt"
msgstr "Bolt"

msgid "boltnu_description"
msgstr "It spends most of its time digging burrows into the ground, it remains dizzy from the constant vibrations and movement caused by them digging into the soil."

msgid "boltnu"
msgstr "Boltnu"

msgid "botbot_description"
msgstr "It is a universal robot that can be adapted for any purpose."

msgid "botbot"
msgstr "Botbot"

msgid "boxali_description"
msgstr "With its long blue cape, BOXALI can glide above the ground - allowing it to perform stunts and aerial attacks."

msgid "boxali"
msgstr "Boxali"

msgid "brewdin_description"
msgstr "Born in neglected, once prized, pottery and similar treasures. Rumored to grants wishes to those who can make it smile."

msgid "brewdin"
msgstr "Brewdin"

msgid "bricgard_description"
msgstr "When the winter comes, IMBRICKCILE builds a defensive cocoon of bricks to protect it from predators."

msgid "bricgard"
msgstr "Bricgard"

msgid "brickhemoth_description"
msgstr "Be wary when kicking a BRICGARD's nest, because percussive force is the trigger the tuxemon needs to burst forth once it has formed into a BRICKHEMOTH."

msgid "brickhemoth"
msgstr "Brickhemoth"

msgid "budaye_description"
msgstr "It can convince any group to cooperate for the common good with some encouraging mewls and waves."

msgid "budaye"
msgstr "Budaye"

msgid "bugnin_description"
msgstr "Its sword is actually an antenna grown and snapped off for that purpose."

msgid "bugnin"
msgstr "Bugnin"

msgid "bumbulus_description"
msgstr "BUMBULUS is a flying being that produces a cloud of smoke to disguise itself as a cloud. No one has ever seen its true body."

msgid "bumbulus"
msgstr "Bumbulus"

msgid "bursa_description"
msgstr "It rejects fire as basic, and produces only the fire of the mind."

msgid "bursa"
msgstr "Bursa"

msgid "cairfrey_description"
msgstr "A jolly piece of furniture who awoke one morning and decided to explore."

msgid "cairfrey"
msgstr "Cairfrey"

msgid "caper_description"
msgstr "CAPER play and frolic with each other among the foam of mountain rivers, cold as ice."

msgid "caper"
msgstr "Caper"

msgid "capinyah_description"
msgstr "Only after intense training in the jungles, lifting logs and river boulders, can CAPITI graduate to become CAPINYAH."

msgid "capinyah"
msgstr "Capinyah"

msgid "capiti_description"
msgstr "It looks like a baby, but some specimens have been found that are hundreds of years old."

msgid "capiti"
msgstr "Capiti"

msgid "cardiling_description"
msgstr "One wouldn't expect it to breathe fire, until it does."

msgid "cardiling"
msgstr "Cardiling"

msgid "cardinale_description"
msgstr "It hates all predators with a passion, and makes war with them and their young when it can."

msgid "cardinale"
msgstr "Cardinale"

msgid "cardiwing_description"
msgstr "Its song is remarkable, but few dare keep an explosive songbird."

msgid "cardiwing"
msgstr "Cardiwing"

msgid "cataspike_description"
msgstr "It learns to fight from observation. Left to its own devices, it uses its spike to pick up rubbish."

msgid "cataspike"
msgstr "Cataspike"

msgid "cateye_description"
msgstr "They say it blinks once a year, in honour of summer's end."

msgid "cateye"
msgstr "Cateye"

msgid "chenipode_description"
msgstr "It bites onto shoelaces and trouser legs when it wants to travel."

msgid "chenipode"
msgstr "Chenipode"

msgid "cherubat_description"
msgstr "These inquisitive bats are drawn by the heady emotions of people in love, and carry back unsupervised bouquets and chocolate boxes to build their nests."

msgid "cherubat"
msgstr "Cherubat"

msgid "chibiro_description"
msgstr "It is found in forests and fields, where it is often mistaken for a turnip."

msgid "chibiro"
msgstr "Chibiro"

msgid "chillimp_description"
msgstr "It is rumoured to live atop snowy mountains, but no clear photo of it has ever been taken."

msgid "chillimp"
msgstr "Chillimp"

msgid "chloragon_description"
msgstr "It hatches when an ancient egg is planted in fertile soil. When the eggs run out, there will be no more CHLORAGON."

msgid "chloragon"
msgstr "Chloragon"

msgid "chromeye_description"
msgstr "CHROMEYE was created to observe and learn how humans think and feel."

msgid "chromeye"
msgstr "Chromeye"

msgid "cochini_description"
msgstr "It is as intelligent and aware as a three-year old child. It tastes delicious."

msgid "cochini"
msgstr "Cochini"

msgid "coleorus_description"
msgstr "It has existed, unchanged, for millions of years."

msgid "coleorus"
msgstr "Coleorus"

msgid "conglolem_description"
msgstr "The gel has long ago dried out, but CONGLOLEM continues."

msgid "conglolem"
msgstr "Conglolem"

msgid "conifrost_description"
msgstr "If it sneezes, an avalanche occurs. It has a permanent sniffle."

msgid "conifrost"
msgstr "Conifrost"

msgid "conileaf_description"
msgstr "Foods placed in its pitcher are blended and pickled. They are used to store food without it going off."

msgid "conileaf"
msgstr "Conileaf"

msgid "coproblight_description"
msgstr "Born from the feces of prehistoric Tuxemon, it used the shards of bone within itself for defense."

msgid "coproblight"
msgstr "Coproblight"

msgid "corvix_description"
msgstr "It arms its wings with bone shards from its victims."

msgid "corvix"
msgstr "Corvix"

msgid "cowpignon_description"
msgstr "Some people dry it out and eat it as a medicinal enhancement."

msgid "cowpignon"
msgstr "Cowpignon"

msgid "crankus_description"
msgstr "From one mountaintop to another, CRANKUS can be heard bleating to one another in running arguments that end only with the spring thaws."

msgid "crankus"
msgstr "Crankus"

msgid "criniotherme_description"
msgstr "Its mane shines during the day, grows big and red at sunset, and blows away as ash at night."

msgid "criniotherme"
msgstr "Criniotherme"

msgid "dandicub_description"
msgstr "After a litter is born, they float all over the world and never see their family again."

msgid "dandicub"
msgstr "Dandicub"

msgid "dandylion_description"
msgstr "It gives birth to one litter in its life. Then it wanders the world trying to find them."

msgid "dandylion"
msgstr "Dandylion"

msgid "dankush_description"
msgstr "A DANKUSH can stop itself from burning by holding its breath, causing plumes of smoke to billow forth from each leaf."

msgid "dankush"
msgstr "Dankush"

msgid "demosnow_description"
msgstr "DEMOSNOW delight in luring travelers deeper into the wilderness than is strictly safe, promising them glory and adventure."

msgid "demosnow"
msgstr "Demosnow"

msgid "dinoflop_description"
msgstr "DINOFLOP delights in quickly turning away from its attackers so their blows land on its shielded and spiny back."

msgid "dinoflop"
msgstr "Dinoflop"

msgid "djinnbo_description"
msgstr "It is mistakenly believed that it is a human who died in a fire. Actually, its relatives did."

msgid "djinnbo"
msgstr "Djinnbo"

msgid "dollfin_description"
msgstr "Each one follows a ship from place to place, exploring the world."

msgid "dollfin"
msgstr "Dollfin"

msgid "dracune_description"
msgstr "It is immobile during the day, but can wriggle and bite at night."

msgid "dracune"
msgstr "Dracune"

msgid "dragarbor_description"
msgstr "When it feels it is coming to the end of its life, it travels to a graveyard where it plants itself. Its tail flower grows forever."

msgid "dragarbor"
msgstr "Dragarbor"

msgid "drashimi_description"
msgstr "It lies on the ground, smelling delicious and tempting monsters to take a bite - but when they approach, it bites them first."

msgid "drashimi"
msgstr "Drashimi"

msgid "drokoro_description"
msgstr "Once it had a family, but it ate its parents, and it ate its children, and it ate its mate, and it ate all of its kind."

msgid "drokoro"
msgstr "Drokoro"

msgid "dune_pincher_description"
msgstr "These hermits will wrap themselves in whatever is closest. In the desert, that is the burial shrouds of long-dead pharaohs."

msgid "dune_pincher"
msgstr "Dune Pincher"

msgid "eaglace_description"
msgstr "When it takes flight, clouds form. When it claps its wings, hail falls."

msgid "eaglace"
msgstr "Eaglace"

msgid "elofly_description"
msgstr "An ELOFLY on its own is patient and wise, but when it flocks in great numbers it becomes violent and impulsive."

msgid "elofly"
msgstr "Elofly"

msgid "elostorm_description"
msgstr "Kings and queens, the ELOSTORM rule their people and have great ambition."

msgid "elostorm"
msgstr "Elostorm"

msgid "elowind_description"
msgstr "The lieutenants of the ELOFLY family, ELOWIND shepherd the flock and keep it focused."

msgid "elowind"
msgstr "Elowind"

msgid "embazook_description"
msgstr "It is trained for use in war and it knows no other life."

msgid "embazook"
msgstr "Embazook"

msgid "embra_description"
msgstr "It eats everything it can to grow big enough to become a RUPTION."

msgid "embra"
msgstr "Embra"

msgid "enduros_description"
msgstr "ENDUROS is an aggressive brawler that does not pull its blows. Out of the ring, it is quite sociable."

msgid "enduros"
msgstr "Enduros"

msgid "eruptibus_description"
msgstr "Smiths work with it, heating up metals in its caldera."

msgid "eruptibus"
msgstr "Eruptibus"

msgid "exapode_description"
msgstr "It waves its legs to attract attention, but mostly people just run away."

msgid "exapode"
msgstr "Exapode"

msgid "exclawvate_description"
msgstr "Often seen on construction sites, they can use their huge hands and tail to scoop up dirt and rubble. Underneath the Tuxemon are caterpillar tires, giving them a better balance and grip while climbing heaps of rubble."

msgid "exclawvate"
msgstr "Exclawvate"

msgid "eyenemy_description"
msgstr "It feeds on beautiful views and other spectacular sights."

msgid "eyenemy"
msgstr "Eyenemy"

msgid "eyesore_description"
msgstr "It remembers everything it has ever seen, but not the order that it has seen it in."

msgid "eyesore"
msgstr "Eyesore"

msgid "fancair_description"
msgstr "If someone leaves their fan running when they do not need it, it comes alive and flies out the window to find someone who actually needs to be cooled."

msgid "fancair"
msgstr "Fancair"

msgid "ferricran_description"
msgstr "Once, the FERRICRAN were covered all over with adamantine scales, and had wings of mithril."

msgid "ferricran"
msgstr "Ferricran"

msgid "firomenis_description"
msgstr "These tuxemon are large and tough from the many years spent as a MERLICUN. Their jaws can crush through trees and bones, and their flight is strong enough to carry people."

msgid "firomenis"
msgstr "Firomenis"

msgid "flacono_description"
msgstr "It is totally unafraid of adversaries, and will attack an enemy of any size without hesitation."

msgid "flacono"
msgstr "Flacono"

msgid "flambear_description"
msgstr "It can be tracked from the trail of boiled berry bushes and roasted trout it leaves in its wake."

msgid "flambear"
msgstr "Flambear"

msgid "flisces_description"
msgstr "It skims the surface of the water, evading detection until a powerful leap brings its sharp fins into play."

msgid "flisces"
msgstr "Flisces"

msgid "fluoresfin_description"
msgstr "When threatened, it huddles together with other FLUORESFIN to create a large blinding light to disorientate predators."

msgid "fluoresfin"
msgstr "Fluoresfin"

msgid "fluttaflap_description"
msgstr "It feeds on impurities, so it returns purified blood to those it sucks on."

msgid "fluttaflap"
msgstr "Fluttaflap"

msgid "foofle_description"
msgstr "When one is in danger, all FOOFLE hear its cries, wherever they are."

msgid "foofle"
msgstr "Foofle"

msgid "fordin_description"
msgstr "When threatened, it curls into a ball and bounces away."

msgid "fordin"
msgstr "Fordin"

msgid "forturtle_description"
msgstr "It heats its shell to read the future from the cracks that emerge."

msgid "forturtle"
msgstr "Forturtle"

msgid "foxfire_description"
msgstr "FOXFIRE cubs are found in fires that burned out overnight. No one knows where they come from."

msgid "foxfire"
msgstr "Foxfire"

msgid "fribbit_description"
msgstr "It is said that it was once a boy who licked a freezing lamp post."

msgid "fribbit"
msgstr "Fribbit"

msgid "frondly_description"
msgstr "It can do anything with its prehensile tail, even shake hands and pick fruit."

msgid "frondly"
msgstr "Frondly"

msgid "fruitera_description"
msgstr "FRUITERA is greedy for fruit, and carries as much as it can. When startled, it drops all its fruit, gathers it all up again, and only then runs away."

msgid "fruitera"
msgstr "Fruitera"

msgid "furnursus_description"
msgstr "FURNURSUS are friendly, and often forget that their bodies are too hot for others to touch."

msgid "furnursus"
msgstr "Furnursus"

msgid "fuzzina_description"
msgstr "When the child that abandoned a FUZZLET needs it again, it becomes a FUZZINA, a brave protector and nurturer of the small and the weak."

msgid "fuzzina"
msgstr "Fuzzina"

msgid "fuzzlet_description"
msgstr "When a child is no longer around to play with their toys, they sometimes come to life."

msgid "fuzzlet"
msgstr "Fuzzlet"

msgid "galnec_description"
msgstr "GALNEC buries itself deep in the hot sands of the desert, only its stony tail above ground. In packs, they look like gardens of stone."

msgid "galnec"
msgstr "Galnec"

msgid "gectile_description"
msgstr "It is so quick and light that it can walk on leaves."

msgid "gectile"
msgstr "Gectile"

msgid "ghosteeth_description"
msgstr "It smiles because it knows how everyone it meets is going to die."

msgid "ghosteeth"
msgstr "Ghosteeth"

msgid "glombroc_description"
msgstr "It stores its memories in its rocky shell. If some fall off, it is forgetful."

msgid "glombroc"
msgstr "Glombroc"

msgid "graffiki_description"
msgstr "GRAFFIKI are as at home in cities as they are in the jungle, tagging their territory with elaborate paintings."

msgid "graffiki"
msgstr "Graffiki"

msgid "grimachin_description"
msgstr "It was made by a toy company to be a pet, but was too dangerous."

msgid "grimachin"
msgstr "Grimachin"

msgid "grinflare_description"
msgstr "It is said that each is the walking heart of a volcano."

msgid "grinflare"
msgstr "Grinflare"

msgid "grintot_description"
msgstr "It is a GRINTROCK or GRINFLARE that has experienced erosion."

msgid "grintot"
msgstr "Grintot"

msgid "grintrock_description"
msgstr "It feeds by sitting out in thunderstorms, waiting to be struck by lightning."

msgid "grintrock"
msgstr "Grintrock"

msgid "grumpi_description"
msgstr "Once grabbed by a GRUMPI, its sticky tacky body is impossible to escape from."

msgid "grumpi"
msgstr "Grumpi"

msgid "gryfix_description"
msgstr "Bone armor protects GRYFIX from all but the most powerful of attacks."

msgid "gryfix"
msgstr "Gryfix"

msgid "hampotamos_description"
msgstr "It nibbles on RINOCEREED, clearing away dead skin, moss and weeds."

msgid "hampotamos"
msgstr "Hampotamos"

msgid "happito_description"
msgstr "Why can't people always be happy? HAPPITO will give them exactly what they want, even if it is not what they need."

msgid "happito"
msgstr "Happito"

msgid "hatchling_description"
msgstr "When an egg does not want to hatch and begin its next life stage, it becomes a HATCHLING."

msgid "hatchling"
msgstr "Hatchling"

msgid "hectapod_description"
msgstr "When it inflates its dome, it floats to the top of oceans, or even through mist and clouds."

msgid "hectapod"
msgstr "Hectapod"

msgid "heronquak_description"
msgstr "The crystal on its chest is mistaken for a diamond by poachers. It melts when it is removed from HERONQUAK's body."

msgid "heronquak"
msgstr "Heronquak"

msgid "hotline_description"
msgstr "These curious creatures can leap great distances, letting out a strange, tinny cry that cannot be escaped however far their prey runs."

msgid "hotline"
msgstr "Hotline"

msgid "howl_description"
msgstr "HOWL's foolish exterior hides deep wisdom - if only it could communicate it, but its words come out as hoots and howls."

msgid "howl"
msgstr "Howl"

msgid "hydrone_description"
msgstr "It utilises an experimental technology that creates power from water."

msgid "hydrone"
msgstr "Hydrone"

msgid "ignibus_description"
msgstr "When threatened it retreats into its shell and cools down dramatically by venting steam. It could be mistaken for a rock."

msgid "ignibus"
msgstr "Ignibus"

msgid "imbrickcile_description"
msgstr "IMBRICKCILE shelter inside a single brick, emerging only to lift it to build their strength."

msgid "imbrickcile"
msgstr "Imbrickcile"

msgid "incandesfin_description"
msgstr "Its entire body has massively grown in size. However, its light is still the exact same."

msgid "incandesfin"
msgstr "Incandesfin"

msgid "jelillow_description"
msgstr "When a person rests their head on JELILLOW, its jelly-like skin causes them to fall into a deep sleep. If someone is having sleeping problems, then this monster will be used to help them."

msgid "jelillow"
msgstr "Jelillow"

msgid "jemuar_description"
msgstr "The gems on its back are the type found when it was born. There are extensive ROCKITTEN breeding facilities over diamond veins."

msgid "jemuar"
msgstr "Jemuar"

msgid "joulraton_description"
msgstr "Its static coat of bristly fur attracts seeds, flowers and feathers, which it uses for food or nesting materials."

msgid "joulraton"
msgstr "Joulraton"

msgid "k9_description"
msgstr "It is a helpful companion that can pull a tonne of weight."

msgid "k9"
msgstr "K9"

msgid "katacoon_description"
msgstr "It stays in a meditative pose for its chrysalis, moving only to jab enemies."

msgid "katacoon"
msgstr "Katacoon"

msgid "katapill_description"
msgstr "It is born fighting. It has to punch out of its eggshell or be trapped."

msgid "katapill"
msgstr "Katapill"

msgid "kernel_description"
msgstr "KERNEL is a core component of the monster system (kennel) and item system (locker), and serves as the main interface between the computer's physical hardware and the processes running on it. Known as JAS-KERI-BIT from its creators."

msgid "kernel"
msgstr "Kernel"

msgid "komodraw_description"
msgstr "It uses its claws to carve its firearm out of wood, and uses it for powerful ranged attacks."

msgid "komodraw"
msgstr "Komodraw"

msgid "komoduel_description"
msgstr "Many a wrongdoer has fled town after seeing just the silhouette of an approaching KOMODUEL."

msgid "komoduel"
msgstr "Komoduel"

msgid "lambert_description"
msgstr "It is placed in its nut by its parent, who then sends it into the world."

msgid "lambert"
msgstr "Lambert"

msgid "lapinou_description"
msgstr "When SQUABBITS were taken as fashionable pets, they adapted to domestic life and lost their violent natures."

msgid "lapinou"
msgstr "Lapinou"

msgid "legko_description"
msgstr "Long thought to be legless, its leaves are actually vestigial limbs."

msgid "legko"
msgstr "Legko"

msgid "lendos_description"
msgstr "When two UNEYE become tangled, they form a single unified LENDOS."

msgid "lendos"
msgstr "Lendos"

msgid "lesmagu_description"
msgstr "It oozes along the sea floor, looking for hard nooks and crannies to hide in until it develops its shell."

msgid "lesmagu"
msgstr "Lesmagu"

msgid "lightmare_description"
msgstr "It lurks in the depths of the ocean, luring any unsuspecting prey using its light right into its large, gaping mouth."

msgid "lightmare"
msgstr "Lightmare"

msgid "loliferno_description"
msgstr "It is said that the LOLIFERNO's fire could not be extinguished. Yet, despite its power, LOLIFERNO has a playful side, and is known to dance among the flames it creates."

msgid "loliferno"
msgstr "Loliferno"

msgid "lucifice_description"
msgstr "Is it the wind howling through the trees, or LUCIFICE calling the dark spirits of the night to join its hunt?"

msgid "lucifice"
msgstr "Lucifice"

msgid "lunight_description"
msgstr "LUNIGHT is the guardian of the night, and can control the moon and its phases."

msgid "lunight"
msgstr "Lunight"

msgid "magmaturtle_description"
msgstr "When threatened it retreats into its shell and cools down dramatically by venting steam. It could be mistaken for a rock."

msgid "magmaturtle"
msgstr "Magmaturtle"

msgid "manosting_description"
msgstr "It floats across the tops of cities, contemplating sharks."

msgid "manosting"
msgstr "Manosting"

msgid "masknake_description"
msgstr "When frightened or aggressive, it flashes a beautiful pattern with its tail."

msgid "masknake"
msgstr "Masknake"

msgid "mauai_description"
msgstr "MAUAI gives itself over to the spirits of lost warriors trapped inside its weapon."

msgid "mauai"
msgstr "Mauai"

msgid "medushock_description"
msgstr "Tend to stay away from shore and known to be aggressive to people. Stingers are used to stun its prey. Swim safely."

msgid "medushock"
msgstr "Medushock"

msgid "memnomnom_description"
msgstr "It is said that each one's mask is the face of a different dead king."

msgid "memnomnom"
msgstr "Memnomnom"

msgid "merlicun_description"
msgstr "Merlicun is a hardy insect that has evolved to be efficient at both attack and defense. They gather in the tree canopies of ancient forests to feed on fruits and leaves."

msgid "merlicun"
msgstr "Merlicun"

msgid "metesaur_description"
msgstr "This Tuxemon would enjoy diving into the ground and leaving marks. Sometimes, the Tuxemon would misjudge the hit and land in trees, starting huge and dangerous forest fires"

msgid "metesaur"
msgstr "Metesaur"

msgid "miaownolith_description"
msgstr "It can speak the human tongue, but only to say cryptic riddles."

msgid "miaownolith"
msgstr "Miaownolith"

msgid "mingdyn_description"
msgstr "Every 12 years, a single MINGDYN egg is laid. Its discovery marks a time of renewal and upheaval across the land."

msgid "mingdyn"
msgstr "Mingdyn"

msgid "moloch_description"
msgstr "It can stiffen or soften its skin to respond to friends and foes."

msgid "moloch"
msgstr "Moloch"

msgid "mrmoswitch_description"
msgstr "These cheeky robots are used for their fine motor skills, but they love pranks."

msgid "mrmoswitch"
msgstr "Mrmoswitch"

msgid "mystikapi_description"
msgstr "The MYSTIKAPI's saliva augments psychic powers. It licks its eyes and ears to heighten its senses."

msgid "mystikapi"
msgstr "Mystikapi"

msgid "narcileaf_description"
msgstr "When a SHYBULB has restored a garden to glory, it morphs and proudly takes credit for its work."

msgid "narcileaf"
msgstr "Narcileaf"

msgid "neutrito_description"
msgstr "NEUTRITO feels nothing. The perfect machine?"

msgid "neutrito"
msgstr "Neutrito"

msgid "nimbulex_description"
msgstr "NIMBULEX dresses itself in sparks and storm clouds to protect its delicate inner core."

msgid "nimbulex"
msgstr "Nimbulex"

msgid "noctalo_description"
msgstr "It inhabits only places abandoned by humans - castles, graveyards and sewers."

msgid "noctalo"
msgstr "Noctalo"

msgid "noctula_description"
msgstr "It eats bugs and PIPIS eat fruit, so despite living in close proximity they do not compete."

msgid "noctula"
msgstr "Noctula"

msgid "nostray_description"
msgstr "It can smell anything in the ocean, no matter how far away."

msgid "nostray"
msgstr "Nostray"

msgid "nudiflot_female_description"
msgstr "It eats and stores the poison of the sea creatures that it feeds upon."

msgid "nudiflot_female"
msgstr "Nudiflot"

msgid "nudiflot_male_description"
msgstr "Its feathery antennas snap off if it is attacked, confusing the predator."

msgid "nudiflot_male"
msgstr "Nudiflot"

msgid "nudikill_description"
msgstr "They are called Dark Bishops because their heads are reminiscent of a bishop's hat."

msgid "nudikill"
msgstr "Nudikill"

msgid "nudimind_description"
msgstr "It dreams of oceans under other skies."

msgid "nudimind"
msgstr "Nudimind"

msgid "nuenflu_description"
msgstr "It snuggles in homes in the winter months, spreading diseases."

msgid "nuenflu"
msgstr "Nuenflu"

msgid "nut_description"
msgstr "In the great ships that cross the oceans, thousands of NUT and BOLT provide power and hold the steel plating together."

msgid "nut"
msgstr "Nut"

msgid "octabode_description"
msgstr "OCTABODE make ancient vessels and artifacts their homes, dreaming of the lives of those who used the relics before them."

msgid "octabode"
msgstr "Octabode"

msgid "ouroboutlet_description"
msgstr "The circuit focuses energy, creating a new type of electricity called griefed-lightning."

msgid "ouroboutlet"
msgstr "Ouroboutlet"

msgid "pairagrim_description"
msgstr "One of PAIRAGRIM's heads is always searching for prey, while the other focuses on flying at great speed."

msgid "pairagrim"
msgstr "Pairagrim"

msgid "pairagrin_description"
msgstr "The young form of Pairagrim, it is a generally happy creature. It struggles to fly until the two heads learn to work together."

msgid "pairagrin"
msgstr "Pairagrin"

msgid "pantherafira_description"
msgstr "Each member of the pride lights their mane from a shared bonfire. As long as that fire burns, their strength is shared."

msgid "pantherafira"
msgstr "Pantherafira"

msgid "pharfan_description"
msgstr "At the watering hole it keeps its friends RINOCEREED and HAMPOTAMOS well watered."

msgid "pharfan"
msgstr "Pharfan"

msgid "picc_description"
msgstr "It accompanies divers, providing much needed oxygen."

msgid "picc"
msgstr "Picc"

msgid "pigabyte_description"
msgstr "Scientists found that the best computers have organic implants."

msgid "pigabyte"
msgstr "Pigabyte"

msgid "pilthropus_description"
msgstr "Found alongside Tuxemon such as RHINCUS, PILTHROPUS was one of the oldest Tuxemon able to create its own tools."

msgid "pilthropus"
msgstr "Pilthropus"

msgid "pipis_description"
msgstr "Its cries are considered a bad omen, but it is a gentle creature."

msgid "pipis"
msgstr "Pipis"

msgid "poinchin_description"
msgstr "POINCHIN make nests in the coral and can be tempted out by bread and milk."

msgid "poinchin"
msgstr "Poinchin"

msgid "polyrock_description"
msgstr "It disguises itself as a human child to sneak into dojos and learn from martial arts masters."

msgid "polyrock"
msgstr "Polyrock"

msgid "possessun_description"
msgstr "It is a ghost that inhabits a dead CAIRFREY."

msgid "possessun"
msgstr "Possessun"

msgid "potturmeist_description"
msgstr "POTTURMEIST are spirits of the dead that take refuge in empty vessels. In ancient temples, acolytes must distract the monsters lest they interrupt important ceremonies."

msgid "potturmeist"
msgstr "Potturmeist"

msgid "potturney_description"
msgstr "By the time a POTTURMEIST has reached its maturity, its protective urn has so changed shape that it resembles no pottery made by human hands. Some insist that the designs on a POTTURMEIST's urn are writings from the far future."

msgid "potturney"
msgstr "Potturney"

msgid "propellercat_description"
msgstr "Is it a new species, or just the pet of an inventor?"

msgid "propellercat"
msgstr "Propellercat"

msgid "prophetoise_description"
msgstr "Its heavenly fire is something foes rarely see coming."

msgid "prophetoise"
msgstr "Prophetoise"

msgid "puparmor_description"
msgstr "Its cocoon is so hard, people are knocked out if a PUPARMOR is dropped on them. They were once loaded into cannons and catapults."

msgid "puparmor"
msgstr "Puparmor"

msgid "pyraminx_description"
msgstr "It has a tomb hidden somewhere in the land. If it finds it, it can sleep."

msgid "pyraminx"
msgstr "Pyraminx"

msgid "pythock_description"
msgstr "Using its shadow puppets, it can use them to fight its opponent with great accuracy and speed. They are much more confident, and will sometimes even use their shadow puppets to entertain small children at puppet shows."

msgid "pythock"
msgstr "Pythock"

msgid "pythwire_description"
msgstr "Observations of wild PYTHWIRE inspired the inventor of the first electrical outlet."

msgid "pythwire"
msgstr "Pythwire"

msgid "qetzlrokilus_description"
msgstr "This Tuxemon would dive into groups of other dinosaur Tuxemon and burn them. They also enjoy setting forests alight and dropping their ashes into water to spoil its purity."

msgid "qetzlrokilus"
msgstr "Qetzlrokilus"

msgid "rabbitosaur_description"
msgstr "Its tunnels are extensive and wide, the site of tremendous wars between burrows."

msgid "rabbitosaur"
msgstr "Rabbitosaur"

msgid "rhincus_description"
msgstr "It has some properties of a reptile and some of a bird."

msgid "rhincus"
msgstr "Rhincus"

msgid "rhinocarpe_description"
msgstr "RHINOCARPE are territorial, charging headfirst at any who swim too near to their coral fortresses."

msgid "rhinocarpe"
msgstr "Rhinocarpe"

msgid "rinocereed_description"
msgstr "It is voraciously hungry because it grows so quickly - and it does not limit itself to plants."

msgid "rinocereed"
msgstr "Rinocereed"

msgid "rockat_description"
msgstr "Despite its considerable weight, its footfalls are silent."

msgid "rockat"
msgstr "Rockat"

msgid "rockitten_description"
msgstr "It uses its tiny rock ears for snuggling."

msgid "rockitten"
msgstr "Rockitten"

msgid "rosarin_description"
msgstr "ROSARIN's love is incredible, he's only asking some affection."

msgid "rosarin"
msgstr "Rosarin"

msgid "ruption_description"
msgstr "Once EMBRA's flame becomes hot enough, it engulfs its entire body, essentially replacing it in the process."

msgid "ruption"
msgstr "Ruption"

msgid "sadito_description"
msgstr "When a person is feeling too sad, SADITO will carry that burden for them."

msgid "sadito"
msgstr "Sadito"

msgid "sampsack_description"
msgstr "A scientist wanted to separate his personalities, but he split his body."

msgid "sampsack"
msgstr "Sampsack"

msgid "sampsage_description"
msgstr "A scientist took a drug that made him clever by day and violent by night."

msgid "sampsage"
msgstr "Sampsage"

msgid "sapragon_description"
msgstr "In olden times, each element had a mighty dragon - but those creatures have diminished and are rare in these days."

msgid "sapragon"
msgstr "Sapragon"

msgid "sapsnap_description"
msgstr "Its terrific anger is off putting, but it passes quickly."

msgid "sapsnap"
msgstr "Sapsnap"

msgid "saurchin_description"
msgstr "By night, SAURCHIN emerge from the coral reefs to hunt bigger prey on land."

msgid "saurchin"
msgstr "Saurchin"

msgid "sclairus_description"
msgstr "When a crop is left unharvested - be it from laziness or disaster - its scarecrow becomes a dark and living creature."

msgid "sclairus"
msgstr "Sclairus"

msgid "seirein_description"
msgstr "It grows lonely in the swamps, so it burns brightly to draw travellers near - but it is painfully shy and flits away when they approach."

msgid "seirein"
msgstr "Seirein"

msgid "selket_description"
msgstr "Lying in wait beneath the sand, they can feel their prey through the vibrations of their footsteps."

msgid "selket"
msgstr "Selket"

msgid "selmatek_description"
msgstr "Kept by the ancient kings of the deserts, SELMATEK served as watchdogs, hunting companions and - now - defenders against grave robbers."

msgid "selmatek"
msgstr "Selmatek"

msgid "seraphice_description"
msgstr "SERAPHICE can freeze in ice moments of great courage and joy, stored away in deep vaults beneath the mountains for the days when humanity will need them most."

msgid "seraphice"
msgstr "Seraphice"

msgid "shammer_description"
msgstr "In ancient times it hunted RHINCUS beneath ashen skies."

msgid "shammer"
msgstr "Shammer"

msgid "sharpfin_description"
msgstr "It is invisible in the water, being visible only when it leaps out of the water to drag animals on the shore back into the deep."

msgid "sharpfin"
msgstr "Sharpfin"

msgid "shelagu_description"
msgstr "It wards off attackers by poisoning its spiky shell with goo spat from its mouth."

msgid "shelagu"
msgstr "Shelagu"

msgid "shnark_description"
msgstr "SHNARK wears its last meal's flesh as a disguise so it can get close to its trusting prey."

msgid "shnark"
msgstr "Shnark"

msgid "shybulb_description"
msgstr "When a garden is neglected, a SHYBULB moves in and quietly tends the droopy plants."

msgid "shybulb"
msgstr "Shybulb"

msgid "skwib_description"
msgstr "The SKWIB contentedly floats through the ocean, examining potential shell-homes. It has to fear for its life before it will finally make a choice."

msgid "skwib"
msgstr "Skwib"

msgid "slichen_description"
msgstr "It is a gel that sparked to life and begins making a body for itself of stone and rock."

msgid "slichen"
msgstr "Slichen"

msgid "sludgehog_description"
msgstr "It lives in rubbish, and eats it too. Its spikes seem sharp, but it can soften them at will."

msgid "sludgehog"
msgstr "Sludgehog"

msgid "snaki_description"
msgstr "SNAKI is a snake that has learned to grow legs by examining the motion of lizards and crocodiles."

msgid "snaki"
msgstr "Snaki"

msgid "snarlon_description"
msgstr "It does not fly, but its feet never touch the ground. The king of paradox."

msgid "snarlon"
msgstr "Snarlon"

msgid "snock_description"
msgstr "The snake-like creature hides under the safety of its sock cover. If startled, it will flail and lie very still on the ground to avoid attention."

msgid "snock"
msgstr "Snock"

msgid "snokari_description"
msgstr "The two heads of SNOKARI each hold great wisdom, but they never agree."

msgid "snokari"
msgstr "Snokari"

msgid "snowrilla_description"
msgstr "It delights in playing tag with skiers on desolate slopes."

msgid "snowrilla"
msgstr "Snowrilla"

msgid "sockeserp_description"
msgstr "An otherwise formidable enemy, SOCKESERP is easily dispatched if it gets tangled up."

msgid "sockeserp"
msgstr "Sockeserp"

msgid "solight_description"
msgstr "A villainous team is plotting to use SOLIGHT to create a miniature sun in order to create a new planet."

msgid "solight"
msgstr "Solight"

msgid "spighter_description"
msgstr "It's not fair that something so good at sneaking up on people, can't be snuck up on itself."

msgid "spighter"
msgstr "Spighter"

msgid "spoilurm_description"
msgstr "SPOILURM disguise themselves as apples, and wait in trees to eat the unexpecting."

msgid "spoilurm"
msgstr "Spoilurm"

msgid "spycozeus_description"
msgstr "The whispered communications of the forest are given physical form in SPYCOZEUS, which thinks like the trees."

msgid "spycozeus"
msgstr "Spycozeus"

msgid "squabbit_description"
msgstr "To prove themselves, they will fight tooth and nail over even the smallest thing."

msgid "squabbit"
msgstr "Squabbit"

msgid "squink_description"
msgstr "It is named for the noise it makes when it is all out of ink."

msgid "squink"
msgstr "Squink"

msgid "statursus_description"
msgstr "STATURSUS has learned to channel its emotions into a single pure flame. The mere sight of it sends others into a trance."

msgid "statursus"
msgstr "Statursus"

msgid "strella_description"
msgstr "Its tails are lures to convince bugs to bite them and be trapped."

msgid "strella"
msgstr "Strella"

msgid "sumchon_description"
msgstr "It uses its weight to trip much larger enemies. It is as dense as a star."

msgid "sumchon"
msgstr "Sumchon"

msgid "sumobug"
msgstr "Sumobug"

msgid "sumobug_description"
msgstr "It uses its weight to trip much larger enemies. It is as dense as a star."

msgid "tadcool_description"
msgstr "It croaks to warn people when they are walking near thin ice."

msgid "tadcool"
msgstr "Tadcool"

msgid "tarpeur_description"
msgstr "They rest and grow. They also grow and rest. Rarely, they rest without growing or grow without resting."

msgid "tarpeur"
msgstr "Tarpeur"

msgid "taupypus_description"
msgstr "Upon their birth, a TAUPYPUS' eyes are burst by its mother. That way, their eyes will never sting when they dive into the water."

msgid "taupypus"
msgstr "Taupypus"

msgid "teddisun_description"
msgstr "TEDDISUN worships the sun - they're always seen carrying their sun toy."

msgid "teddisun"
msgstr "Teddisun"

msgid "tetrchimp_description"
msgstr "They absorb any information they come across. Their constant chatter communicates everything they have learned in order."

msgid "tetrchimp"
msgstr "Tetrchimp"

msgid "tigrock_description"
msgstr "It is said that it had to invent itself because an evolution was not designed."

msgid "tigrock"
msgstr "Tigrock"

msgid "tikoal_description"
msgstr "The guardian of a forest-dwelling people, it keeps guard and resolves disputes."

msgid "tikoal"
msgstr "Tikoal"

msgid "tikorch_description"
msgstr "It is the intermediary between forest and volcano, between sun and earth."

msgid "tikorch"
msgstr "Tikorch"

msgid "tobishimi_description"
msgstr "TOBISHIMI spawn eggs in vast numbers, and carry them about under their chins for safekeeping until the next full moon - when they hatch."

msgid "tobishimi"
msgstr "Tobishimi"

msgid "toufigel_description"
msgstr "It appears to be a fluffy insect, but it is actually a reptile coated in soft snow."

msgid "toufigel"
msgstr "Toufigel"

msgid "tourbidi_description"
msgstr "If you find a circle of mushrooms or clover, it is a place where TOURBIDI dance."

msgid "tourbidi"
msgstr "Tourbidi"

msgid "trapsnap_description"
msgstr "Its head is the only part of its body that doesn't grow as it ages."

msgid "trapsnap"
msgstr "Trapsnap"

msgid "tsushimi_description"
msgstr "While sometimes referred to as its armor, the fleshy plates on TSUSHIMI are softer than its skin. Their purpose remains unknown."

msgid "tsushimi"
msgstr "Tsushimi"

msgid "tumblebee_description"
msgstr "It builds hives that are perfect spheres, with the TUMBLEBEE inside just rolling about and buzzing with laughter."

msgid "tumblebee"
msgstr "Tumblebee"

msgid "tumbledillo_description"
msgstr "Tumbledillo have a mystical connection to a particular road, and they guard it from people who would interfere with it - even pothole repair crews!"

msgid "tumbledillo"
msgstr "Tumbledillo"

msgid "tumblequill_description"
msgstr "Tumblequill rolls along the highways, gathering up useful items for its nests from the rubbish left by the side of the road."

msgid "tumblequill"
msgstr "Tumblequill"

msgid "tumbleworm_description"
msgstr "When they have outgrown their honeycomb eggs, they drop to the ground face first."

msgid "tumbleworm"
msgstr "Tumbleworm"

msgid "turnipper_description"
msgstr "When a field is abandoned to the crows, locusts and mice, a TURNIPPER will sometimes dig itself out of the ground to defend the crops."

msgid "turnipper"
msgstr "Turnipper"

msgid "tux_description"
msgstr "Most comfortable in arctic climes, TUX hunt weaker prey by leaping upon it, and crack open the shells or armor of stronger prey by sliding it along the ice into hard rocks."

msgid "tux"
msgstr "Tux"

msgid "tweesher_description"
msgstr "The colder the weather, the harder its beak. At below 0 degrees, it is harder than diamond."

msgid "tweesher"
msgstr "Tweesher"

msgid "uf0_description"
msgstr "This strange creature seems to be drawn by sounds that are too high for human ears to hear."

msgid "uf0"
msgstr "UF0"

msgid "uglip_description"
msgstr "When it is pulled up too quick from its home in the deep waters, UGLIP becomes puffy and pained."

msgid "uglip"
msgstr "Uglip"

msgid "uneye_description"
msgstr "Uneye lurks in the shadows, and on the edge of vision."

msgid "uneye"
msgstr "Uneye"

msgid "urcheedle_description"
msgstr "It can't move or attack, so it sits still and prays that the opponent damages itself on its many needles."

msgid "urcheedle"
msgstr "Urcheedle"

msgid "urcine_description"
msgstr "When a FURNURSUS is born without the fire inside, it is abandoned in the forests as an URCINE."

msgid "urcine"
msgstr "Urcine"

msgid "vamporm_description"
msgstr "It thirsts for blood, but must make do with tree sap."

msgid "vamporm"
msgstr "Vamporm"

msgid "velocitile_description"
msgstr "It can outrun a bullet, but only when it has warmed up."

msgid "velocitile"
msgstr "Velocitile"

msgid "vigueur_description"
msgstr "VIGUEUR compete to see who can lift the heaviest rocks. When they lift one that is too heavy, it squashes them and scatters TARPEUR seeds."

msgid "vigueur"
msgstr "Vigueur"

msgid "vivicinder_description"
msgstr "It makes its nest in long-burning fires, either of its own creation or in memorials, smithies and glassworks."

msgid "vivicinder"
msgstr "Vivicinder"

msgid "vividactil_description"
msgstr "In ancient times, the Year of the VIVIDACTIL marked a time of renewal and the restoration of authority."

msgid "vividactil"
msgstr "Vividactil"

msgid "vivipere_description"
msgstr "It hatches in great numbers in the summer, but the rest of its lifespan is a mystery."

msgid "vivipere"
msgstr "Vivipere"

msgid "viviphyta_description"
msgstr "It is the king of snakes - or at least believes itself to be such."

msgid "viviphyta"
msgstr "Viviphyta"

msgid "vivisource_description"
msgstr "The spring it chooses for its home always has a peculiar oniony taste."

msgid "vivisource"
msgstr "Vivisource"

msgid "viviteel_description"
msgstr "It takes the armour of a fallen warrior and repurposes it for a shell."

msgid "viviteel"
msgstr "Viviteel"

msgid "vivitrans_description"
msgstr "The cold focuses VIVITRANS' mind to a keen edge."

msgid "vivitrans"
msgstr "Vivitrans"

msgid "vivitron_description"
msgstr "Early philosophers used VIVITRON as evidence that natural forces can be tamed and controlled."

msgid "vivitron"
msgstr "Vivitron"

msgid "volcoli_description"
msgstr "It is the spirit of a forest. Its hair changes with the seasons."

msgid "volcoli"
msgstr "Volcoli"

msgid "waysprite_description"
msgstr "WAYSPRITE are said to form when a person faces a difficult decision."

msgid "waysprite"
msgstr "Waysprite"

msgid "weavifly_description"
msgstr "When it is heavy with egg, it becomes unable to fly."

msgid "weavifly"
msgstr "Weavifly"

msgid "windeye_description"
msgstr "Like a mighty tree, WINDEYE plants itself on the top of hills to soak in the sun and wind. Recharged, it then leaves to find another place under the sky."

msgid "windeye"
msgstr "Windeye"

msgid "woodoor_description"
msgstr "When a haunted house burns to the ground, sometimes all that is left is the front door. It hops away to find its next home."

msgid "woodoor"
msgstr "Woodoor"

msgid "wrougon_description"
msgstr "Each WROUGON is born with a patch of rust larger than the patch of its parents."

msgid "wrougon"
msgstr "Wrougon"

msgid "yiinaang_description"
msgstr "It was born the first time a star fell into a black hole."

msgid "yiinaang"
msgstr "Yiinaang"

msgid "ziggurat_description"
msgstr "No labyrinth that can contain ZIGGURAT. It decorates its nests with carvings of all the mazes it has traversed over the years."

msgid "ziggurat"
msgstr "Ziggurat"

msgid "zunna_description"
msgstr "Cheerful ZUNNA sucks up all the food it can find into its stomach."

msgid "zunna"
msgstr "Zunna"

# Tuxemon Threats

msgid "agnsher_description"
msgstr "A fusion of two tuxemon."

msgid "agnsher"
msgstr "Agnsher"

msgid "bearloch_description"
msgstr "A fusion of two tuxemon."

msgid "bearloch"
msgstr "Bearloch"

msgid "chrome_robo_description"
msgstr "A hostile robot."

msgid "chrome_robo"
msgstr "Chrome Robo"

msgid "dark_robo_description"
msgstr "A hostile robot."

msgid "dark_robo"
msgstr "Dark Robo"

msgid "foxko_description"
msgstr "A fusion of two tuxemon."

msgid "foxko"
msgstr "Foxko"

msgid "mk01_alpha_description"
msgstr "A killer robot fused with a dragon. Don't ask us how."

msgid "mk01_alpha"
msgstr "MK01 Alpha"

msgid "mk01_beta_description"
msgstr "A killer robot fused with a dragon. Don't ask us how."

msgid "mk01_beta"
msgstr "Mk01 Beta"

msgid "mk01_delta_description"
msgstr "A killer robot fused with a dragon. Don't ask us how."

msgid "mk01_delta"
msgstr "Mk01 Delta"

msgid "mk01_gamma_description"
msgstr "A killer robot fused with a dragon. Don't ask us how."

msgid "mk01_gamma"
msgstr "Mk01 Gamma"

msgid "mk01_omega_description"
msgstr "A killer robot fused with a dragon. Don't ask us how."

msgid "mk01_omega"
msgstr "Mk01 Omega"

msgid "mk01_proto_description"
msgstr "A killer robot fused with a dragon. Don't ask us how."

msgid "mk01_proto"
msgstr "Mk01 Proto"

msgid "rocktot_description"
msgstr "A fusion of two tuxemon."

msgid "rocktot"
msgstr "Rocktot"

msgid "xeon_description"
msgstr "A hostile robot."

msgid "xeon"
msgstr "Xeon"

msgid "xeon_2_description"
msgstr "A hostile robot."

msgid "xeon_2"
msgstr "Xeon-2"

# Monster categories
msgid "cat_aggregate"
msgstr "Aggregate"
msgid "cat_alarm"
msgstr "Alarm"
msgid "cat_alien"
msgstr "Alien"
msgid "cat_amped"
msgstr "Amped"
msgid "cat_anteater"
msgstr "Anteater"
msgid "cat_anubis"
msgstr "Anubis"
msgid "cat_athena"
msgstr "Athena"
msgid "cat_balance"
msgstr "Balance"
msgid "cat_balloon"
msgstr "Balloon"
msgid "cat_barb"
msgstr "Barb"
msgid "cat_barbed"
msgstr "Barbed"
msgid "cat_beat"
msgstr "Beat"
msgid "cat_big_frightfear"
msgstr "Big Frightfear"
msgid "cat_big_head"
msgstr "Big Head"
msgid "cat_bird"
msgstr "Bird"
msgid "cat_bird_brain"
msgstr "Bird Brain"
msgid "cat_bladder"
msgstr "Bladder"
msgid "cat_bonfire"
msgstr "Bonfire"
msgid "cat_brains"
msgstr "Brains"
msgid "cat_brawn"
msgstr "Brawn"
msgid "cat_brick"
msgstr "Brick"
msgid "cat_brick_wall"
msgstr "Brick Wall"
msgid "cat_brood"
msgstr "Brood"
msgid "cat_buzzkill"
msgstr "Buzzkill"
msgid "cat_calf"
msgstr "Calf"
msgid "cat_calm_emotion"
msgstr "Calm Emotion"
msgid "cat_carol"
msgstr "Carol"
msgid "cat_cheshire"
msgstr "Cheshire"
msgid "cat_chip"
msgstr "Chip"
msgid "cat_cirrus"
msgstr "Cirrus"
msgid "cat_climbing"
msgstr "Climbing"
msgid "cat_cloaked"
msgstr "Cloaked"
msgid "cat_clot"
msgstr "Clot"
msgid "cat_cloudburst"
msgstr "Cloudburst"
msgid "cat_cranky"
msgstr "Cranky"
msgid "cat_crested"
msgstr "Crested"
msgid "cat_cute"
msgstr "Cute"
msgid "cat_cute_boulder"
msgstr "Cute Boulder"
msgid "cat_cute_teddy"
msgstr "Cute Teddy"
msgid "cat_cypselurus"
msgstr "Cypselurus"
msgid "cat_dark_bishop"
msgstr "Dark Bishop"
msgid "cat_deadly_fan"
msgstr "Deadly Fan"
msgid "cat_deepsea"
msgstr "Deep-Sea"
msgid "cat_defensive"
msgstr "Defensive"
msgid "cat_desolate"
msgstr "Desolate"
msgid "cat_detritus"
msgstr "Detritus"
msgid "cat_devil"
msgstr "Devil"
msgid "cat_digger"
msgstr "Digger"
msgid "cat_disguised"
msgstr "Disguised"
msgid "cat_dragon"
msgstr "Dragon"
msgid "cat_dragon_bone"
msgstr "Dragon Bone"
msgid "cat_dragon_moth"
msgstr "Dragon Moth"
msgid "cat_dragon_roll"
msgstr "Dragon Roll"
msgid "cat_dragon_worm"
msgstr "Dragon Worm"
msgid "cat_dream_fox"
msgstr "Dream Fox"
msgid "cat_driven_snow"
msgstr "Driven Snow"
msgid "cat_drone"
msgstr "Drone"
msgid "cat_dry_desert"
msgstr "Dry Desert"
msgid "cat_echo"
msgstr "Echo"
msgid "cat_ecstatic_emotion"
msgstr "Ecstatic Emotion"
msgid "cat_egg"
msgstr "Egg"
msgid "cat_electric_pig"
msgstr "Electric Pig"
msgid "cat_elf_ring"
msgstr "Elf Ring"
msgid "cat_energised"
msgstr "Energised"
msgid "cat_enhancement"
msgstr "Enhancement"
msgid "cat_enraged_emotion"
msgstr "Enraged Emotion"
msgid "cat_ermine"
msgstr "Ermine"
msgid "cat_eureka"
msgstr "Eureka"
msgid "cat_every_thorn"
msgstr "Every Thorn"
msgid "cat_ex_machina"
msgstr "Ex Machina"
msgid "cat_exhumed"
msgstr "Exhumed"
msgid "cat_eyerachnid"
msgstr "Eyerachnid"
msgid "cat_fallow"
msgstr "Fallow"
msgid "cat_false_dragon"
msgstr "False Dragon"
msgid "cat_false_serpent"
msgstr "False Serpent"
msgid "cat_false_turnip"
msgstr "False Turnip"
msgid "cat_firebird"
msgstr "Firebird"
msgid "cat_fireplace"
msgstr "Fireplace"
msgid "cat_flatfoot"
msgstr "Flatfoot"
msgid "cat_flicker"
msgstr "Flicker"
msgid "cat_flopped"
msgstr "Flopped"
msgid "cat_floret"
msgstr "Floret"
msgid "cat_flotsam"
msgstr "Flotsam"
msgid "cat_foreman"
msgstr "Foreman"
msgid "cat_fortified"
msgstr "Fortified"
msgid "cat_fossil"
msgstr "Fossil"
msgid "cat_frost_ape"
msgstr "Frost Ape"
msgid "cat_galvanised"
msgstr "Galvanised"
msgid "cat_gamut"
msgstr "Gamut"
msgid "cat_garbage"
msgstr "Garbage"
msgid "cat_gardener"
msgstr "Gardener"
msgid "cat_gel"
msgstr "Gel"
msgid "cat_genie"
msgstr "Genie"
msgid "cat_germinated"
msgstr "Germinated"
msgid "cat_glitched"
msgstr "Glitched"
msgid "cat_gnawer"
msgstr "Gnawer"
msgid "cat_golem"
msgstr "Golem"
msgid "cat_grasshopper"
msgstr "Grasshopper"
msgid "cat_gremlin"
msgstr "Gremlin"
msgid "cat_gummy"
msgstr "Gummy"
msgid "cat_gumnut"
msgstr "Gumnut"
msgid "cat_gunner"
msgstr "Gunner"
msgid "cat_gunslinger"
msgstr "Gunslinger"
msgid "cat_halcyon"
msgstr "Halcyon"
msgid "cat_hardware"
msgstr "Hardware"
msgid "cat_heliotrope"
msgstr "Heliotrope"
msgid "cat_helping_hand"
msgstr "Helping Hand"
msgid "cat_hermit"
msgstr "Hermit"
msgid "cat_honour"
msgstr "Honour"
msgid "cat_horned_raptor"
msgstr "Horned Raptor"
msgid "cat_host"
msgstr "Host"
msgid "cat_hot_rock"
msgstr "Hot Rock"
msgid "cat_hungry"
msgstr "Hungry"
msgid "cat_hydra"
msgstr "Hydra"
msgid "cat_igneous"
msgstr "Igneous"
msgid "cat_inchoate"
msgstr "Inchoate"
msgid "cat_infinite_energy"
msgstr "Infinite Energy"
msgid "cat_inner_fire"
msgstr "Inner Fire"
msgid "cat_island"
msgstr "Island"
msgid "cat_jelly_pillow"
msgstr "Jelly Pillow"
msgid "cat_jellyfish"
msgstr "Jellyfish"
msgid "cat_joyful"
msgstr "Joyful"
msgid "cat_kid"
msgstr "Kid"
msgid "cat_lamenting_emotion"
msgstr "Lamenting Emotion"
msgid "cat_light_fin"
msgstr "Light Fin"
msgid "cat_lions_tooth"
msgstr "Lion's Tooth"
msgid "cat_lit"
msgstr "Lit"
msgid "cat_little_elephant"
msgstr "Little Elephant"
msgid "cat_lizard"
msgstr "Lizard"
msgid "cat_long_winged"
msgstr "Long Winged"
msgid "cat_ma_bell"
msgstr "Ma Bell"
msgid "cat_macropod"
msgstr "Macropod"
msgid "cat_mazerunner"
msgstr "Mazerunner"
msgid "cat_mercury"
msgstr "Mercury"
msgid "cat_meteor"
msgstr "Meteor"
msgid "cat_missing_link"
msgstr "Missing Link"
msgid "cat_mixed_emotion"
msgstr "Mixed Emotion"
msgid "cat_mutual"
msgstr "Mutual"
msgid "cat_naive"
msgstr "Naive"
msgid "cat_nightcrawler"
msgstr "Nightcrawler"
msgid "cat_nightmare_fuel"
msgstr "Nightmare Fuel"
msgid "cat_ninth_circle"
msgstr "Ninth Circle"
msgid "cat_noble"
msgstr "Noble"
msgid "cat_old_block"
msgstr "Old Block"
msgid "cat_oracle_bone"
msgstr "Oracle Bone"
msgid "cat_overseer"
msgstr "Overseer"
msgid "cat_patu"
msgstr "Patu"
msgid "cat_pebble"
msgstr "Pebble"
msgid "cat_penguin"
msgstr "Penguin"
msgid "cat_petrified"
msgstr "Petrified"
msgid "cat_pitcher"
msgstr "Pitcher"
msgid "cat_pointy"
msgstr "Pointy"
msgid "cat_portal"
msgstr "Portal"
msgid "cat_potentia"
msgstr "Potentia"
msgid "cat_pottery"
msgstr "Pottery"
msgid "cat_powder"
msgstr "Powder"
msgid "cat_power_socket"
msgstr "Power Socket"
msgid "cat_power_socket_snake"
msgstr "Power Socket Snake"
msgid "cat_precious_boulder"
msgstr "Precious Boulder"
msgid "cat_prehensile"
msgstr "Prehensile"
msgid "cat_prescient"
msgstr "Prescient"
msgid "cat_proboscis"
msgstr "Proboscis"
msgid "cat_pulsar"
msgstr "Pulsar"
msgid "cat_pupil"
msgstr "Pupil"
msgid "cat_puppet_master"
msgstr "Puppet Master"
msgid "cat_purified"
msgstr "Purified"
msgid "cat_quasar"
msgstr "Quasar"
msgid "cat_quickdraw"
msgstr "Quickdraw"
msgid "cat_rabbit"
msgstr "Rabbit"
msgid "cat_relic"
msgstr "Relic"
msgid "cat_restful"
msgstr "Restful"
msgid "cat_restless"
msgstr "Restless"
msgid "cat_restorative"
msgstr "Restorative"
msgid "cat_reverie"
msgstr "Reverie"
msgid "cat_rip"
msgstr "Rip"
msgid "cat_rueful"
msgstr "Rueful"
msgid "cat_sand_scorpion"
msgstr "Sand Scorpion"
msgid "cat_sand_steed"
msgstr "Sand Steed"
msgid "cat_sanguine"
msgstr "Sanguine"
msgid "cat_scarytale"
msgstr "Scarytale"
msgid "cat_screwdriver"
msgstr "Screwdriver"
msgid "cat_seasonal"
msgstr "Seasonal"
msgid "cat_sea_spray"
msgstr "Sea Spray"
msgid "cat_sea_storm"
msgstr "Sea Storm"
msgid "cat_sentinel"
msgstr "Sentinel"
msgid "cat_sepulchre"
msgstr "Sepulchre"
msgid "cat_serpents_tooth"
msgstr "Serpent's Tooth"
msgid "cat_sheltering"
msgstr "Sheltering"
msgid "cat_shield-mask"
msgstr "Shield-Mask"
msgid "cat_short_circuit"
msgstr "Short Circuit"
msgid "cat_skull_poo"
msgstr "Skull Poo"
msgid "cat_sleek_boulder"
msgstr "Sleek Boulder"
msgid "cat_slurpy"
msgstr "Slurpy"
msgid "cat_smoke"
msgstr "Smoke"
msgid "cat_snout"
msgstr "Snout"
msgid "cat_snowball"
msgstr "Snowball"
msgid "cat_sock"
msgstr "Sock"
msgid "cat_socket"
msgstr "Socket"
msgid "cat_space_cutie"
msgstr "Space Cutie"
msgid "cat_sparked"
msgstr "Sparked"
msgid "cat_spiked"
msgstr "Spiked"
msgid "cat_spiny"
msgstr "Spiny"
msgid "cat_spirit_fire"
msgstr "Spirit Fire"
msgid "cat_spook"
msgstr "Spook"
msgid "cat_sprout"
msgstr "Sprout"
msgid "cat_stance"
msgstr "Stance"
msgid "cat_sublimated"
msgstr "Sublimated"
msgid "cat_taboo"
msgstr "Taboo"
msgid "cat_taiga"
msgstr "Taiga"
msgid "cat_tasty"
msgstr "Tasty"
msgid "cat_temper"
msgstr "Temper"
msgid "cat_tempted"
msgstr "Tempted"
msgid "cat_thirsty_okapi"
msgstr "Thirsty Okapi"
msgid "cat_thlay"
msgstr "Thlay"
msgid "cat_threat"
msgstr "Threat"
msgid "cat_thunderstone"
msgstr "Thunderstone"
msgid "cat_timeless"
msgstr "Timeless"
msgid "cat_tiny_bat"
msgstr "Tiny Bat"
msgid "cat_too_hot"
msgstr "Too Hot"
msgid "cat_tool_maker"
msgstr "Tool Maker"
msgid "cat_tower"
msgstr "Tower"
msgid "cat_toy"
msgstr "Toy"
msgid "cat_trailing"
msgstr "Trailing"
msgid "cat_trapdoor"
msgstr "Trapdoor"
msgid "cat_travel_bug"
msgstr "Travel Bug"
msgid "cat_tree_giraffe"
msgstr "Tree Giraffe"
msgid "cat_unknown"
msgstr "Unknown"
msgid "cat_urchin"
msgstr "Urchin"
msgid "cat_vagrant"
msgstr "Vagrant"
msgid "cat_veiled"
msgstr "Veiled"
msgid "cat_vengeance"
msgstr "Vengeance"
msgid "cat_virtual"
msgstr "Virtual"
msgid "cat_vision"
msgstr "Vision"
msgid "cat_visitor"
msgstr "Visitor"
msgid "cat_volte-face"
msgstr "Volte Face"
msgid "cat_wavering"
msgstr "Wavering"
msgid "cat_weaver"
msgstr "Weaver"
msgid "cat_westerly"
msgstr "Westerly"
msgid "cat_willpower"
msgstr "Willpower"
msgid "cat_woodwose"
msgstr "Woodwose"
msgid "cat_woolly"
msgstr "Woolly"
msgid "cat_wrestling"
msgstr "Wrestling"
msgid "cat_yeti"
msgstr "Yeti"
msgid "cat_zaza"
msgstr "Zaza"

# Monster types
msgid "gender_male"
msgstr "Male"

msgid "gender_neuter"
msgstr "Neuter"

msgid "gender_female"
msgstr "Female"

# Monster types
msgid "aether"
msgstr "Aether"

msgid "wood"
msgstr "Wood"

msgid "fire"
msgstr "Fire"

msgid "earth"
msgstr "Earth"

msgid "metal"
msgstr "Metal"

msgid "water"
msgstr "Water"

msgid "glitch"
msgstr "Glitch"

msgid "normal"
msgstr "Normal"

# Monster tastes
msgid "taste"
msgstr "Taste"

msgid "tastes"
msgstr "Tastes"

msgid "taste_warm"
msgstr "Taste Warm"

msgid "taste_cold"
msgstr "Taste Cold"

msgid "taste_peppy"
msgstr "Peppy"

msgid "taste_mild"
msgstr "Mild"

msgid "taste_salty"
msgstr "Salty"

msgid "taste_sweet"
msgstr "Sweet"

msgid "taste_hearty"
msgstr "Hearty"

msgid "taste_soft"
msgstr "Soft"

msgid "taste_zesty"
msgstr "Zesty"

msgid "taste_flakey"
msgstr "Flakey"

msgid "taste_refined"
msgstr "Refined"

msgid "taste_dry"
msgstr "Dry"

# STAT TYPES

msgid "armour"
msgstr "Armour"

msgid "dodge"
msgstr "Dodge"

msgid "hp"
msgstr "Hit Points"

msgid "melee"
msgstr "Melee"

msgid "ranged"
msgstr "Ranged"

msgid "speed"
msgstr "Speed"

msgid "touch"
msgstr "Touch"

msgid "short_armour"
msgstr "AR"

msgid "short_dodge"
msgstr "DE"

msgid "short_hp"
msgstr "HP"

msgid "short_melee"
msgstr "ME"

msgid "short_ranged"
msgstr "RD"

msgid "short_speed"
msgstr "SD"

# SHAPES

msgid "blob"
msgstr "Blob"

msgid "brute"
msgstr "Brute"

msgid "dragon"
msgstr "Dragon"

msgid "flier"
msgstr "Flier"

msgid "grub"
msgstr "Grub"

msgid "humanoid"
msgstr "Humanoid"

msgid "hunter"
msgstr "Hunter"

msgid "landrace"
msgstr "Landrace"

msgid "leviathan"
msgstr "Leviathan"

msgid "piscine"
msgstr "Piscine"

msgid "polliwog"
msgstr "Polliwog"

msgid "serpent"
msgstr "Serpent"

msgid "sprite"
msgstr "Sprite"

msgid "varmint"
msgstr "Varmint"

## NPC TRANSLATIONS ##
# NPC slugs and names
msgid "aeble"
msgstr "Aeble"

msgid "allie"
msgstr "Allie"

msgid "knight1"
msgstr "Knight I"

msgid "knight2"
msgstr "Knight II"

msgid "liela"
msgstr "Liela"

msgid "maple_girl"
msgstr "Maple"

msgid "misa"
msgstr "Misa"

msgid "timmy"
msgstr "Timmy"

msgid "npc_wife"
msgstr "Wife NPC"

msgid "professor"
msgstr "Professor"

msgid "npc_red"
msgstr "Red"

msgid "m_default1"
msgstr "Jimmy"

msgid "m_default2"
msgstr "Linus"

msgid "m_default3"
msgstr "Richard"

msgid "f_default1"
msgstr "Ada"

msgid "f_default2"
msgstr "Christine"

msgid "f_default3"
msgstr "Hawthorn"

msgid "tabanurse"
msgstr "Taba Nurse"

msgid "tuxemart_keeper"
msgstr "Tuxemart Shopkeeper"

msgid "tuxemart_aide"
msgstr "Tuxemart Employee"

msgid "xerogrund1"
msgstr "Team Xero Grunt I"

msgid "xerogrund2"
msgstr "Team Xero Grunt II"

msgid "xerogrunt2"
msgstr "Team Xero Grunt II"

msgid "xerogrunt3"
msgstr "Team Xero Grunt III"

msgid "xerogrunt4"
msgstr "Team Xero Grunt IV"

msgid "xerogrunt5"
msgstr "Team Xero Grunt V"

msgid "xerogrunt6"
msgstr "Team Xero Grunt VI"

msgid "xerogrunt7"
msgstr "Team Xero Grunt VII"

msgid "xerogrunt8"
msgstr "Team Xero Grunt VIII"

msgid "xerogrunt9"
msgstr "Team Xero Grunt IX"

msgid "xerogrunt10"
msgstr "Team Xero Grunt X"

msgid "acolyte"
msgstr "Acolyte Corren"

## DIALOG TRANSLATIONS ##
# general dialogs

msgid "fishing_rod_failure"
msgstr "The water ripples, but nothing bites."

msgid "itsswimmingtime"
msgstr "Do you want to swim?"

msgid "haveagoodday"
msgstr "Have a good day!"

msgid "yes"
msgstr "Yes"

msgid "no"
msgstr "No"

msgid "hey"
msgstr "Hey!"

msgid "door_problems"
msgstr "The door is stuck and won't open..."

msgid "empty_pot"
msgstr "It's an empty pot, maybe someone will plant something here."

msgid "purple_flowers"
msgstr "Somebody planted some sweet smelling purple flowers!"

msgid "orange_flowers"
msgstr "Someone planted some beautiful orange flowers!"

msgid "famous_statue"
msgstr "It's a statue of a former Tuxemon master. The name is weathered away..."

msgid "famous_statue2"
msgstr "It says: For our beloved friends and heroes of all, the wywen"

msgid "cotton_town_fountain"
msgstr "It's a fountain. A lot of coins are at the bottom."

msgid "tree"
msgstr "This tree looks happy and healthy!"

msgid "strategy"
msgstr "Strategy"

msgid "strength"
msgstr "Strength"

msgid "sure_i_do"
msgstr "Sure I do."

msgid "not_really"
msgstr "Not really."

msgid "mistaken"
msgstr "You're mistaken."

msgid "thats_me"
msgstr "That's me!"

msgid "cash_register"
msgstr "It's a cash register, looks relatively new."

msgid "potions_in_shop"
msgstr "The display case seems to have a lot of potions, must be pretty popular around here."

msgid "capture_devices_in_shop"
msgstr "Tuxeballs. How do they make these?"

# NPC dialogs

msgid "xero_intro_1"
msgstr "Welcome to the Fondent Region!\n"
"The Fondent Region is a wonderful place filled with all sorts of wonderful people!\n"
"You're sure to love it here!\n"
"The Fondent Region is run by the benevolent Omnichannel Corporation.\n"
"They make sure everyone's needs are met and that everyone is protected from the fearsome Tuxemon!"

msgid "xero_intro_2"
msgstr "The great and benevolent Omnichannel Corporation has been led by one man since its inception 25 years ago:\n"
"Aeble Flisk! Along with the Omni-Council and the Omnigrunts.\n"
"He has brought stability and prosperity to the Fondent Region!"

msgid "xero_intro_3"
msgstr "Thank you for visiting the Fondent Region!\n"
"We hope you enjoy your stay, whether it's for a few days, or for a lifetime!"

msgid "xero_intro_question"
msgstr "What's your name?"

msgid "xero_hideout1"
msgstr "Xero Institute for Tuxemon Research and Advancement ahead."

msgid "cherry_found"
msgstr "You found a cherry."

msgid "youcantleave"
msgstr "The doors are locked from the outside... Is there a key somewhere?"

msgid "discovered_a_person"
msgstr "You found me! Haha!"

msgid "a_serious_discussion\n"
msgstr "I have been observing you for a while now, I'm glad my followers managed to grab you without harm.\n"
"Oh, where are my manners! \n"
"I am Misa, Premier of the Xero Institute for Tuxemon Research and Advancement.\n"
"What was your name again? \n"
"....  .....  ....\n"
"${{name}}?\n"
"Not much of a name for someone who illegally owns a Tuxemon.\n"

msgid "oops\n"
msgstr "Oh. I guess you didn't know that...\n"
"You shouldn't be afraid, having a Tuxemon by your side is the best thing ever to happen to you.\n"

msgid "backstory\n"
msgstr "About thirty years ago, a group called Omnichannel started controlling the media.\n"
"Soon after, freedom  of expression became nearly impossible.\n"
"So people decided to use Tuxemon as messengers and to settle disputes. \n"
"About ten years ago, the crackdown on Tuxemon was initiated.\n"
"Now, only approved persons can own and raise Tuxemon. \n"
"My group uses Tuxemon for research, that's why we all have them. \n"
"You are unusual, you are not approved by Omnichannel. \n"
"You might be the trainer we have been waiting for.\n"
"Omnichannel, as ruthless as they are, are not the only threat we have here. \n"
"There is another organization called Spyder.\n"
"You shouldn't have to worry too much about them, they aren't too active around here. \n"
"Now, we'll send you back on your journey. \n"
"But only if you agree to help us against Omnichannel.\n"
"Otherwise, we will report you to Omnichannel ourselves. \n"
"And you will lose everything. \n"
"We are always watching.\n"

msgid "backstory9"
msgstr "What do you say? Will you help us?"

msgid "sorryfurthis"
msgstr "Good Choice. Sorry, this will only sting a little."

msgid "mwah\n"
msgstr "???: What do you want? ... ... ... Well too bad. You're not getting in here even though if you meet the dresscode.\n"
"I'm Allie by the way.\n"
"Allie: Yes, this is the Omnichannel, I'm just a lowly guard though. Who are you?\n"
"${{name}}...\n"
"Hmm. A strong name. My house is not too far, maybe... after work... you could show me your strength?\n" 
"... ... No! what do you mean no? Unless... ... You're Jess's new boyfriend aren't you! She played me this whole time!\n"

msgid "mwah2"
msgstr "JESS!!!"

msgid "itslockedboi"
msgstr "Allie locked the door behind her..."

msgid "hellothere"
msgstr "???: Hello there!"

msgid "kmere"
msgstr "Why don't you come over here and talk to me?"

msgid "theinfo\n"
msgstr "I'm sorry about that scene, Allie is sometimes hard to deal with, unlike my daughter Jess.\n"
"Oh! Where are my manners. My name is Ae... You know what? I'll just write it.\n"
"Aeble\n"
"It's pronounced ahbluh, but everyone just calls me Able. You can call me that, I guess...\n"
"Aeble: I'm the CEO here at the Omnichannel, every broadcast you see, gets approved by me.\n"
"Now, I'm not the only one that does their part. Omnichannel has a board that helps administrate the various districts.\n"
"And what do you know...the board keeps getting reelected every year!\n"
"Omnichannel's goal is to open up the world to all. The only way to do that though, to make everyone equal,\n"
"Was to restrict Tuxemon.\n"
"We started with confiscation, but most Tuxemon managed to escape. So we were forced to resort to extreme measures.\n"
"Our sister organization Spyder developed a drug that could change Tuxemon.\n"
"It isolated a portion of the brain that every Tuxemon mysteriously has and overloaded it.\n"
"Once the Gage Paludal Lamina was overloaded with electricity, their will to resist faded and they became docile.\n"
"Because of some unexpected and tragic side effects, sadly, a few species are now effectively extinct,\n"
"Rockitten, Fruitera, and Hydrone specifically.\n"
"Now, outside of a few stragglers in the wild, this generation only interacts with Tuxemon when they work for us.\n"
"The birthrate is at an all time high, and approval of the Omnichannel has not fallen since the year before the restrictions.\n"
"Wild Tuxemon were a pervasive curse, threatening to destroying humanity. Omnichannel has fixed that and imposed order.\n"
"Unchecked, Tuxemon are a force of destruction and anyone who says otherwise is lying. Sorry, I must head to work.\n"

msgid "liela_goes_to_battle"
msgstr "If you are going to disturb me while I pick berries, I'm just going to have to challenge you!"

msgid "Cathedral_Center"
msgstr "Cathedral Center: We Live to Serve."

msgid "Cotton_Mart"
msgstr "Get the scoop at the Scoop Store!"

msgid "Cotton_Town_Sign\n"
msgstr "Welcome to Cotton Town: A Growing Force\n" 
"↑ Cotton Town --- Route 1 ↓\n"

msgid "taba_town_sign"
msgstr "Taba Town - A peaceful refuge"

msgid "taba_town_route20"
msgstr "Route 20"

msgid "column1"
msgstr "A rare and ancient column. This used to be part of a temple."

msgid "column2"
msgstr "A rare and ancient column. Other ruins from the same culture can be found on Route 3. "

msgid "route2speech"
msgstr "EEK!!!"

msgid "route2speech2\n"
msgstr "Oh. It's just you ${{name}}...\n"
"Be more considerate the next time you push someone. The cliff is higher than it looks...\n"

msgid "route2speech3\n"
msgstr "Although that may not be a bad thing...\n"
"I know, everyone needs me to lead, but with everything going on...\n"
"But you don't want to listen to me... do you?\n"

msgid "yestalk"
msgstr "Really? Thanks..."

msgid "notalk"
msgstr "How insensitive of you! Too bad, you'll have to listen to me anyway!"

msgid "spillit\n"
msgstr "You know that I am the leader of the Xero institute and that I recruited you to fight them. But you don't know something else.\n"
"Allie, who you met before... What? I told you we would be watching, you don't have to be surprised by it.\n"

msgid "spillit3"
msgstr "Whatever... Allie is my sister and means the world to me, so it destroyed me when I found out he had taken her to HQ."

msgid "spillit4"
msgstr "It may not seem like a bad thing, but it is. Do you know what they do to their recruits? DO YOU!?"

msgid "spillit5"
msgstr "Because neither do I... All I know is that no one has ever left Omnichannel after being recruited."

msgid "spillit6"
msgstr "Anyways... it doesn't concern you. All that matters is bringing down Omnichannel."

msgid "spillit7"
msgstr "I'm sorry for troubling you with my issues. City Park is up ahead when you want to move on"

msgid "leavemealone"
msgstr "We used to play here all the time when we were younger..."

msgid "iamknight"
msgstr "AHHH!!!\n"
"I thought you were someone else. I'm sorry for shouting."

msgid "iamknight2"
msgstr "Wait, you're the one they whisper about right? The one with the illegal Tuxemon?"

msgid "mistakenknight"
msgstr "Nope, there's no way I'm wrong. It's you!\n"
"Don't worry, I won't tell anyone."

msgid "thatsmeknight"
msgstr "Oh, Splendid! I knew from the beginning it had to be you\n"
"Don't worry, I won't tell anyone."

msgid "quicklyknight"
msgstr "I don't have much time left. Omnichannel is coming...\n"
"I was supposed to meet a contact, but you'll have to do. They're coming."

msgid "quicklyknight2"
msgstr "Two people control Omnichannel. The board is a joke."

msgid "quicklyknight3"
msgstr "Allie. Allie is the one they don't want you to know about."

msgid "quicklyknight4"
msgstr "Sorry, but I should leave now."

msgid "omnichannelarrives"
msgstr "STOP!"

msgid "omnichannelarrives2"
msgstr ""

msgid "yesmaam"
msgstr "Yes Ma'am."

msgid "firsts"
msgstr "♪ Watch me whip ♪\n"
"♪ Watch me nae nae ♪\n"
"This song is pretty great right?"

msgid "nopenotyet"
msgstr "Sorry, someone got injured on the route. It's closed right now."

msgid "bothofyou"
msgstr "Both of you, come outside. An Omnnichannel representative wants to address the town."

msgid "hellolovelypeople"
msgstr "HELLOOOOO CITIZENS OF TABA TOWN!"

msgid "darnitjohn"
msgstr "Wait... Where's John?"

msgid "darnitjohn2"
msgstr "DARN IT JOHN! Get out here!"

msgid "darnitjohn3"
msgstr "John."

msgid "darnitjohn4"
msgstr "Y-Yes ma'am?"

msgid "darnitjohn5"
msgstr "Why are you still here?"

msgid "darnitjohn6"
msgstr "Uhh..."

msgid "darnitjohn7"
msgstr "I'm not sure..."

msgid "darnitjohn8"
msgstr "AAAAAGH!!!"

msgid "darnitjohn9"
msgstr "YOU IMBECILE!\n"
"I will say this once and only once:\n"
"GO. SEARCH. THE. HOUSES."

msgid "darnitjohn10"
msgstr "NOW!"

msgid "johnissorry"
msgstr "Sorry Ma'am... I... \nSaw... \nSome... \nFlowers..."

msgid "uselessnes"
msgstr "You're absolutely useless John. I can't believe we were ever together."

msgid "cometomepls"
msgstr "NOW, EVERYONE, PLEASE COME TO THE CENTER OF TOWN. OMNICHANNEL WISHES TO ADDRESS YOU!"

msgid "hellolovelypeople2"
msgstr "I know you're probably wondering why my Omni Knights and I are here.\n"
"Wait..."

msgid "hellolovelypeople3"
msgstr "Are you really the only people in this town? There's no one here! This has GOT to be the smallest town in the Fondent Region."

msgid "hellolovelypeople4"
msgstr "I'm pretty sure there are houses in Cotton Town larger than this..."

msgid "hellolovelypeople5"
msgstr "No... Wait... We are missing one person... \n"
"The lone Tuxemon breeder left in the Fondent region. The one that calls himself the Tuxemon Professor"

msgid "whereismyhairbrush"
msgstr "John, Grant, spread out. FIND HIM."

msgid "oopsie"
msgstr "Sorry you had to see that. He's just SOOOOOOO useless sometimes."

msgid "ourstuffisours"
msgstr "Why are you actually here?"

msgid "oopsie2"
msgstr "Why don't we wait for my knights to return. \n"
"I hate to announce bad news alone."

msgid "maamiexist"
msgstr "Ma'am, He isn't in the house."

msgid "maamiexist2"
msgstr "Was there anything of interest?"

msgid "maamiexist3"
msgstr "There's a computer running Ubuntu.\n"
"I was going to confiscate it, but I know Gnome isn't your style..."

msgid "maamiexist4"
msgstr "Nah, leave it. These people obviously have terrible taste and despise usefulness and simplicity...\n"
"Check the lab now Grant. I'll wait for John."

msgid "itsmyaurababe"
msgstr "Now, who are you?"

msgid "itsmyaurababe2"
msgstr "Hmm, now that I actually look at you, you have a rather mysterious aura.\n"
"...   ...   ...   ...\n"
"We should talk sometime. Maybe see me in Cotton Town?"

msgid "itsmyduhduhduh"
msgstr "Received Allie's Address!"

msgid "itsmyaurababe3"
msgstr "I hope we'll meet again. "

msgid "maamnothing"
msgstr "Ma'am..."

msgid "maamnothing2"
msgstr "Darn it John! We were having a moment!\n"
"What do you want?"

msgid "maamnothing3"
msgstr "I... I... Didn't find anything."

msgid "maamnothing4"
msgstr "Great. Thanks for the notice."

msgid "maamnothing5"
msgstr "Ma'am, I haven't found him either."

msgid "maamnothing6"
msgstr "... ... ... ...\n"
"... Fine. We should probably head back to HQ and report."

msgid "solongjohn"
msgstr "John, you should stay here to keep the peace.\n"
"I don't want you around anyways."

msgid "solongjohn2"
msgstr "Come on Grant, we have a schedule to keep."

msgid "seeme"
msgstr "Make sure you come see me..."

msgid "knight4ispoor"
msgstr "She's really not a bad person."

msgid "frowntime"
msgstr "I don't mind being here...\n"
"It's just lonely sometimes..."

msgid "wherewasshe"
msgstr "She didn't tell us the bad news..."

msgid "waitdontgo"
msgstr "${{name}}! Wait! Don't Leave Yet!"

msgid "thetvbescreamin"
msgstr "Honey, wait. I turned on the TV and an Omnichannel press conference came on.\n"
"We should watch it."

msgid "ipausedit"
msgstr "I paused the TV, please grab me a glass of water and then we can watch together."

msgid "announcement1"
msgstr ""
"HELLO CITIZENS OF THE FONDENT REGION!\n"
"THANK YOU FOR TUNING IN TO THIS MANDATORY ANNOUNCEMENT."

msgid "announcement2"
msgstr "WE LOVE YOU ABLE!"

msgid "announcement3"
msgstr "Thank you. I love you too\n"
"Now, to the matter at hand."

msgid "announcement4"
msgstr "To ALL the citizens of the Fondent Region and beyond who are tuning in, I welcome you.\n"
"My name is Aeble, spelled A-E-B-L-E for those who wonder, and I am the CEO of Omnichannel!"

msgid "whythecheering"
msgstr "Those Omnichannel people are cheering a lot for him. I wonder why?"

msgid "announcement5"
msgstr "It has been a long, hard road to the peace and tranquility that now  reigns in the Fondent region.\n"
"However, it is my pleasure to announce, on this day, the 25th Anniversary of the founding of Omnichannel...\n"
"TUXEMON ARE CONTROLLED!\n"
"*deafening screaming*\n"
"Quiet Down! Quiet Down! Your enthusiasm is infectious I must say!\n"
"In conjunction with the Xero institute, we have stripped away their will to attack!\n"
"Due to this, we are confident that releasing Tuxemon into the wild is safe.\n"
"However, curfews must still be enforced, we are not a lawless region after all.\n"
"After all... WE ARE SAFETY, WE ARE ORDER, WE ARE OMNICHANNEL!"

msgid "ohnoes"
msgstr "Well... I don't know how to feel about this..."

msgid "ohnoes2"
msgstr "Now that that's over...we still need potions from the Tuxemart.\n"
"Make sure you're back before curfew though!"

msgid "depressedmom"
msgstr "Why would he do something like that... I thought he cared..."

msgid "waterwater"
msgstr "The water is ice cold and delicious!"

msgid "watchmewatchme"
msgstr "What are you doing? Don't you know there's an early curfew?\n"
"... ... ... ...\n"
"... ... ... ...\n"
"You don't seem like a threat, so you can head on to town...\n"
"Just don't tell any of those Omnichannel thugs I let you past, M'kay?"

msgid "grumble"
msgstr "Omnichannel are a bunch of thugs, but we don't have a choice...\n"
"As she always says, guess we have to work with them..."

msgid "bobtalk"
msgstr "It would be nice if more people like you came around to say Hi...\n"
"By the way, Hello! Have a good day! Today or Tomorrow or any day will be great!"

msgid "professorexists"
msgstr "I'll take 12 potions please."

msgid "professorexists1"
msgstr "Thanks Ben."

msgid "professorexists1.5"
msgstr "Why hello there!"

msgid "professorexists2"
msgstr "You must be Callie's kid! I've heard so much about you from your mom.\n"
"What brings you in here for?\n"
".... .... ....\n"
"Potions? Of course, you always need those!\n"
"Here, have a few on the house, courtesy of me."

msgid "potions2"
msgstr "Received 2 potions!"

msgid "professorexists3"
msgstr "Oh! Excuse my manners, I can't believe I never introduced myself!\n"
"My name is Kay Wren, better known as the Tuxemon Professor.\n"
"For years now I've been the only person in the Fondent Region allowed to research Tuxemon."

msgid "professorexists4"
msgstr "Now, I know what you are thinking, why would they allow me?\n"
"Unfortunately for you, That secret is for me and me alone!\n"
"However, Omnichannel should be making a new announcement soon and I think you'll like it.\n"
"We'd better get you back home and watch the second announcement, Come on!"

msgid "theenergy"
msgstr "The energy of that man is boundless..."

msgid "hmmm"
msgstr "I wonder what they're doing over there?"

msgid "hmmm2"
msgstr "I heard they were making a new park. To \"Greenify the Area\""

msgid "hmmm3"
msgstr "What's the point? The Route is nearly all grass anyways."

msgid "hmmm4"
msgstr "Maybe they're making a water park!"

msgid "hmmm5"
msgstr "Max, as much as you may want one, we've established this. They are not making, and will not make, a water park."

msgid "hmmm6"
msgstr ".... .... Okay... But it could be..."

msgid "hmmm7"
msgstr "The Weather is nice though, isn't it?"

msgid "timeforround2"
msgstr "${{name}}! Finally! You're back! I was afraid you would miss the announcement!"

msgid "timeforround22"
msgstr "Oh! You did get the potions! Good! Now we really need to get back."

msgid "theanthemishere"
msgstr "Listen! The anthem is starting, we made it just in time. Come and watch!"

msgid "moreannouncement"
msgstr "ATTENTION, ALL CITIZENS OF THE FONDENT REGION!"

msgid "moreannouncement2"
msgstr "I am sorry to give you such late notice about this address, but I believed it important before the media leaked it...\n"
"Well... Heh. We own the media, so I guess it wouldn't matter, but I wanted to share it all the same.\n"
"After consulting with my advisors, we have decided that the best way to become more comfortable with Tuxemon, is to use them.\n"
"Now, it will be some time before we can integrate them into the workforce, but in the meantime, as I said before, we will be releasing them into the wild.\n"
"I realize this is a shock for everyone, plus I understand that some of you may even be afraid. We all know what happened before...\n"
"This is not the time to be afraid though, as Omnichannel will be sponsoring the revival of the ancient tradition known as The Trial!\n"
"Now, for you who are less versed in Fondent region history, a hundred years ago there was a tradition where young men and women would catch and raise Tuxemon.\n"
"They would then use these Tuxemon to battle others and ascend rank in their town, with the best Tuxemon Trainers gaining status and power.\n"
"We will be creating a version of this for the modern day. We will be forming battle areas in multiple cities across Fondent.\n"
"Each Battle Area will need to be completed in order and the most promising trainer, or trainers, will be able to attempt the Championship.\n"
"The Championship will be held on top of Omnichannel Tower in Cotton Town, but only once a Tuxemon Trainer has made it through every Battle Area.\n"
"The Trial is designed as a way to slowly introduce public life to Tuxemon and to encourage travel throughout the region.\n"
"Who better to demonstrate this than our youth?\n"
"Each Match will be broadcast live on Omnichannel-T, the newest television station devoted exclusively to Tuxemon-related programming!\n"
"Don't worry, the addition will be reflected in your bill.\n"
"Oh, and one more thing, all Tuxemon Trainers will be exempt from the curfew.\n"
"Before this of course, you will need a Tuxemon! Now, not everyone can be allowed to become a Tuxemon Trainer. That would be pure chaos!\n"
"First, you'll have to register your name with your local Omnichannel representative and if you're selected, you'll be sent to Omnichannel training.\n"
"After successful completion of your training, you will be provided with a Tuxemon and can start participating in The Trial!\n"
"I look forward to meeting you all! Let's create a new world together!\n"
"After all... WE ARE SAFETY, WE ARE ORDER, WE ARE OMNICHANNEL! And now,\n"
"WE \n"
"ARE \n"
"THE \n"
"FUTURE!"

msgid "youneedtodothis"
msgstr "I... I think you need to look into this...\n"
"I don't want to lose you, especially when we're just getting settled."

msgid "youneedtodothis2"
msgstr "But.. I know you've been eager to see the region, and this is your best shot.\n"
"I know you have the drive in yourself to become the very best, like no one ever was.\n"
"I just don't know if we can afford the fees\n\nWe'll make something work... Somehow."

msgid "ihaveyourmoney"
msgstr "Well, maybe I can help with that."

msgid "iknowyou"
msgstr "Hello Callie, hello ${{name}}, just stopped by to say hi when I overheard you talking about the announcement."

msgid "ihaveyourmoney2"
msgstr "I have a little stored away that needs to be put to good use and Omnichannel owes me a favor.\n"
"I'm positive something could be arranged."
"Getting the qualification papers is the easy part. Getting your first Tuxemon is a little more difficult...\n"
"Luckily, I happen to know someone who has access to multiple different Tuxemon...\n"
"Me!\n"
"Now, I know it's a lot to process, so I'll be in my lab waiting for your decision."

msgid "hebenice"
msgstr "He's a nice man, maybe you should at least see what he has to say."

msgid "moverocky"
msgstr "C'mon Rocky! You can move! I believe!"

msgid "moverocky2"
msgstr "Well, you move when you're ready, I'll be here waiting."

msgid "tuxemontime"
msgstr "Ah, you came! Great!"

msgid "tuxemontime1.5"
msgstr "I take it this means you've decided to join the Trial?"

msgid "tuxemontimechoiceyes"
msgstr "Splendid!"

msgid "tuxemontimechoiceno"
msgstr "Oh... Okay... I'll be here if you change your mind..."

msgid "tuxemontime2"
msgstr "Now, the first thing to do is get your papers all set..."

msgid "tuxemontime3"
msgstr "There we go!"

msgid "tuxemontime3.1"
msgstr "Here are your registration papers, the first Battle Area will require you to present them in exchange for a Trainer badge.\n"
"You won't need the papers after that."

msgid "obtainedpapers"
msgstr "Received Registration Papers!"

msgid "tuxemontime4"
msgstr "Now for the most important part! Choosing your Tuxemon!\n"
"Unfortunately, my source of funding has become... hesitant as of late. This leaves you with only three choices of Tuxemon, sorry about that.\n"
"The three choices are Rockitten, Cardiling, and Tweesher."

msgid "chooseyerfate"
msgstr "Which Tuxemon do you want?"

msgid "chooseyerfateRockitten"
msgstr "A solid choice! Rockitten is an Earth-type Tuxemon. In medieval times, they bred Rockittens to sit by the door and look cute.\n"
"Do you want to choose Rockitten?"

msgid "choseRockitten"
msgstr "Alright, here's your Rockitten! I know that you two will go on great adventures together!"

msgid "choseRockitten2"
msgstr "First though, let's test your battle prowess with a quick Tuxemon battle.\n Let's see... I'll choose Cardiling."

msgid "rockitten!"
msgstr "Obtained Rockitten!"

msgid "nochoiceTuxemon"
msgstr "Okay, why don't you take a look at the other two?"

msgid "chooseyerfateCardiling"
msgstr "An interesting choice, it speaks to the spark inside of you. Cardiling is a Fire-type Tuxemon known for stealing food from friends and enemies alike.\n"
"Do you want to choose Cardiling?"

msgid "choseCardiling"
msgstr "Alright, here's your Cardiling! I know that you two will go on great adventures together!"

msgid "choseCardiling2"
msgstr "First though, let's test your battle prowess with a quick Tuxemon battle.\n Let's see... I'll choose Tweesher."

msgid "chosefight"
msgstr "And... LET'S FIGHT!"

msgid "cardiling!"
msgstr "Obtained Cardiling!"

msgid "chooseyerfateTweesher"
msgstr "A great choice! Tweesher is a Water-type Tuxemon. It's evolution Eagleace is one of the fastest Tuxemon\n"
"Do you want to choose Tweesher?"

msgid "choseTweesher"
msgstr "Alright, here's your Tweesher! I know that you two will go on great adventures together!"

msgid "choseTweesher2"
msgstr "First though, let's test your battle prowess with a quick Tuxemon battle.\n Let's see... I'll choose Rockitten."

msgid "tweesher!"
msgstr "Obtained Tweesher!"

msgid "wewnicefight"
msgstr "Wow, that was a good fight!\n"
"Let me heal your Tuxemon real quick...\n"
"And... There! All set!\n"
"With a little more practice and maybe a few more Tuxemon, you'll definitely be able to take on the Trial."

msgid "yahaha"
msgstr "Ah ha! Found you!"

msgid "gasp"
msgstr "Wait..."

msgid "gasp2"
msgstr "What are you doing here with this... Criminal?\n"
"... .... ....\n... ... ...\n"
"Joining the trial? You'd really subject yourself to that nonsense?\n"
"If all you want is a job at Omnichannel, you could have just asked me.\n"
"I'm sure I can find a... use for you... if you're interested."

msgid "brokethegasp"
msgstr "Now, Miss, if I may, ${{name}} is doing it for more than a job."

msgid "brokethegasp2"
msgstr "You. Why are you talking? I didn't allow you to speak."

msgid "brokethegasp3"
msgstr "Please, miss omnichannel ma'am, ${{name}}'s Mother wanted them to join the Trial to see the entire region\n"
"${{name}} isn't doing it for the job, they're doing it for the experience."

msgid "gasp3"
msgstr "If that's true, there's more to you than I realized..."

msgid "gasp4"
msgstr "Fine, I'll let your registration papers stay intact. For now.\n"
"John, Grant, take the so-called Tuxemon Professor to his new home."

msgid "goodbye"
msgstr "Don't let the Trial prevent you from coming to see me. In fact... Maybe I'll find you first."

msgid "goodbye2"
msgstr "So long ${{name}}! And good luck in the Trial, you'll need it."

msgid "tabatownbattlearea"
msgstr "Omnichannel Certified Battle Area - Taba Town"

msgid "rockywhy"
msgstr "Wait, Rocky, don't stop here! We made it so far already!\n"
"I know you like the grass, but we need to make it to Cotton Town!"

msgid "heystop"
msgstr "WHY ARE YOU DOING THIS?"

msgid "heystop2"
msgstr "Miss, we already told you. Under section 2 of article 3, Omnichannel reserves the right to close down and maintain areas as needed."

msgid "heystop3"
msgstr "I KNOW THAT, BUT WHY? YOU JUST KICKED US OUT!"

msgid "heystop4"
msgstr "Marissa, maybe we should leave for now, we'll come back another day."

msgid "heystop5"
msgstr "But... But... they dug up our flowers. Without a second thought, without asking."

msgid "heystop6"
msgstr "I know, but we can plant new flowers somewhere else. They'll still be special, because we'll plant them together."

msgid "heystop7"
msgstr "If they weren't so intent on bringing back Tuxemon, we'd still have our special flower patch..."

msgid "soiwashearing"
msgstr "Well it looks like we finally found a florist everyone."

msgid "soiwashearing2"
msgstr "You, the florist, who are you?"

msgid "soiwashearing3"
msgstr "My name is Marissa, and these... these... THUGS! Destroyed my flower patch."

msgid "soiwashearing4"
msgstr "How dare you...\n"
"This is the Premier you're talking too! Have some respect!"

msgid "soiwashearing5"
msgstr "Ma'am, should I arrest her for addressing you so insolently?"

msgid "soiwashearing6"
msgstr "No Julius, I don't think that's necessary."

msgid "soiwashearing7"
msgstr "She looks scared, the poor thing."

msgid "soiwashearing7.5"
msgstr "But anyone who hates omnichannel is a friend of mine."

msgid "soiwashearing8"
msgstr "Not to mention that the prisons are already overflowing with the... Flower City incident."

msgid "soiwashearing9"
msgstr "However, in the future..."

msgid "soiwashearing10"
msgstr "I expect to be addressed CORRECTLY."

msgid "y-yes"
msgstr "Y-yes... Ma'am."

msgid "soiwashearing11"
msgstr "Good, now move so I can talk to these so called \"knights.\""

msgid "allofyounow"
msgstr "Anyone without a Tuxemon needs to leave. This could get messy."

msgid "waityouhaveone"
msgstr "You have a Tuxemon?\n"
"Why is that?\n"
"... .... ... ... \n"
"... ... .... ... \n"
"Trial eh? Well, hopefully you're good in a fight! I'll heal your Tuxemon real quick and then we'll see how good you really are."

msgid "taketheleft"
msgstr "You take the one on the left and I'll take the other three."

msgid "taketheleft2"
msgstr "Take the one on the left! Don't worry, I've got these three!"

msgid "nobodygetsthrough"
msgstr "No matter who you bring with you, I won't let anyone through!"

msgid "staples"
msgstr "Well, that was easy."

msgid "higrunts"
msgstr "These grunts don't even get proper training, so they were no match for me. You didn't do too bad either it looks like."

msgid "higrunts2"
msgstr "Here, I'll heal your Tuxemon."

msgid "ohaimisa"
msgstr "Well look who it is!"

msgid "ohaimisa2"
msgstr "I heard that some Xero thug was beating up my men, but I didn't think it'd be you Misa!"

msgid "ohaimisa3"
msgstr "Hi Kyle, why are you here?"

msgid "ohaimisa4"
msgstr "Why am I here? Why, I'm the head of this project! Building the model Battle Area for the entire region is an honor!\n"
"Although, I can see why you wouldn't have heard the news, frolicking about with your new plaything and all"

msgid "ohaimisa5"
msgstr "Wait, they aren't my-"

msgid "ohaimisa6"
msgstr "Ah, doesn't matter. I have more important things to attend to anyways. Have fun you two, AND STOP HURTING MY MEN!\n"
"Toodles!"

msgid "ohaimisa7"
msgstr "Jack, Rick, Eddy, come with me. Jon, you stay here."

msgid "kylekindasucks"
msgstr "Sorry about that, Kyle is one of my least favorite people at Omnichannel. And that's saying something!\n" 
"We were in the same cohort at The Academy and he's been nothing but trouble since. That's probably why Omnichannel recruited him actually.\n"
"Luckily, I don't have to listen to his grating voice every day like some poor souls have to."

msgid "kylekindasucks2"
msgstr "On a different note, it looks like Kyle was here to open the path. It seems like the Battle Area is open now."

msgid "kylekindasucks3"
msgstr "I know you're going through the Trial and all, but watch your back. Omnichannel is everywhere, watching everything.\n"
"They have no issue... disposing of troublesome individuals."

msgid "kylekindasucks4"
msgstr "I don't want to see another person disappear. Especially one as promising as you."

msgid "kylekindasucks5"
msgstr "Alright, I've probably been here long enough. Time for me to head back."

msgid "kylekindasucks6"
msgstr "Oh, and ${{name}}?"

msgid "kylekindasucks7"
msgstr "I'll be watching you. In fact, I may even root for you.\n"
"Don't let me down okay?"

msgid "kylekindasucks8"
msgstr "You four, head home. Remember, YOU. SAW. NOTHING.\n"
"Understand?\n"
"Oh, and florist? Come find me at some point. My address is on the card I gave you. "

msgid "misaisleavingfornow"
msgstr "Matt, Julius, let's head out. "

msgid "misaisleavingfornow2"
msgstr "Good Luck ${{name}}. I'm sure we'll see each other again. "

msgid "imherenow"
msgstr "I'm here to make sure nobody disrespects Omnichannel!\n"
"... .... ... ...\n"
"How do I do that? Well... Uh... Maybe I'll ask them nicely?"

msgid "oimate"
msgstr "Hey! This is a restricted area! No one without a badge is allowed in!"

msgid "welcometotaba"
msgstr "Hello, aspiring Tuxemon Trainers!"

msgid "welcometotaba2"
msgstr "Congratulations on passing the strict Omnichannel evaluation!\n"
"Your lucky group has been designated by Omnichannel to be the first contestants in the Trial!"

msgid "welcometotaba3"
msgstr "Aren't there only three of us? Seems like we barely qualify as a \"group\"."

msgid "welcometotaba4"
msgstr "To be honest, I thought more would pass the evaluation..."

msgid "welcometotaba5"
msgstr "Regardless, my name is Kyle and I am the lead architect behind the Battle Areas.\n"
"I am here to inaugurate the first Fondent Region Battle Area and declare that...\n"
"THE TRIAL HAS BEGUN!"

msgid "welcometotaba6"
msgstr "... .... ..."

msgid "welcometotaba7"
msgstr "I'm not going to lie, I expected more enthusiasm from the first Trial Members."

msgid "welcometotaba8"
msgstr "You're that thing that Misa was attached to. How'd you even get here? Did she falsify your papers to get you in?\n"
"... .... ... ...\n"
"Allie signed off on your papers? Interesting..."

msgid "welcometotaba9"
msgstr "Your papers seem to be in order. For now."

msgid "welcometotaba10"
msgstr "However, this still doesn't explain the lack of enthusiasm. This is a big honor!\n"
"Both of you and Misa's plaything over there represent the best and brightest of the Fondent Region's youth!"

msgid "welcometotaba11"
msgstr "Sorry sir, but how is this an honor? I was forced into this. I didn't choose to be a part of the Trial."

msgid "welcometotaba12"
msgstr "Admittedly, we did take some promising Omnichannel recruits and sent them into Trial training, so I apologize if that's the case."

msgid "welcometotaba13"
msgstr "No sir, you imprisoned my family and forced me and my brother to join the Trial.\n"
"So forgive me if I \"lack enthusiasm\" when you're talking about the Trial."

msgid "welcometotaba14"
msgstr "Ahh, you're the Flower City kid I've heard so much about. \"The Future of Omnichannel.\" What's your name?"

msgid "welcometotaba15"
msgstr "My name is Speck, sir."

msgid "kylereallysucks"
msgstr "Well, Speck, if it's any consolation, I was the one that gave the order to attack."

msgid "kylereallysucks2"
msgstr "Good Luck everyone! I fully expect none of you to make it!"

msgid "kylereallysucks3"
msgstr "Oh, and Speck? I enjoyed the screams"

msgid "toodles"
msgstr "Toodles!"

msgid "dowehavetogoin"
msgstr "You know, you don't have to go in. Just go through the standard training program, skip the Trial."

msgid "dowehavetogoin2"
msgstr "No, you don't understand. The only way I can get my family out of prison is if I reach a high enough rank in Omnichannel.\n"
"Finishing the Trial would set me up in a position just below the CEO. I'd be able to change things.\n"
"If I finish this, I can save my family..."

msgid "dowehavetogoin3"
msgstr "I have to go in, no matter how much I don't want to, I have to help the people I love."

msgid "dowehavetogoin4"
msgstr "Who knows, maybe I'll be able to fight him myself!"

msgid "dowehavetogoin5"
msgstr "By the way, what's your name? Kyle didn't seem to address you at all."

msgid "hichristie"
msgstr "Oh, my name is Christie! Sorry, I should have mentioned that before."

msgid "hichristie2"
msgstr "Hi Christie. As you know, I'm Speck. It's nice to meet you.\n"
"Now..."

msgid "hiperson"
msgstr "Who are you, who's Misa, and who's Allie? Give us the deets!"

msgid "hiperson2"
msgstr "Whoa there Christie, don't overwhelm them."

msgid "hiperson3"
msgstr "How about we start with a name and where you're from?"

msgid "hiperson4"
msgstr ".... ... ...."

msgid "hiperson5"
msgstr "Oh, so you're from Taba Town! Neat!"

msgid "hiperson6"
msgstr "Now, who are Misa and Allie?"

msgid "nobody"
msgstr "I don't actually know"

msgid "somebody"
msgstr "I'd rather not talk about them"

msgid "nobody2"
msgstr "Fine! Keep your secrets!"

msgid "somebody2"
msgstr "Oooh. Are they special to you then? Is there a love triangle going around? C'mon! We need to know!"

msgid "stahp"
msgstr "Hey Christie, don't interrogate them. We just met after all. \nMaybe we should head in anyways. We don't want to make Kyle angry."

msgid "stahp2"
msgstr ".... Fine."

msgid "stahp3"
msgstr "But don't think you're avoiding this conversation! I'll get the deets out of you soon enough!"

msgid "stahp4"
msgstr "She means well..."

msgid "stahp5"
msgstr "... I think."

msgid "mydadiscool"
msgstr "My dad works in the Battle Area! He's pretty cool right?\n"
"I have to wait out here while he works though because Tuxemon are dangerous..."

msgid "mydadiscool2"
msgstr "But... But that doesn't make him any less cool! He's brave and I'll be brave like him one day too!"

msgid "welcomecontestants"
msgstr "Welcome, Trial contestants!"

msgid "itsforthefans"
msgstr "And a huge welcome to everyone watching from home! My name is Aeble and I am the CEO of Omnichannel."

msgid "itsforthefans2"
msgstr "You've all probably been on the edge of your seat waiting to see our first Trial contestants. Well, today you get to meet them!"

msgid "itsforthefans3"
msgstr "From Flower City! The one who fought Tuxemon with his bare hands! Speck!"

msgid "itsforthefans4"
msgstr "... .... ..."

msgid "itsforthefans5"
msgstr "DARNIT! CUT!"

msgid "itsforthefans6"
msgstr "The recording has been stopped, sir."

msgid "itsforthefans7"
msgstr "Good"

msgid "itsforthefans8"
msgstr "AS FOR YOU THREE!"

msgid "itsforthefans9"
msgstr "Each of you should be stepping forward when your name is called. I won't have a bunch of insignificant kids destroying this for me.\n"
"Alright?"

msgid "itsforthefans10"
msgstr "START THE RECORDING! We'll pick it up at the introductions."

msgid "yessir"
msgstr "Yes, Sir"

msgid "itsforthefans11"
msgstr "From Paper Town! The one and only Flower Demon, Christie!"

msgid "itsforthefans12"
msgstr "And finally, the one you've all been hearing about. The one you've been talking about!\n"
"From Taba Town! The Grunt subduer themselves!\n"
"${{name}}!"

msgid "abouttababa"
msgstr "Now, you are probably all wondering what this Battle Area will entail. I know our Trial contestants definitely do!\n"
"The Taba Battle Area is the first of seven Battle Areas, culminating in the Championship battle in Cotton Town.\n"
"Each Battle Area will have a different requirement. Some will be mind challenges, others more physical.\n"
"This is all so that we can find the best of the best. The future of the Fondent Region and Omnichannel itself."

msgid "abouttababa2"
msgstr "Christie."

msgid "abouttababa3"
msgstr "Speck."

msgid "abouttababa4"
msgstr "${{name}}"

msgid "abouttababa5"
msgstr "The Requirement for the Taba Battle Area is..."

msgid "abouttababa6"
msgstr "Tuxemon Battles!"

msgid "abouttababa7"
msgstr "Now, you will have to defeat all 4 Trial acolytes before being able to face the Battle Area Master.\n"
"Once you've defeated the Battle Area Master, you will receive your Trial medal for the Battle Area.\n"
"Good luck to all three of you, and remember...\n"
"WE ARE SAFETY, WE ARE ORDER, WE ARE OMNICHANNEL!"

msgid "abouttababa8"
msgstr "Oh, and one more thing you three, no matter what you might think...\n"
"WE are Fondent. Omnichannel is Fondent. Stay in line and don't muck anything up, otherwise there could be... issues"

msgid "abouttababa9"
msgstr "Alright guys, CUT! That was great! I think we're good!"

msgid "abouttababa10"
msgstr "Just cut out the last section and it will be perfect!"

msgid "buh-bye"
msgstr "I'm heading out, but great work everyone! See you all later!"

msgid "weneedhelp"
msgstr "Uhh... are we meant to just battle each other then?"

msgid "weneedhelp2"
msgstr "I guess we'll just battle here?"

msgid "weneedhelp3"
msgstr "I guess that works, this room doesn't seem like a battle room though."

msgid "weneedhelp4"
msgstr "No, you're right, but it's not like we were given any instructions..."

msgid "explainthyselfchristie"
msgstr "By the way, why did Aeble call you the \"Flower Demon\"?\n"
"His nicknames for ${{name}} and I at least make sense"

msgid "explainthyselfchristie2"
msgstr "Although yours, ${{name}}, sounds more interesting than mine."

msgid "explainthyselfchristie3"
msgstr "\"Flower Demon\" on the other hand sounds like more than a nickname."

msgid "explainthyselfchristie4"
msgstr "... .... ..."

msgid "explainthyselfchristie5"
msgstr "Come on, Christie. Give us something! We're all stuck here together anyways!"

msgid "explainthyselfchristie6"
msgstr "... Just like you... I have a past I'm running from..."

msgid "explainthyselfchristie7"
msgstr "Christie..."

msgid "maybeabattle"
msgstr "ENOUGH!"

msgid "maybeabattle2"
msgstr "Speck! I CHALLENGE YOU TO A BATTLE! PREPARE YOURSELF!"

msgid "maybeabattle3"
msgstr "Christie, are you sure..."

msgid "maybeabattle4"
msgstr "Oh, I see, you're just afraid to fight me huh? Maybe ${{name}} will have the guts, unlike you."

msgid "maybeabattle5"
msgstr "ARGH!"

msgid "maybeabattle6"
msgstr "If it's a battle you want, THEN FINE!"

msgid "maybeabattle7"
msgstr "Ha! That's more like it!"

msgid "maybeabattle8"
msgstr "READY YOURSELF CHRISTIE! AND... FI.."

msgid "haltyourbickering"
msgstr "HALT!"

msgid "haltyourbickering2"
msgstr "While I admire your enthusiasm, this isn't the place for battling each other.\n"
"It's also not the point of this Battle Area."

msgid "haltyourbickering3"
msgstr "Now, gather together again like the good children you are."

msgid "haltyourbickering4"
msgstr "If we're not supposed to fight each other, then who will we fight?"

msgid "haltyourbickering5"
msgstr "Were you not listening? The acolytes of course. All 4 and then you can face the Battle Area Master.\n"
"Honestly, I expected more from you two. I'm sure this is par for the course for the third wheel over there though."

msgid "dontbemean"
msgstr "Hey! Why are you so mean to ${{name}}? What did they do to you?"

msgid "dontbemean2"
msgstr "I don't need a reason to do my job. But in this case..."

msgid "dontbemean3"
msgstr "... I actually do have reasons."

msgid "seeyalater"
msgstr "Regardless, the 4 hallways lead to the 4 acolytes. Go and fight them or whatever."

msgid "seeyalater2"
msgstr "HEY! Aren't you going to give us that reason?"

msgid "seeyalater3"
msgstr "Ha!"

msgid "seeyalater4"
msgstr "I don't have to explain ANYTHING to you. That's what makes my job so GREAT!\n"
"Hopefully you lot don't die. It would be bad for ratings."

msgid "sorryabouthim"
msgstr "I'm sorry he's so mean to you ${{name}}"

msgid "sorryabouthim2"
msgstr "Yeah! Just ignore him! After all, you have your girlfriends Misa and Allie watching from home! He probably has nobody!"

msgid "sorryabouthim3"
msgstr "So? When you going to introduce us to 'em? We're practically family at this point!"

msgid "sorryabouthim4"
msgstr "Christie, this is most definitely NOT the time."

msgid "sorryabouthim5"
msgstr "Oh, you're no fun!"

msgid "doorchosen"
msgstr "But I guess we better focus on the Battle Area, since we're here and all."

msgid "doorchosen2"
msgstr "I'll start with door 3! Lucky number 3 after all!"

msgid "doorchosen3"
msgstr "That girl will be the death of us."

msgid "doorchosen4"
msgstr "I'll start with door 2. Good Luck."

msgid "notyettababa"
msgstr "Only one person can challenge an Acolyte at a time. Please challenge another one."

msgid "notyettababafourth"
msgstr "This is the most powerful Acolyte before the Master, please finish challenging the others first."

msgid "itslocked"
msgstr "The doors are locked, maybe you should try defeating all 4 Acolytes first?"

msgid "healspls"
msgstr "Give me your Tuxemon."

msgid "healsdone"
msgstr "Your Tuxemon have been healed."

msgid "areyoureadytorumble"
msgstr "Are you ready to battle the Acolyte?"

msgid "areyoureadytorumbleno"
msgstr "Very well, come back once you're prepared."

msgid "areyoureadytorumbleyes"
msgstr "Very well, before we fetch the Acolyte, we'll heal your Tuxemon."

msgid "areyoureadytorumbleyes2"
msgstr "There, now that you actually stand a chance, we will fetch the Acolyte."

msgid "uhhjason"
msgstr "Uhh... Jason?"

msgid "uhhjason2"
msgstr "Shoot! He always does this..."

msgid "uhhjason3"
msgstr "JASON!"

msgid "challenger"
msgstr "Challenger!\n"
"Step to the center and face me!"

msgid "challenger2"
msgstr "You have done well to make it this far!"

msgid "challenger3"
msgstr "... .... ..."

msgid "challenger4"
msgstr "Wait, this is your first battle?\n"
"I was told I would be the third battle..."

msgid "challenger5"
msgstr "No matter!"

msgid "challenger6"
msgstr "This just means it will be easier to crush you!"

msgid "challenger7"
msgstr "Ready yourself Challenger! It's time... TO FIGHT!"

msgid "tabacongratsfirst"
msgstr "... ... Congrats on the win..."

msgid "tabacongratsfirst2"
msgstr "I definitely wasn't expecting a performance like that. Kyle told us all that you would be an easy win.\n"
"I guess he meant for you and not us!"

msgid "tabacongratsfirst3"
msgstr "The other three acolytes are more powerful than me, so you may want to try and fight the wild Tuxemon in the passageways a bit.\n"
"Other than that, Good Luck!\n"
"If you walk through the entrance behind me, you'll be teleported back to the main room."

msgid "acolyte1loss"
msgstr "Ha! Some Challenger you are. You'll have to do better than that to beat me!\n"
"Try and level up your Tuxemon before facing me again!"

msgid "acolyte1redo"
msgstr "So, you actually crawled back... Let's see how powerful you really are!"

msgid "healspls2"
msgstr "So, you actually made it past the first Acolyte? Good Job.\n"
"I'll take your Tuxemon real quick and heal them for you."

msgid "healsdone2"
msgstr "And... There you go. Good Luck with the next one."

msgid "acolyte2challenger"
msgstr "Why hello there Challenger..."

msgid "acolyte2challenger2"
msgstr "No, no, no. I'm down here... Or am I?\n"
"Meet me in the center and we'll see... Or maybe we won't! Ha!"

msgid "acolyte2challenger3"
msgstr "Still wondering where I am? I thought you might!\n"
"I'm unlike any Acolyte you've faced before. I'm a shadow, unseen to anything and everyone.\n"
"Soon enough you will fear the true power of ME!\n"
"I am the second Acolyte! Garth!"

msgid "acolyte2challenger4"
msgstr "Ahem. I SAID\n"
"I am the second Acolyte! Garth!"

msgid "acolyte2challenger5"
msgstr "Darnit Chris! You ruined it!"

msgid "acolyte2challenger6"
msgstr "Hi, sorry about that. I'm Garth."

msgid "acolyte2challenger7"
msgstr "NO CHRIS, IT'S TOO LATE! TURN THE LIGHTS BACK ON!!!"

msgid "acolyte2challenger8"
msgstr "YOU HAD ONE JOB!\n"
"ARGH!"

msgid "acolyte2challenger9"
msgstr "Sorry again, some of these grunts are just completely incompetent.\n"
"I had this whole thing all planned out where I'd be the \"unhinged\" Acolyte and scare everyone.\n"
"Obviously that didn't happen, no thanks to Chris missing his mark.\n"
"As I was saying, my name is Garth and I'm the second Acolyte.\n"
"Presumably you're here to battle right? Well, let's get to it.\n"
"AND.... LET'S FIGHT!"

msgid "ripjimmy"
msgstr "The grave says:\n"
"Here lies Jimmy. A friend, a knight, and ... bad person overall. However, ... never ... ... Help! ...\n"
"The rest is weathered away."

msgid "tabanurse_dialog_welcome"
msgstr "Welcome to the Taba Town Tuxecenter!"

msgid "tabanurse_dialog_taba"
msgstr "Welcome to the Taba Town Tuxecenter!\n"
"Do you want to heal your Tuxemon?"

msgid "tabanurse_dialog_cotton"
msgstr "Welcome to the Cotton Town Tuxecenter!\n"
"Do you want to heal your Tuxemon?"

msgid "okaythen"
msgstr "Okay! Just give me a second and I'll heal your Tuxemon!"

msgid "okaythen2"
msgstr "Well, it looks like your Tuxemon are all better now!\n"
"Have a wonderful day!"

msgid "waithere"
msgstr "We have to wait here for now. Apparently a tree fell up ahead."

msgid "nodrink"
msgstr "I'm pretty sure you're too young to drink..."

msgid "professorswife"
msgstr "Oh No! You just missed him. I think he went into town though. Maybe check there?"

msgid "waithere2"
msgstr "Oh, I hope nobody got hurt from the fallen tree!"

msgid "understand?"
msgstr "Understand?"

msgid "input_name"
msgstr "Name?"

msgid "input_monster_name"
msgstr "Name your Tuxemon?"

msgid "happy_guy_dialog"
msgstr "Happy: Hi! I love giving Tuxemon nicknames, do you wanna give yours a nickname?"

msgid "happy_rename"
msgstr "Happy: That's a great name! I'm sure your Tuxemon loves it :)" 

msgid "shady_guy_dialog"
msgstr "Shady Guy: Hey. If you have some... 'trouble' attached to your name I can fix it for you..."

msgid "shady_rename"
msgstr "Shady Guy: Good luck with your new name, friend..." 

msgid "37707_sign_welcome"
msgstr "Welcome to town 37707! We are..."

msgid "37707_sign_tower"
msgstr "Town 37707 tower. This structure is highly unstable: Do not enter!"

msgid "37707_sign_foreign"
msgstr "This sign is written in a foreign language you can't understand."

msgid "37707_sign_hidden"
msgstr "Get out while you still can..."

msgid "37707_sign_missing_welcome"
msgstr "We11c0me T0 t0wn ERROR! We ne^er weR3"

msgid "37707_sign_missing_tower"
msgstr "Town N/A <undefined_structure>. Denetsil evah dluohs uoy"

msgid "37707_sign_missing_foreign"
msgstr "PyGame - UnboundLocalError: Local variable 'map_id' referenced before assignment\n"
"Error 404: **** resources not found. Please notify tHe dEvEl0p#r$ @b0%t t#1# ##### ###########\n"
"01010010 01100101 01101101 01100101 01101101 01100010 01100101 01110010 00100000 01101101 01100101 00101110"

msgid "37707_sign_missing_hidden_read"
msgstr "W3 KN0W Y0U R3@D TH1$: Y0U H@D 833N W@RN3D."

msgid "37707_sign_missing_hidden_unread"
msgstr "1T i$ t00 L8 N0W"

msgid "37707_house"
msgstr "Strange: It's locked. No one seems to be using this building."

msgid "37707_mail"
msgstr "It's empty and full of spider webs."

msgid "37707_house_missing"
msgstr "Th3r3 is n0th1ng here. The7e n3vEr w@$."

msgid "37707_mail_missing"
msgstr "1t\"$ empty @nd y0u c@n $EE th3 v0id."

msgid "37707_flower"
msgstr "You sense a warm energy emanating from this flower. It's the only thing in this town your Tuxemon seem to enjoy."

msgid "37707_flower_missing"
msgstr "E330R: Event @ction set_monster_health contains inv@l1d p@r@meter$. He@l1ng aLL Tu+em0n.,."

msgid "37707_computer"
msgstr "Developer console: This is intended for Tuxemon developers only, for testing an experimental data loading system.\n"
"The variable for the new loader will now be enabled. Please report any issues you find at https://tuxemon.org\n"
"Developer note 1: This suppresses crashes for missing maps. The system may attempt to load invalid data!\n"
"Developer note 2: Do NOT save your game with this enabled, it may result in data corruption.\n"
"Developer note 3: As of switching to Python 3, data seems to be aggregated and combined in a very unusual manner. Please debug this!"

msgid "37707_tower_missing"
msgstr "Y0u c@nn0t ente7 @ bu1ldIng th@t d0e$ n0t e+i$t."

msgid "37707_exit_missing"
msgstr "<recovery_module>: GREETINGS ${{name}}. PLEASE UNDERSTAND THIS AREA NEVER EXISTED. YOU HAVE EXPERIENCED A SYSTEM ERROR.\n"
"<recovery_module>: THE GLITCH HAS NOW BEEN PATCHED. YOU MAY CONTINUE THE GAME NORMALLY FROM HERE ON. DO NOT ATTEMPT TO RETURN HERE.\n"
"<recovery_module>: WAKE UP. FORGET ALL. ALL IS BUT A DREAM..."

msgid "37707_villager_male_1"
msgstr "Blank: Hmph. Hi. Sorry: We're usually weary of outsiders. We only get visited... sometimes.\n"
"Blank: But since you're here, maybe you can do me a favor. It might sound strange of me to ask you this, yet I must know...\n"
"Blank: Do you know who I am? Have you... ever seen me? I'm curious: My name, do I have a...\n"
"Blank: No. Sorry: I have made a mistake. Please don't tell anyhone what I asked you. Carry on, enjoy your trip here."

msgid "37707_villager_male_2"
msgstr "Blank: You can't help any more. We are not allowed to talk about it. You cannot understand. Leave."

msgid "37707_villager_male_3"
msgstr "Blank: You... you will doom us all over again. Go back and never return!"

msgid "37707_villager_female_1"
msgstr "Wish: Oh... a newcomer! How did you get here? We haven't seen anyone new in... oh, never mind.\n"
"Wish: Welcome! Welcome to... oh my: We never got around to giving our town a name! Just call us whatever you'd like I guess.\n"
"Wish: Please make yourself at home. Usually there are more people around... it depends on the seed, maybe it's a bad omen today.\n"
"Wish: Let me know if you need anything that exists here. Just don't make the same mistake as the others: We don't want you to leave us too."

msgid "37707_villager_female_2"
msgstr "Wish: Please: Do not enter the tower. It hasn't been built yet."

msgid "37707_villager_female_3"
msgstr "Wish: No, no, no: Stop doing this! Do you not understand it's not there?"

msgid "37707_villager_male_missing"
msgstr "00000: i W@$ n3v3R B0rN\n"
"${{name}} ${{name}} ${{name}} ${{name}} ${{name}} ${{name}} ${{name}} ${{name}} ${{name}} ${{name}}"

msgid "37707_villager_female_missing"
msgstr "@*!^: 0H... @ n3wc0m3r! H0vv p1d y0v g3t he7e? <NONE> h3llen\"T $33N %^&one new 1n... ()h, never n3ver m3V3t N3W37 MIIIIIIIIND\n"
"@*!^: WElcoME! W3lcome t0... 0H N/A: We never g0t ar0und to gi^ing 0ur town {<1} We never g00000000 {<2} W3 neVer Bu1lt 0uR t0wN\n"
"TH S D ES N T EX ST Y U AR  C NNE  ED TO TH  V ID YO  M ST LEA E N W"

msgid "buddha_welcome"
msgstr "Welcome to Buddha Mountain!"

msgid "old_sphalian_house01"
msgstr "You watch some TV with your beloved Lv ${{monster_0_level}} ${{monster_0_name}}.,0"

msgid "old_sphalian_house02"
msgstr "Home Sweet Home"

msgid "old_sphalian_center01"
msgstr "Your tuxemon are now at full health!"

msgid "old_sphalian_center02"
msgstr "It says that it is under repair"

msgid "old_sphalian_town01"
msgstr "Sphalian Town - a quiet\, peaceful place"

msgid "rubberduck_cave_01"
msgstr "A good place to hide an item"

msgid "rubberduck_cave_02"
msgstr "If I could swim..."

msgid "rubberduck_cave_03"
msgstr "This ladder leads to nowhere"

msgid "rubberduck_city_01"
msgstr "The door won't open"

msgid "rubberduck_city_02"
msgstr "Maybe some good guys here"

msgid "rubberduck_city_03"
msgstr "Here you should be able to heal your monsters ... but no one here ..."

msgid "rubberduck_city_04"
msgstr "A mart ..."

msgid "rubberduck_city_05"
msgstr "Currently no one is living here"

msgid "rubberduck_city_06"
msgstr "Maybe someone evil / bad should be here"

msgid "rubberduck_city_07"
msgstr "Maybe make this door opened and put someone here"

msgid "rubberduck_city_08"
msgstr "Place for a cave route... maybe cave_01.tmx"

msgid "rubberduck_city_09"
msgstr "Where should this lead to??"

msgid "rubberduck_city_10"
msgstr "This is a secret place that can't be reached yet..."

msgid "37707_town01"
msgstr "You got a Fruitera for testing purposes. This will be removed later!"

msgid "mart_junkyard01"
msgstr "${{name}}: I got a Fruitera!"

msgid "mart_junkyard02"
msgstr "${{name}}: I got a Bamboon!"

msgid "mart_junkyard03"
msgstr "MAPLE: I got a Bamboon!"

msgid "mart_junkyard04"
msgstr "MAPLE: I got a Fruitera!"

msgid "mart_junkyard05"
msgstr "CARY: Well, you won this time. But next time, we'll win."

# Taba Town
msgid "maple_bedroom_sign"
msgstr "It's a calendar and the 27 April is circled in pink."

msgid "taba_house1_sign"
msgstr "Mr and Ms Clawbrew House"

msgid "taba_house2_sign"
msgstr "Legacy Library"

msgid "taba_house3_sign"
msgstr "The Thoughtful Leaf Inn"

msgid "taba_house4_sign"
msgstr "The Honorable Seagulls Pub"

msgid "taba_house1_calendar"
msgstr "It's a calendar and the 30 September and the 12 February are circled in red."

msgid "taba_house1_husband1"
msgstr "Tuxemon! I was among the most skilled trainer!"

msgid "taba_house1_wife1"
msgstr "Trainer? My husband is delusional."

msgid "taba_house1_reading"
msgstr "The book is Philosophy of Illusionary Studies by Jaiden Gemrevenza."

msgid "taba_house1_watching"
msgstr "It's a documentary about the strangest and most wonderful Tuxemon in the region,\n as well as the strange behaviors they have adopted."

msgid "taba_house2_owner1"
msgstr "Welcome to the Legacy Library! Feel free to look around, but quiet please."

msgid "taba_house2_reading1"
msgstr "The book is Visiting The King by Manolo Qai."

msgid "taba_house2_reading2"
msgstr "The book is Raised By Dreams by Louis Etrergo."

msgid "taba_house2_reading3"
msgstr "The book is Children Without Honor by Leslie Greninza."

msgid "taba_house2_reading4"
msgstr "The book is Sailing Into Eternitys by Laurine Doprachuld."

msgid "taba_house2_reader1a"
msgstr "I feel better at the sight of a book or a bookstore."

msgid "taba_house2_reader2a"
msgstr "It ignites my imagination."

msgid "taba_house2_reader3a"
msgstr "So I can live a thousand different lives."

msgid "taba_house2_reader4a"
msgstr "Reading stimulates my mind in a way that TV and movies will never be able to do."

msgid "taba_house2_books"
msgstr "000 - Computer science, information and general works, 100 - Philosophy and psychology\n"
"200 - Religion, 300 - Social sciences, 400 - Language, 500 - Pure Science, 600 - Technology\n"
"700 - Arts and recreation, 800 - Literature, 900 - History and geography"

msgid "taba_house3_owner1"
msgstr "Welcome to The Thoughtful Leaf Inn!"

msgid "taba_house3_client1a"
msgstr "I'm resting while my sister is probably reading some books."

msgid "taba_house3_client2a"
msgstr "Thinking too much can harm us."

msgid "taba_house3_client3a"
msgstr "It makes me think about my mom's house."

msgid "taba_house4_owner1"
msgstr "Welcome to The Honorable Seagulls Pub!"

msgid "taba_house4_client1a"
msgstr "My grandma used to do a similar dish!"

msgid "taba_house4_client2a"
msgstr "Eh? Just filling up an empty stomach."

msgid "taba_house4_client3a"
msgstr "Luckily I didn't pay for this. How can you pay for this?"

msgid "taba_house4_dish1"
msgstr "It's brown, dense, but it doesn't look like pudding..."

## DIALOG TRANSLATIONS ##
# spyder intros

msgid "spyder_intro_question"
msgstr "Do you want to skip the intro?"

msgid "spyder_intro00"
msgstr "Hello, I am the CEO of Omnichannel. We run the newspapers, TV channels and radio stations for this region.\n"
"It is my duty to inform you."

msgid "spyder_intro01"
msgstr "Tuxemon are the animals that inhabit this world.\n"
"They love to be captured so their masters can battle them for fun and profit.\n"
"The strongest win, just like in the world of business.\n"
"Most monsters are found in the wild. They morph into more advanced forms when they gain experience.\n"
"But the five Pillars that make up the Cathedral, that is, the five allied companies that operate in this region,\n"
"have improved on nature. This season, we offer five deluxe Tuxemon!"

msgid "spyder_intro02"
msgstr "These tuxemon morph immediately when exposed to a token - that's instant gratification!\n"
"What's more, they let you choose which form they morph into."

msgid "spyder_intro03"
msgstr "Tokens are available for a modest fee from all Pillars!\n"
"Ahem, what was I talking about?\n"
"Oh yes, each Pillar offers one of these exclusive Tuxemon."

msgid "spyder_intro_shopkeeper1"
msgstr "What a great presentation from our CEO! All Gold members are being offered a free tuxemon."

msgid "spyder_intro_shopkeeper2"
msgstr "Just fill in this form."

msgid "spyder_intro_question_name"
msgstr "What is your name?"

msgid "spyder_intro_shopkeeper3"
msgstr "Please, now return the form to the Shop Assistant, so we can give you the tuxemon."

msgid "spyder_intro_shopkeeper4"
msgstr "I'm sorry, you are not a Gold member. This offer is for Gold members only."

# spyder dialogs
msgid "spyder_papertown_stopthere"
msgstr "Hey! What do you think you're doing?\n It's not safe to go into the wilds unless you have a tuxemon.\n Come buy one from our shop."

msgid "spyder_papertown_homemaker1"
msgstr "How are you, ${{name}}? \n Quiet and solemn as always, I see."

msgid "spyder_papertown_mom1"
msgstr "Good morning sunshine! Rest here any time you like. \n Why am I saying that? You live here!"

msgid "spyder_papertown_mom2"
msgstr "Hello dear. I should get on with my inventing. \n Can't you occupy yourself? \n Back in my day, we could amuse ourselves with anything - a stick, a rock, rubbish we found in bins ... "

msgid "spyder_papertown_mom3"
msgstr "Oh, you found yourself a tuxemon. Congratulations! \n Why don't you head over to the next town and explore?"

msgid "spyder_papertown_mom4"
msgstr "Welcome back! Look at you, growing up so fast."

msgid "spyder_papertown_mom5"
msgstr "You know, Granny Piper next door has opened up her Daycare Centre. \n Well, not everyone can be an inventor, I guess. "

msgid "spyder_papertown_mom6"
msgstr "Congratulations! You took down the corporations! \n Of course, now lots of people don't have a job ... but you did the right thing. I think."

msgid "spyder_papertown_grannypiper1"
msgstr "Oh hello ${{name}}, I didn't see you there among all this hustle and debris! \n I can't wait till the Daycare Centre is installed!"

msgid "spyder_papertown_grannypiper2"
msgstr "You know, the Pipers made our fortune in the daycare business! \n I've been retired for ten years and I'm getting bored. I want to get back into it!"

msgid "spyder_papertown_danteshop"
msgstr "I'm working, boss, I'm working! \n Oh, it's just you. You know, we throw out so much of our stock. \n It's such a terrible waste. It all goes into the bins behind the back of the Store."

msgid "spyder_papertown_myfirstmon"
msgstr "Hey, you came! That's great.\n When the fancy new tuxemon come through from the Cathedral, we just threw all our old ones in the bin!\n It seems like such a waste, especially when kids like you don't have any!"

msgid "spyder_papertown_myfirstmon_notmet"
msgstr "I recognize you, you're the kid who hasn't got a Gold Pass. \n You know, I might be able to help you out. \n When the fancy new tuxemon come through from the Cathedral, we just threw all our old ones in the bin!\n It seems like such a waste, especially when kids like you don't have any!"

msgid "spyder_papertown_myfirstmon1"
msgstr "*rummages* *rumages* "

msgid "spyder_papertown_myfirstmon2"
msgstr "Here we go, looks like there's monsters in most of these bins. \n Sounds like my boss is calling. Good luck!"

msgid "spyder_papertown_thereis"
msgstr "There is something here..."

msgid "spyder_papertown_trash"
msgstr "Just trash"

msgid "spyder_papertown_rockitten"
msgstr "Do you want ROCKITTEN?"

msgid "spyder_papertown_lambert"
msgstr "Do you want LAMBERT?"

msgid "spyder_papertown_nut"
msgstr "Do you want NUT?"

msgid "spyder_papertown_tweesher"
msgstr "Do you want TWEESHER?"

msgid "spyder_papertown_agnite"
msgstr "Do you want AGNITE?"

msgid "spyder_papertown_firstfight"
msgstr "Hey, what are you doing rummaging in bins? That's gross - and it's against the rules! \n ... \n What, they were throwing out perfectly good tuxemon? \n ... \n Well, if they were perfectly good, they wouldn't throw them out, would they? \n They must be inferior to the new models. Here, I'll show you! "

msgid "spyder_papertown_firstfight_win"
msgstr "Huh, must be a fluke. There's no way the new model would be worse than the old!"

msgid "spyder_papertown_firstfight_lose"
msgstr "As expected! Old models can't compare to new ones!"

msgid "spyder_papertown_firstfight_after"
msgstr "I'll heal you up this time, but I'm not a charity. Rest up at home next time your monsters get worn out."

msgid "spyder_cottontown_monk"
msgstr "I am assigned by the Dojo of the Five Elements to tend the statues here. \n But Omnichannel is planning to expand its offices into this space. \n I don't know what will happen to the statues when they do."

msgid "spyder_cottontown_hackerintro"
msgstr "Hey, cool tuxemon! Can I see the receipt? \n ... \n Just kidding, I had a feeling you hadn't picked it up using, ah, official channels. \n For years, the Five Pillars have controlled the strongest tuxemon. \n Do you think it'd be cool to poke them in the eye? \n ... \n Good! I have a project for you. Meet me in the Cafe!"

msgid "spyder_cotton_cafegranny"
msgstr "Hmm, I'm not sure I fancy this coffee."

msgid "spyder_cotton_cafeassistant"
msgstr "Do you collect tuxemon? I'd like to start but I'm afraid to leave the city."

msgid "spyder_cotton_homemaker1"
msgstr "Are you here for the talk? I'm so excited for the launch."

msgid "spyder_cotton_homemaker2"
msgstr "Tuxepedia is great, isn't it? I'm one of the programmers. Tell me if you find any bugs."

msgid "spyder_cottontown_stopthere"
msgstr "Hey, that's not cool! You have to come to my talk at the cafe before you run off!"

msgid "spyder_cottontown_followme"
msgstr "The Cafe is located on the other side of these houses."

msgid "spyder_cottontown_mom"
msgstr "Well hello stranger! What are you doing going into a Cafe? \n You know caffeine is bad for you. I'm kidding! \n You're a grown up of 12 years old, you can do whatever you like! ... No alcohol .... \n But you should call home more often. I want someone to tell about my inventions. \n ... Oh, I forget, you haven't got a phone yet. Here's one I invented. I call it the Nu Phone! \n You can install all sorts of apps on it. It already has the Map App, so you'll never get lost!"

msgid "spyder_cottontown_mom1"
msgstr "Talk about a parting shot!\n Omnichannel seems to have pulled the plug on the region's computer network.\n At least, I hope it's nothing more serious than that."

msgid "spyder_cottontown_hacker1"
msgstr "Great work on Tuxepedia, my friend.\n You're our top contributor."

msgid "spyder_cottontown_mom2"
msgstr "!!!"

msgid "spyder_cottontown_hacker2"
msgstr "Right, right!\n There's a data center along the river to the north-east of Timber Town.\n If Omnichannel's done anything to the computer network, they would have done it there."

msgid "spyder_pc_alert"
msgstr "Kernel panic - not syncing: Fatal Machine check"

msgid "spyder_cottontown_enforcer"
msgstr "Butt out of it, kid, this is private property!"

msgid "spyder_cottontown_enforcer1"
msgstr "I told you before - scram!"

msgid "spyder_cottontown_enforcer2"
msgstr "It is I who must scram!"

msgid "spyder_cottontunnel_professor1"
msgstr "Drat this infernal maze of tunnels... \n Oh, hello child... \n Me, lost?...  \n Not at all. I know exactly where I am."

msgid "spyder_cottontunnel_shopassistant1"
msgstr "I hope the professor is okay. He said he saw a fossil and ran off!"

msgid "spyder_cottontunnel_carlos1"
msgstr "I fell down a crack in the Dragon's Cave and wound up here somehow.\n Show me out of here, peasant!"

msgid "spyder_cottontunnel_carlos2"
msgstr "Hmm, perhaps I could have phrased that more nicely."

msgid "spyder_cottoncafe_hackerchat"
msgstr "It's so cool that you're helping with Tuxepedia.\n  ... \n Is there a prize for adding all the tuxemon? \n Only the satisfaction of helping the human race, man."

msgid "spyder_cottoncafe_barmaidintro"
msgstr "We call ourselves Team Bazaar. Maybe that's a little pretentious. \n We're a group of rogues and scoundrels who like to get together to drink coffee, discuss philosophy and defy our corporate overlords! \n We try to look out for each other. For example, unlike the Cathedral we don't charge for you to heal your tuxemon! \n Would you like me to heal them now?"

msgid "spyder_cottoncafe_barmaid"
msgstr "Welcome back. Shall I chuck your tuxemon in the healing unit?"

msgid "spyder_cottonart_barmaid"
msgstr "Do you like my set? \n They capture my early days as a professional tuxemon trainer, before I retired on my winnings. \n  I call them: 'Monsters' Eyes Meet', 'Starry, Starry, Starry Night' and 'Trepidation'. They're for sale! \n Get them while they're hot! Just 1,000 each."

msgid "spyder_cottonart_barmaid_bundle"
msgstr "Do you want to buy all three paintings for ${{currency}}3,000?"

msgid "spyder_cottonart_barmaid_single"
msgstr "Do you want to buy this painting for ${{currency}}1,000?"

msgid "spyder_cottonart_barmaid_painting_sold_billie"
msgstr "The painting has been bought and donated back to the gallery by Billie!"

msgid "spyder_cottonart_barmaid_bundle_sold"
msgstr "It looks like you're my collector now! I'll replace the original with copies!"

msgid "spyder_cottonart_billie"
msgstr "I see you're trying to broaden your horizons. That's cute. Just try not to touch anything."

msgid "spyder_cottonart_granny"
msgstr "I must be getting nostalgic. I almost said \n \"Back in my day, things were better!\""

msgid "spyder_cottonart_goth"
msgstr "I used to enjoy coming here every weekend to look at the paintings. \n Now all the best ones have been sold and the tickets are too expensive. \n But my nanna wanted to come, so ..."

msgid "spyder_cottonart_florist"
msgstr "What do you think of the blue painting of a ship in the harbour? \n It's in the impressionist style - that means it tries to capture how light looks and behaves. \n See the small red sun reflected along the waves of the water?"

msgid "spyder_cottonart_shopkeeper"
msgstr "Welcome to the Cotton Town Art Gallery. Ah - I mean Art Shop! \n Ever since they cut our funding, we've had to sell the artworks instead of just displaying them. \n Entry is ${{currency}}50. It goes towards the company's annual dividend."

msgid "spyder_cottonscoop_shopassistant"
msgstr "Tuxeballs allow you to capture tuxemon and keep them as servants. \n They're most effective when used on injured and low-level tuxemon. \n Select them during battle from your Item menu."

msgid "spyder_cottonscoop_deviceoffer"
msgstr "Welcome customer. Today, we're promoting Tuxeballs. Do you know what those are?"

msgid "spyder_cottonscoop_devicenoexplan"
msgstr "     Okay, well here's five as a free sample. \n If you have any questions about how Tuxeballs work, just ask my assistant!"

msgid "spyder_cottonscoop_deviceexplan"
msgstr "Let my assistant introduce you."

msgid "spyder_cottonscoop_deviceexplan2"
msgstr "Tuxeballs allow you to capture tuxemon and keep them as servants. \n They're most effective when used on injured and low-level tuxemon. Select them during battle from your Item menu. \n Thank you for listening. Here's five Tuxeballs as a free sample. "

msgid "spyder_cotton_tuxepediaahem"
msgstr "Ahem."

msgid "spyder_cotton_tuxepediaintro"
msgstr "Currently, the only reliable information about tuxemon is from the expensive and incomplete Encyclopaedia Tuxemon! \n That's not cool; information should be freely available. That's why we're introducing Tuxepedia. \n It's open source, it's free, it's available for everyone to read, write and edit. How cool is that? \n You can open Tuxepedia from the menu. "

msgid "spyder_cotton_tuxepediaintro2"
msgstr "All it takes to add information is for you to catch that particular tuxemon. It's so cool."

msgid "spyder_cotton_tuxepediaintro3"
msgstr "You are so engrossed reading the new entries, that you don't notice people leaving."

msgid "spyder_cotton_tuxepediaintro4"
msgstr "It's so cool that you came. There's still so many tuxemon to be added - over a hundred, I think. \n You could really get into it, and make a difference to the world. "

msgid "spyder_cotton_cafegoth"
msgstr "Don't look at me. I'm just here for the free canapes."

msgid "spyder_cotton_cafeflorist1"
msgstr "Shhh, it's about to begin."

msgid "spyder_cotton_cafeflorist2"
msgstr "I can't wait to fact-check everyone else's entries. \n You better make sure you have good sources!"

msgid "spyder_route2_billie1"
msgstr "Hey cheapskate! Still got your stolen tuxemon?"

msgid "spyder_route2_billie2"
msgstr "This was a fluke. My tuxemon were expensive, and that means that they're high quality."

msgid "spyder_route2_graf1"
msgstr "I'm an ace - in battling and tennis!"

msgid "spyder_route2_marion1"
msgstr "So many tasty ants around! ... For my Aardorn, I mean."

msgid "spyder_route2_roddick1"
msgstr "When I was ambushed on the dunny by SPIGHTER I was pretty creeped out."

msgid "spyder_route2_roddick2"
msgstr "Hey, you didn't seem creeped out at all!"

msgid "spyder_citypark_maniac"
msgstr "Phew, we're pooped!"

msgid "spyder_citypark_granny"
msgstr "We'll walk back to Leather Town after a little rest."

msgid "spyder_citypark_florist"
msgstr "Enjoy the flower display! It's the pride of Leather Town."

msgid "spyder_citypark2_florist"
msgstr "The flowers look okay, don't they? ... Ever since the mining began in Leather Town, the flowers have been under the weather!"

msgid "spyder_route2_graf2"
msgstr "I got served."

msgid "spyder_route2_marion2"
msgstr "I don't eat ants."

msgid "spyder_citypark_frances2"
msgstr "You must come and visit some time. "

msgid "spyder_citypark_frances1"
msgstr "I have the finest gardens in all the land. That's why these Shybulb keep turning up."

msgid "spyder_citypark_bobette1"
msgstr " I love cats. An Aardorn is basically a cat, right?"

msgid "spyder_citypark_bobette2"
msgstr " A cat would have won …"

msgid "spyder_citypark_edith1"
msgstr "Hey, did you say I'm like my tuxemon? I'll fight you for that!"

msgid "spyder_citypark_edith2"
msgstr "Hmm, you may have a point."

msgid "spyder_museum_entrance1"
msgstr "Welcome to the museum of natural history! It's free, but depends on your generous donations. Would you consider a donation of ${{currency}}50?"

msgid "spyder_museum_entrance2"
msgstr ""
"Please explore our five sections, and make sure to read about our five "
"sponsors."

msgid "spyder_museum_entrance3"
msgstr "Unfortunately we now need to charge for tickets. ${{currency}}100 please."

msgid "spyder_museum_shopkeeper_chat"
msgstr "I volunteer to keep the museum as affordable as possible. "

msgid "spyder_museum_miner1"
msgstr "There used to be a whole section here on the history of our world! \n But when Nimrod became the sponsor, they replaced it with just military history! \n Now everyone is just inventing their own theories of world history!"

msgid "spyder_museum_postboy1"
msgstr "Did you know that the first spectacles were made of beryl, not glass? \n … \n I learned that last year from a guide at this museum! But there aren't any guides around this place any more."

msgid "spyder_leather_maniac" 
msgstr "How is your adventure so far? \n ... \n Wow, so talkative! You are really coming out of your shell." 
msgid "spyder_route3_sign"
msgstr "Rehabilitation will begin as soon as possible. \n Please stop nagging us."
msgid "spyder_route3_drag1" 
msgstr "AGENT: What happened to the excavation? \n SHAFT BOSS: We got ... interrupted. By ... a kid. \n AGENT: A kid?! \n SHAFT BOSS: But we did manage to recover one ... \n AGENT: Hush! You know that's top secret. Alright, hand it over and scram! \n SHAFT BOSS: Okay, here ... uh!" 
msgid "spyder_route3_drag2" 
msgstr "AGENT: What the?! Come with me, you can explain this to HQ!" 

msgid "spyder_route3_zoolander1"
msgstr "A boulder is causing problems for travellers? \n It's \"our fault\"? \n Who cares? We've got urgent work to do!"

msgid "spyder_route3_zoolander2"
msgstr "Ah, I dropped my sledgehammer!"

msgid "spyder_route3_qqq1"
msgstr "Ah, the Enforcers weren't meant to let anyone out!"
msgid "spyder_route3_qqq2"
msgstr "I'll reveal nothing about our plot! In fact, forget I said anything about a plot!"
msgid "spyder_route3_novak1"
msgstr " My Elofly is a genius! I'm going to collect as many as I can."
msgid "spyder_route3_novak2"
msgstr "Hmm, not smart enough ..."
msgid "spyder_route3_weaver1"
msgstr "Hey, butt out of it! This mine site belongs to Shaft!"
msgid "spyder_route3_weaver2"
msgstr "Go on, get out!"
msgid "spyder_route3_curie1"
msgstr "Look at my magnificent invention!"
msgid "spyder_route3_curie2"
msgstr "Why did you do that?"
msgid "spyder_route3_connor1"
msgstr "My Weavifly is fighting fit now - there was a while there where it couldn't fly."
msgid "spyder_route3_connor2"
msgstr "Oh well, this will be a learning experience for them."
msgid "spyder_route3_roxby1"
msgstr "Bring that pile driver over here and be quick! Hey ... you don't look like a miner. "
msgid "spyder_route3_roxby2"
msgstr "Scram! "
msgid "spyder_route3_roxby3"
msgstr "I hope Boss is not mad - she gets angry so fast, \n But she is a nice person and has a heart like a diamond."
msgid "spyder_route3_surat1"
msgstr " They call it the \"dark artery\" - the fossilised blood and bone of ancient tuxemon beneath the soil. \n And we get to dig it up!"
msgid "spyder_route3_surat2"
msgstr "I knew you wouldn't understand. "
msgid "spyder_route3_surat3"
msgstr "Scram! You're getting in our way."

msgid "spyder_route3_twig1"
msgstr "Some of the stuff we're digging up belongs in a museum! \n Wait, you don't work here. "

msgid "spyder_route3_twig2" 
msgstr "Don't mention that museum stuff to the boss, okay?" 
msgid "spyder_route3_twig3" 
msgstr "I will train more and become as strong as our Boss. \n She worked so hard to become the leader, I wanna be like her someday." 
msgid "spyder_route3_wanda1" 
msgstr "All I ever seem to catch is boring Nudiflot!" 
msgid "spyder_route3_wanda2" 
msgstr "The fishing's good in Flower City - but who wants to walk that far? \n Here, you can have my Fishing Rod." 

msgid "spyder_papertown_danteresting"
msgstr "I'm working, boss, I'm working! \n Oh, it's just you. You know, we throw out so much of our stock. It's such a terrible waste. \n It all goes into the bins behind the back of the Store."

msgid "spyder_cotton_nurse1" 
msgstr "Welcome to the Cathedral Centre! \n Do you want to heal your Tuxemon?"

msgid "spyder_wayfarer_shopkeeper"
msgstr "Sorry mate, no rooms available. \n The Enforcers say a rare disease has broken out among some guests' tuxemon, so we're under quarantine. \n I can heal your tuxemon for you, though?"


msgid "spyder_wayfarer_nurse"
msgstr "There are sick tuxemon in this building. Best to leave it to the Enforcers to sort everything out. \n If you keep going, I can't make any promises about how they'll respond. "

msgid "spyder_wayfarer_granny"
msgstr "I can't explain it ... one moment my Cairfrey was healthy, the next it was sick! \n At least the Enforcers arrived so soon. "
msgid "spyder_wayfarer_maniac"
msgstr "My tuxemon aren't sick! This is just an excuse to sell us medicine we don't need. \n When I was your age, we didn't have medicine. We swam in mountain streams and if you got a sniffle, well, tough! \n And anyway, I saw the Enforcers coming down Route 4 before anyone so much as sniffled, so how could \n ... \n ah ah achoo! \n ... \n That doesn't mean anything. I have an itchy nose."
msgid "spyder_wayfarer1_maniac"
msgstr "Hey, buddy, do you want my Botbot?"
msgid "spyder_wayfarer1_maniac1"
msgstr "I dunno how long I'm going to be stuck here, so it might as well get to explore with you."
msgid "spyder_wayfarer1_maniac2"
msgstr "A little privacy, please! "
msgid "spyder_wayfarer1_morton1"
msgstr "I'm stuck in this room until my tuxemon got better, so there's nothing to do but battle!"
msgid "spyder_wayfarer1_morton2"
msgstr "Now there's nothing to do!"
msgid "spyder_wayfarer1_jessie1"
msgstr "The Enforcers were so prompt and helpful! I guess Scientist James alerted them as soon as possible."
msgid "spyder_wayfarer1_jessie2"
msgstr "You're not as helpful as an Enforcer. Or as handsome. "
msgid "spyder_wayfarer1_nightshade1"
msgstr "It's embarrassing. All the Nurses' tuxemon got sick, but the Enforcers' tuxemon are fighting fit!"
msgid "spyder_wayfarer1_nightshade2"
msgstr "I guess we have a lot to learn about tuxemon care."
msgid "spyder_wayfarer1_victor1"
msgstr "Hey, you're not leaving with potentially infected tuxemon!"
msgid "spyder_wayfarer1_victor2"
msgstr "Stop right there! Or, um ..."
msgid "spyder_wayfarer1_morningstar1"
msgstr "I'm not surprised to see you here. "
msgid "spyder_wayfarer1_morningstar2"
msgstr "Come back and see me later - next patient please!"
msgid "spyder_wayfarer1_bravo1"
msgstr "This enforcement action is sponsored by Omnichannel: The Only News You Need. "
msgid "spyder_wayfarer1_bravo2"
msgstr "Please do not let my battling performance affect your opinion of Omnichannel: The Only News You Need. "
msgid "spyder_wayfarer1_james1"
msgstr "I wonder how the Enforcers got here so quickly! Nurse Jessie must have called them."
msgid "spyder_wayfarer1_james2"
msgstr "I'm glad Jessie didn't see my lose like that!"
msgid "spyder_wayfarer1_bismuth1"
msgstr "I hope this isn't related to those sick tuxemon at Scoop Farms!"
msgid "spyder_wayfarer1_bismuth2"
msgstr "Bummer!"
msgid "spyder_wayfarer1_ratcher1"
msgstr "You should let the patients rest!"
msgid "spyder_wayfarer1_ratcher2"
msgstr "Now I need a rest!"
msgid "spyder_route4_marshall1"
msgstr "I'm working on a gigantic cannon!"
msgid "spyder_route4_marshall2"
msgstr "It might need some work."
msgid "spyder_route4_roger1"
msgstr "We can learn a lot about strategy from tuxemon."
msgid "spyder_route4_roger2"
msgstr "I could learn a lot about strategy from you!"
msgid "spyder_route4_wulf1"
msgstr "Ah, just collecting some medicinal supplements"
msgid "spyder_route4_wulf2"
msgstr "Ooh, I feel so emasculated!"
msgid "spyder_route4_rincewind1"
msgstr "Finally, a use for K9!"
msgid "spyder_route4_rincewind2"
msgstr "It wasn't that useful."
msgid "spyder_route4_rosamund1"
msgstr "Try to fight me and you'll get your just desserts!"
msgid "spyder_route4_rosamund2"
msgstr "Revenge is best served cold. "
msgid "spyder_route4_beck1"
msgstr "Your serve!"
msgid "spyder_route4_beck2"
msgstr "Game, set, match."
msgid "spyder_barmaid_cafe1"
msgstr "Are you okay?\n I guess all your tuxemon were infected, so the Enforcers took them to the Hospital!"
msgid "spyder_barmaid_cafe2"
msgstr "You can use the PC to get out some non-infected tuxemon."
msgid "spyder_barmaid_cafe3"
msgstr "Oh dear, you're totally out of tuxemon.\n Well, I have this Nudiflot I don't really want."
msgid "spyder_enforcer_candy1"
msgstr "Stop right there!\n We are taking all infected tuxemon to the Hospital to be quarantined\n until Greenwash develops a cure for the virus."
msgid "spyder_enforcer_candy2"
msgstr "Wow! I guess you get to keep them all\n ... Uh ... I mean, good job keeping your tuxemon free from disease.\n You may go."
msgid "spyder_enforcer_candy3"
msgstr "Ha! I mean, oh dear, your tuxemon are infected and must be quarantined.\n Hand them over now ..."
msgid "spyder_enforcer_candy4"
msgstr "Don't you even think of trying to steal your tuxemon back from the Hospital.\n The scanners are set up to reject all known tuxemon and human DNA!"
msgid "spyder_route4_billie1"
msgstr "I've got all the latest gear and the best tuxemon. What have you got?"
msgid "spyder_route4_billie2"
msgstr "I guess money can't buy everything, after all."
msgid "spyder_routea_billie1"
msgstr "Hey cheapskate! We bought a little surprise for you from the store."
msgid "spyder_routea_billie2"
msgstr "It didn't work this time ... but at least we didn't fish it out of the trash!"
msgid "spyder_routea_rosy"
msgstr "Rosy"
msgid "spyder_routea_lotu"
msgstr "Lotu"
msgid "spyder_routea_connie"
msgstr "Connie"
msgid "spyder_routea_lexi"
msgstr "Lexi"
msgid "spyder_routea_joe"
msgstr "Joe"
msgid "spyder_routea_koan"
msgstr "Koan"
msgid "spyder_routea_dagger"
msgstr "Dagger"
msgid "spyder_routea_doris"
msgstr "Doris"
msgid "spyder_routea_vince"
msgstr "Vince"

msgid "spyder_routea_rosy1"
msgstr "I came here to play with my Shammer, but he's just lazing around in the sun."
msgid "spyder_routea_rosy2"
msgstr "That perked him up, thank you!"
msgid "spyder_routea_lotu1"
msgstr "You younglings, always in such a rush to experience the world."
msgid "spyder_routea_lotu2"
msgstr "Leave time to stop and smell the flowers every once in a while."
msgid "spyder_routea_connie1"
msgstr "A morning run's just the thing to clear the head."
msgid "spyder_routea_connie2"
msgstr "A tuxemon battle, that's the tonic!"
msgid "spyder_routea_lexi1"
msgstr "There's some great tuxemon on this route!"
msgid "spyder_routea_lexi2"
msgstr "I simply love bugs, don't you?"
msgid "spyder_routea_joe1"
msgstr "I got my report card from school yesterday."
msgid "spyder_routea_joe2"
msgstr "'Needs improvement.'' Where have I heard that before?"
msgid "spyder_routea_koan1"
msgstr "Flower City is cold but I like where I'm living."
msgid "spyder_routea_koan2"
msgstr "What can I possibly say?"
msgid "spyder_routea_dagger1"
msgstr "Someone said you were asking after me."
msgid "spyder_routea_dagger2"
msgstr "No one said you were asking after me. I'm just a blaggard."
msgid "spyder_routea_doris1"
msgstr "I love the color of the leaves this time of year."
msgid "spyder_routea_doris2"
msgstr "Thank you. It's always a pleasure to battle someone new."
msgid "spyder_routea_vince1"
msgstr "I love to just sit by myself in the park and read."
msgid "spyder_routea_vince2"
msgstr "... Just me, alone in nature."
msgid "spyder_routea_vince3"
msgstr "... Gee, you really can't take a hint can you kid?"
msgid "spyder_routea_vince4"
msgstr "Oh golly, my spine is broken! On my book, I mean."
msgid "spyder_routea_maniac"
msgstr "It's funny\n I come to the park to get away from people\n but I always end up running into someone I know!"
msgid "spyder_routea_little1"
msgstr "The access is blocked. A landslide damaged the route."
msgid "spyder_routea_firefighter"
msgstr "It's so quiet here.\n It's a nice break from the noise of the city."

msgid "spyder_magician_timber"
msgstr "Hey, that's a nice phone you've got there ... Your mum made it for you? Heaps cool! \n Then you've gotta install my newest social media app. It's called Contacts App. \n It keeps track of all the people you meet and tells you what they're up to."
msgid "spyder_candy_catgirl1"
msgstr "You know, I'm just fascinated by fossils. You know - SHAMMER, RHINCUS, that kind of thing."
msgid "spyder_candy_catgirl2"
msgstr "Do you have a fossil tuxemon?"
msgid "spyder_candy_catgirl_nofossil"
msgstr "No? Well, you know where you can find me."
msgid "spyder_candy_catgirl_willtrade"
msgstr "You do? Want to trade it for a PROPELLERCAT?"
msgid "spyder_candy_prof1"
msgstr "ZUNNA! This darn tuxemon is eating me out of house and home."
msgid "spyder_candy_prof_nocateye"
msgstr "I wish I could trade it for a nice quite tuxemon, like a CATEYE."
msgid "spyder_candy_prof_willtrade"
msgstr "I'm the luckiest professor in the region of Fondent."

msgid "spyder_candy_eliane1"
msgstr "Welcome to my market garden.\n I grow plants.\n Would you like me to harvest some crops for you?"

msgid "spyder_candy_eliane2"
msgstr "How did you enjoy the fruits of my labours?"

msgid "spyder_candy_eliane3"
msgstr "Here, you have it."

msgid "spyder_candy_eliane4"
msgstr "It may be important."

msgid "spyder_timber_firefighter1"
msgstr "Hey, do you treat your tuxemon with proper respect?! \n Sorry, I can be very blunt. \n But you wouldn't believe the damage that tuxemon can do if they aren't taken proper care of."        
msgid "spyder_timber_firefighter_nochillimp"
msgstr "Last week a Tikoal almost burnt down its owner's house!"
msgid "spyder_timber_firefighter_willtrade"
msgstr "Hey, do you want a TIKOAL? I could really do with a CHILLIMP, if you've got one."
msgid "spyder_flower_mieke1"
msgstr "It's exciting for us to visit the region of Fondant! You have such unique tuxemon here ... \n Hey, do you want to trade? My Conileaf for a creature that we don't have back home ... \n How about Budaye?"
msgid "spyder_flower_mieke_nobudaye"
msgstr "Oh it doesn't matter - I can see you don't have a Budaye."
msgid "spyder_flower_mieke_willtrade"
msgstr "Well, great! Here you go."
msgid "spyder_flower_fez1"
msgstr "Everyone in our region has to pick from one of the same five boring tuxemon. \n I know like a hundred people with a Foxfire ... \n Hey, do you want to trade? My Foxfire for an Ignibus?"
msgid "spyder_flower_fez_noignibus"
msgstr "Oh it doesn't matter - I can see you don't have an Ignibus."
msgid "spyder_flower_fez_willtrade"
msgstr "Well, great! Here you go."
msgid "spyder_flower_cady1"
msgstr "Oh I'd just love to have a souvenier to take back home with me. \n I just adore those sweet little Grintot. Could you get me one? \n I could give you my Hampotamos in exchange?"
msgid "spyder_flower_cady_nogrintot"
msgstr "Oh it doesn't matter - I can see you don't have a Grintot. "
msgid "spyder_flower_sandy1"
msgstr "This Pharfan keeps spraying me with water. What a drag! \n Hey, do you want it? You'd have to give me a Tweesher in return."
msgid "spyder_flower_sandy_notweesher"
msgstr "Oh it doesn't matter - I can see you don't have a Tweesher."
msgid "spyder_flower_cady_willtrade"
msgstr "Well, great! Here you go."
msgid "spyder_flower_teach1"
msgstr "Oh where has my other student gotten to?"
msgid "spyder_flower_monk1"
msgstr "I'm sorry, only experienced trainers are allowed past this point."
msgid "spyder_flower_monk2"
msgstr "Welcome master."



msgid "spyder_flower_petshopassistant"
msgstr "Hello - we are the Pet Shop Boys. Are you interested in buying a tuxemon?"
msgid "spyder_flower_petshopassistant1"
msgstr "Each for ${{currency}}500"
msgid "spyder_flower_petshopkeeper1"
msgstr "I found these eggs in the bough of a tree, and hatched them! \n They appear to be a previously unknown tuxemon. \n I call them Vivipere! I wonder what they morph into."
msgid "spyder_flower_petshopkeeper2"
msgstr "Tell you what, why don't I give you one and you can come back and tell me what it morphs into!"
msgid "spyder_flower_petshopkeeper3"
msgstr "Did you get Vivipere to morph yet?"
msgid "spyder_flower_petshopkeeper4"
msgstr "You got it to morph? \n ... \n And you did it in that particular way? \n I see. Hmmm, I don't really like the look of that morph. \n If I give you another Vivipere, can you bring it back if it ever morphs into something different?"
msgid "spyder_route1_beachcomber"
msgstr "To run, just hold down the SHIFT key. \n Look! I'm free as an ELOFLY!"
msgid "spyder_cottonhouse1_homemaker"
msgstr "I feel so safe seeing all the Enforcers around. You can never be too careful. \n The newspapers are always reporting terrible crimes in this very region!"
msgid "spyder_cottonhouse1_firefighter"
msgstr "Did you know it's possible for tuxemon to have two elements? \n Even a technique can belong to two elements at one."
msgid "spyder_cottonhouse2_magician"
msgstr "Some conditions replace one another. \n Learning how conditions interact is key to becoming a master of tuxemon fighting."
msgid "spyder_cottonhouse2_catgirl"
msgstr "Have you met the old man in City Park? He's obsessed with breaking records!"
msgid "spyder_cottonhouse2_shopkeeper"
msgstr "I don't have a problem with people from other regions. \n Just don't come after my job, alright?"
msgid "spyder_route5_granny"
msgstr "This park is much more salubrious with the Nimrod construction keeping the Flower City riff-raff out. "
msgid "spyder_leatherhouse1_florist"
msgstr "There used to be several TV and radio stations operating, but Omnichannel ran them out of business. \n Now we don't have to worry about different journalists contradicting each other."
msgid "spyder_leatherhouse2_tv"
msgstr "A little green mon is lifting a ship out of a swamp."
msgid "spyder_leatherhouse2_scientist"
msgstr "I work for Shaft. \n ... \n Where's my helmet? I don't need one, I control the truck remotely from our offices. \n Pretty soon, most jobs in the mines will be automated. "
msgid "spyder_leatherhouse2_miner"
msgstr "You won't believe what they're digging up in Route 3. \n I've never seen an egg that big. \n Oops, I've said too much. "
msgid "spyder_route1_routesign"
msgstr "Route 1. Take care!"
msgid "spyder_flowerhouse1_tv"
msgstr "Two mons are having a fight. \"I'm not your friend, Budaye\", one says."
msgid "spyder_flowerhouse2_soldier"
msgstr "I worked for Nimrod during the war. \n Not that I got a medal. Or a parade. \n They don't hand those out to mercenaries."
msgid "spyder_flowerhouse2_scientist"
msgstr "Radio FUD wakes me up every morning. \n Not sure I care for their politics, but at least they call it how they see it!"
msgid "spyder_flower_florist"
msgstr "There used to be a riverboat captain here who could take you up and down the river. \n But I haven't seen him for a few days. "
msgid "spyder_flowerhouse1_firefighter"
msgstr "The five Pillars are the only big companies in this region. They have a lot of sway."
msgid "spyder_flowerhouse1_granny"
msgstr "Scoop has managed to cut the price of beef yet again! I don't know how they do it. "
msgid "spyder_nimrod_chromerobo1"
msgstr "Boop beep"
msgid "spyder_nimrod_chromerobo2"
msgstr "Shoop dee doo woop"
msgid "spyder_nimrod_xeon1"
msgstr "Whoo ... burr ... target acquired"
msgid "spyder_nimrod_xeon2"
msgstr "... Daisy, Daisy, give me your answer do ..."
msgid "spyder_nimrod_thatcher1"
msgstr "Woo-wee. Look at that. Those protesters won't know what hit them."
msgid "spyder_nimrod_thatcher2"
msgstr "No comment. "
msgid "spyder_nimrod_dirk1"
msgstr "Are you here for the investor presentation? \n Nimrod shares are a great buy - armies always need weapons!"
msgid "spyder_nimrod_honour1"
msgstr "Don't you dare touch those prototypes! "
msgid "spyder_nimrod_honour2"
msgstr "Leave those prototypes alone!"
msgid "spyder_nimrod_antimony1"
msgstr "Oh god, you destroyed the prototypes. We were just about to start mass production."
msgid "spyder_nimrod_antimony2"
msgstr "Years of work, down the drain in minutes. "
msgid "spyder_nimrod_berke1"
msgstr "Don't hurt me, I just write the contracts! I haven't done anything wrong! \n ... \n I mean, no one has done anything wrong. This is all legal and above board."
msgid "spyder_nimrod_rebel1"
msgstr "Did the Cathedral send you for that new shipment of ... \n No? \n Oh."
msgid "spyder_nimrod_rebel2"
msgstr "The shipment I was asking about was full of... um ... teddybears."
msgid "spyder_nimrod_maverick1"
msgstr "At night I play guitar by myself."
msgid "spyder_nimrod_maverick2"
msgstr "I wish I knew someone I could play music with."
msgid "spyder_nimrod_justice1"
msgstr "Ask not for whom Ghosteeth tolls!"
msgid "spyder_cotton_lazybrute"
msgstr "Buzz off, this tunnel is still under construction."
msgid "spyder_nimrod_justice2"
msgstr "It tolls for me."
msgid "spyder_nimrod_mace1"
msgstr "I want to quit and become a musician."
msgid "spyder_nimrod_mace2"
msgstr "I'll call my band, \"Machine Gun Fellows\"."
msgid "spyder_nimrod_argon1"
msgstr "We fight wars with humans and tuxemon. Many dead, many more injured. \n Using robos instead is the only moral course of action."
msgid "spyder_nimrod_argon2"
msgstr "I knew I wouldn't be able to convince you."
msgid "spyder_nimrod_zircon1"
msgstr "If you truly loved tuxemon, you would support us replacing them in war with robos."
msgid "spyder_nimrod_zircon2"
msgstr "I wish I'd replaced my tuxemon with robos. "
msgid "spyder_nimrod_archer1"
msgstr "How's the fusion technology coming along? We ... Wait, you're not from Greenwash!"
msgid "spyder_nimrod_archer2"
msgstr "Keep your mouth shut, okay?"
msgid "spyder_nimrod_bowie1"
msgstr "Our law enforcement would be a lot easier with some military hardware, friend. ... Who are you? "
msgid "spyder_nimrod_bowie2"
msgstr "That military hardware question was hypothetical, okay?"
msgid "spyder_nimrod_tru1"
msgstr "My weapons have won wars and subdued revolts in every corner of the world, and you think you have a chance against me?"
msgid "spyder_nimrod_tru2"
msgstr "Guard, retrieve the prototypes in the testing room. At least we can salvage something! "
msgid "spyder_nimrod_tru3"
msgstr "If those imbeciles in Shaft hadn't lost my dragon, beating you would have been a piece of cake."
msgid "spyder_nimrod_guard1"
msgstr "Sorry bud, private meeting in progress. \n So buzz off!"
msgid "spyder_route5_goliath1"
msgstr "Hey, aren't you that meddlesome kid from the Wayfarer Inn?"
msgid "spyder_route5_goliath2"
msgstr "Quit ruining our plans!"
msgid "spyder_route5_sara1"
msgstr "My Capiti looks cute and all, but I can't wait until it grows into an adult!"
msgid "spyder_route5_sara2"
msgstr "Oh well, not today!"
msgid "spyder_route5_hunter1"
msgstr "It takes a lot to hold a team together."
msgid "spyder_route5_hunter2"
msgstr "We'll be back."
msgid "spyder_route5_edith1"
msgstr "Woohoo! Our millionth ant! ... Uhm, I didn't think anyone would hear that."
msgid "spyder_route5_edith2"
msgstr "Let's see if you're so cocky after Aardart eats her two-millionth ant!"
msgid "spyder_route5_cleo1"
msgstr "Mother says you can trace our bloodline back to the kings who once ruled this country."
msgid "spyder_route5_cleo2"
msgstr "Oh ancestors, I've failed you!"
msgid "spyder_route5_tryphaena1"
msgstr "You know, we're descended from ... You've already heard it? Oh."
msgid "spyder_route5_tryphaena2"
msgstr "Well, might makes right."
msgid "spyder_timber_mom1"
msgstr "Hey bojo, your BOARD doesn't work on water. Unless you've got power."
msgid "spyder_outsidewalled_rogue1"
msgstr "Welcome to the Walled Garden. Gold Pass, please."
msgid "spyder_outsidewalled_rogue2"
msgstr "Oh, I see. \n This is an exclusive venue for elite battlers. No amateurs."
msgid "spyder_outsidewalled_rogue3"
msgstr "Please, come in. Let me take your coat."
msgid "spyder_outsidewalled_rogue4"
msgstr "Yeah, yeah, let a thousand cheap flowers bloom. In you go."
msgid "spyder_outsidewalled_midas1"
msgstr "Welcome one and all to the Public Garden. \n Lovers of tuxemon and the sport of tuxemon battling are our honored guests."
msgid "spyder_timber_mom2"
msgstr "What I mean to say is, here's a Surfboard! Ride it onto the river and see what happens!"
msgid "spyder_timber_dante1"
msgstr "Hey buddy! Cool to see you again. "
msgid "spyder_timber_dante2"
msgstr "Hey buddy! \n Are you planning to break into these HQ? Cool! \n Make sure you're well prepared before you do, because it's difficult to get out once you're inside! \n You'll need to call your mom to let her know you're safe. Use this app!"
msgid "spyder_scoop_lanth1"
msgstr "Look how happy the tuxemon are, living so close to one another!"
msgid "spyder_scoop_lanth2"
msgstr "Typical activist troublemaker. "
msgid "spyder_scoop_paine1"
msgstr "I feel so terrible that the disease got out. "
msgid "spyder_scoop_paine2"
msgstr "If those Enforcers hadn't come in and exposed their pet tuxemon to the disease, it would never have left the facility!"
msgid "spyder_scoop_rubid1"
msgstr "This is actually the most humane way to keep tuxemon."
msgid "spyder_scoop_rubid2"
msgstr "Studies show that tuxemon find battling more stressful than living in these conditions. "
msgid "spyder_scoop_berys1"
msgstr "You will notice that none of the tuxemon out here are sick - they were all kept in the containment unit."
msgid "spyder_scoop_berys2"
msgstr "Scoop did not release the disease! I promise you. "
msgid "spyder_scoop_turner1"
msgstr "Some of these people will tell you that Enforcers let the disease get out. Don't believe them!"
msgid "spyder_scoop_turner2"
msgstr "Remember, we had nothing to do with the disease getting out!"

msgid "spyder_scoop_asta1"
msgstr "Why yes, I am the inventor of the Extreme Restraints. \n What are they, I hear you ask? \n Only a set of manacles so powerful that even a dragon could not escape them. \n They are being used in the containment unit to make sure none of the infected tuxemon escape."

msgid "spyder_scoop_alyssa1"
msgstr "As soon as disease was detected, we moved the infected tuxemon to this containment unit."
msgid "spyder_scoop_alyssa2"
msgstr "I'm telling you, we kept the disease under control!"
msgid "spyder_scoop_taggart1"
msgstr "Someone stole the Extreme Restraints we invented to keep tuxemon in the containment unit! Was it you?"
msgid "spyder_scoop_taggart2"
msgstr "If you didn't steal the Extreme Restraints, who did? "
msgid "spyder_scoop_donald1"
msgstr "The sick tuxemon we were keeping here in quarantine got out and broke into the storeroom beyond! How will we secure the storeroom?"
msgid "spyder_scoop_donald2"
msgstr "You might just be strong enough to contain the escaped tuxemon. Please - do it for us. "
msgid "spyder_scoop_orba1"
msgstr "Yikes! What are you doing here?"
msgid "spyder_scoop_orba2"
msgstr "What am I doing here, for that matter?"
msgid "spyder_scoop_haf1"
msgstr "I chased the people who stole the Restraints into this room. But then the sick tuxemon got in, and now we're all stuck!"
msgid "spyder_scoop_weaver1"
msgstr "I would never have taken the Restraints off those coughing tuxemon if I knew they'd chase us in here!"
msgid "spyder_scoop_weaver2"
msgstr "Yikes! It turns out crime doesn't pay!"
msgid "spyder_scoop_arachne1"
msgstr "Oi! Can't you see we're in the middle of a villainous scheme?"
msgid "spyder_scoop_arachne2"
msgstr "It's too late! I have the Extreme Restraints and there's nothing you can do about it. "
msgid "spyder_scoop_landrace1"
msgstr "Graar!"
msgid "spyder_scoop_landrace2"
msgstr "Ufff."
msgid "spyder_scoop_landrace3"
msgstr "Thanks for getting rid of that brute that was blocking the way! \n Now we can escape with the Extreme Restraints! "
msgid "spyder_scoop_cochini1"
msgstr "Oink! Oink! "
msgid "spyder_scoop_cochini2"
msgstr "Oink."
msgid "spyder_scoop_lapinou1"
msgstr "Aiya!"
msgid "spyder_scoop_lapinou2"
msgstr "Mhm ah!"
msgid "spyder_tunnelb_beryll1"
msgstr "I love collecting rocks and stones."
msgid "spyder_tunnelb_beryll2"
msgstr "Ah, I spilled my stone collection!"
msgid "spyder_tunnelb_lute1"
msgstr "Bats make the best pets!"
msgid "spyder_tunnelb_lute2"
msgstr "... but not necessarily the best fighters."
msgid "spyder_tunnelb_meitner1"
msgstr "Masknake is great fun. Just give it a poke and its tail puts on a light show!"
msgid "spyder_tunnelb_meitner2"
msgstr "I think you poked it too hard."
msgid "spyder_tunnelb_iris1"
msgstr "Oi! You interrupted our dance!"
msgid "spyder_tunnelb_iris2"
msgstr "Be gone. Tourbidi, places please!"
msgid "spyder_tunnelb_greta1"
msgstr "When an Agnidon cornered my precious Foofle, all these friends turned up!"
msgid "spyder_tunnelb_greta2"
msgstr "Oh no, I need more!"
msgid "spyder_tunnelb_tommy1"
msgstr "Have you seen my sandwich?"
msgid "spyder_tunnelb_tommy2"
msgstr "My hunger put me off of my game!"
msgid "spyder_successful_log"
msgstr "Your mighty hatchet slices the log in two."
msgid "spyder_route6_billie1"
msgstr "Let's make it quick. I have a spa appointment in an hour."
msgid "spyder_route6_billie2"
msgstr "Huh. You're a better trainer than I thought."
msgid "spyder_route6_frances1"
msgstr "My Narcileaf keeps the finest garden in all the land."
msgid "spyder_route6_frances2"
msgstr "You must come visit some time."
msgid "spyder_route6_ping1"
msgstr "Psst, have you heard? The enforcers are confiscating tuxemon from everyone in Candy Town."
msgid "spyder_route6_ping2"
msgstr "They won't stop there ... eventually they'll confiscate all tuxemon if they think they can get away with it"
msgid "spyder_route6_richard1"
msgstr "Man, the one day I leave the computer and go for a walk, this happens!"
msgid "spyder_route6_richard2"
msgstr "Worst. Day. Ever."
msgid "spyder_route6_blair1"
msgstr "Something's fishy."
msgid "spyder_route6_blair2"
msgstr "I heard they kicked all the researchers out of Greenwash HQ. \n And now they're confiscating tuxemon and taking them to the Hospital!"
msgid "spyder_route6_maxwell1"
msgstr "I don't understand! Last month, they were so excited about Fusion technology. \n And now they say they have to shut it down, destroy it ..."
msgid "spyder_route6_maxwell2"
msgstr "I just hope they don't decide its safest to put down the tuxemon we fused!"
msgid "spyder_route6_orion1"
msgstr "I was in the middle of a very important experiment."
msgid "spyder_route6_orion2"
msgstr "I hope I get back before my experiment melts down!"
msgid "spyder_route6_mungo1"
msgstr "I can't believe they locked us out of Greenwash HQ. I was getting so close to a cure for the virus!"
msgid "spyder_route6_mungo2"
msgstr "I guess the bosses got spooked by the latest Fusion developments."
msgid "spyder_route6_rigel1"
msgstr "We might as well battle - there's nothing else to do at the moment!"
msgid "spyder_route6_rigel2"
msgstr "Now there's nothing to do."
msgid "spyder_route6_gunner1"
msgstr "Excuse me, no entrance permitted. All Greenwash employees must stay outside of the city."
msgid "spyder_route6_gunner2"
msgstr "You're not a Greenwash employee? I've heard that one before!"
msgid "spyder_route7_arnold1"
msgstr "Did you hear about the new tuxemon discovered in the Archipelago?"
msgid "spyder_route7_sylvester1"
msgstr "The sea is a long way from here."
msgid "spyder_route7_fritz1"
msgstr "A typical Sphalian breakfast consists of white sausage, wheat beer and pretzels."
msgid "spyder_route7_statius1"
msgstr "What would you change about yourself if you could change one thing?"
msgid "spyder_route7_statius2"
msgstr "Probably my party, monsters party."
msgid "spyder_route7_jacopo1"
msgstr "Are you interested to download an app?"
msgid "spyder_route7_jacopo2"
msgstr "The app matches zombies with victims."
msgid "spyder_route7_pia1"
msgstr "Are you really going to ignore me?"
msgid "spyder_route7_pia2"
msgstr "After everything that happened during this fight?"
msgid "spyder_route7_penitent1"
msgstr "The chocolate chip cookies smelled so good that I ate one without asking."
msgid "spyder_route7_penitent2"
msgstr "Please, don't tell anyone!"
msgid "spyder_route7_nino1"
msgstr "I enjoyed the peacefulness of nature on the mountain bushwalk."
msgid "spyder_route7_nino2"
msgstr "Not so peaceful!"
msgid "spyder_route7_hugh1"
msgstr "Do you mind if I smoke?"
msgid "spyder_route7_hugh2"
msgstr "How to quit?"
msgid "spyder_route7_arnaut1"
msgstr "The bad thing about inferiority complexes is that the wrong people have them."
msgid "spyder_route7_arnaut2"
msgstr "Oops!"
msgid "spyder_route7_conrad1"
msgstr "The Lion Mountain got snow, and all the tourists are very excited."
msgid "spyder_route7_conrad2"
msgstr "Too many tourists."
msgid "spyder_route7_manfred1"
msgstr "Do you think our lives will ever go back to normal?"
msgid "spyder_route7_manfred2"
msgstr "I mean... after Cotton Town."
msgid "spyder_route7_sordello1"
msgstr "If you could buy anything you wanted, what would you buy?"
msgid "spyder_route7_sordello2"
msgstr "Probably a couple of revives and some potions."

msgid "spyder_lionmountain_jacques1"
msgstr "I've never been that high before \n and it's very very strenuous to climb ice like that."
msgid "spyder_lionmountain_jacques2"
msgstr "Not only is it technically difficult and unstable and frightening \n but your heart goes like crazy because of the altitude."
msgid "spyder_lionmountain_adam1"
msgstr "I was up, it was windy."
msgid "spyder_lionmountain_adam2"
msgstr "Then it started snowing."
msgid "spyder_lionmountain_arlene1"
msgstr "No anchors at any point."
msgid "spyder_lionmountain_arlene2"
msgstr "It was physically very, very tiring, full-body climbing really."
msgid "spyder_lionmountain_david1"
msgstr "It took me the best part of five or six hours to climb about the last piece."
msgid "spyder_lionmountain_david2"
msgstr "Carried on way after it got dark."
msgid "spyder_lionmountain_alexander1"
msgstr "Already the clouds are coming in from the east. Big clouds."
msgid "spyder_lionmountain_alexander2"
msgstr "I expect this ridge to be quite ... Brace yourself."
msgid "spyder_lionmountain_emilio1"
msgstr "Half an hour to an hour after leaving the summit, I was lost."
msgid "spyder_lionmountain_emilio2"
msgstr "I was in the wild, I couldn't see anything."
msgid "spyder_lionmountain_chhurim1"
msgstr "I'm going to make the summit, I can actually make the summit."
msgid "spyder_lionmountain_chhurim2"
msgstr "Will there be anyone there?"
msgid "spyder_lionmountain_tom1"
msgstr "I don't know entirely what happened for the rest of that night."
msgid "spyder_lionmountain_tom2"
msgstr "I stopped looking at the watch, and everything just started to go apart."
msgid "spyder_lionmountain_conrad1"
msgstr "I remember smelling something."
msgid "spyder_lionmountain_conrad2"
msgstr "It was a really strong smell."
msgid "spyder_lionmountain_kurt1"
msgstr "I'm not capable of going any further."
msgid "spyder_lionmountain_kurt2"
msgstr "I made the mistake of having a little bit of hope."
msgid "spyder_lionmountain_snarlon1"
msgstr "Graar!"
msgid "spyder_lionmountain_snarlon2"
msgstr "Ufff."

msgid "spyder_lionmountain_nurse1"
msgstr "To be honest with you, I am older than you think."
msgid "spyder_lionmountain_scientist1"
msgstr "That's the biggest grasshopper I've ever seen."
msgid "spyder_lionmountain_enforcer1"
msgstr "So the incident at the Datacenter has been resolved?"
msgid "spyder_lionmountain_enforcer2"
msgstr "It could have been so much worse.\n Omnichannel was developing a tuxemon that can control human emotion.\n If Kernel had gotten access to Chromeye, there would have been no stopping it."
msgid "spyder_lionmountain_enforcer3"
msgstr "So when the breakdown occurred, I retreated here."
msgid "spyder_lionmountain_enforcer4"
msgstr "It looks like you can handle this. Maybe you are the only one who can."

msgid "spyder_flower_artist1"
msgstr "Simplistic and clumsy brushstrokes and a pedestrian theme. Bah! Another ruined canvas."
msgid "spyder_flower_muse1"
msgstr "He's so hard on himself, never happy with something he's painted. He's so forgetful, too. Perhaps I could buy a painting "
msgid "spyder_flower_muse2"
msgstr "What? You have a painting. Oooh - would you let me buy it? I have ${{currency}}2,000."
msgid "spyder_flower_muse4"
msgstr "What? You have all the paintings. Oooh - would you let me buy it? I have ${{currency}}6,000."
msgid "spyder_flower_artist_clipping"
msgstr "A newspaper clipping is on the wall. It begins: \n \"The famous art critic has put away his poison pen and picked up the paint brush. \n After years of tearing down artists, can he do any better himself?\""
msgid "spyder_flower_artist2"
msgstr "Magnificent! I didn't know I had it in me. \n I don't know what those artist were complaining about - painting is easy!"
msgid "spyder_flower_muse3"
msgstr "Thank you, he's much better company now. \n Although ... he was saying something about taking up digital art!"
msgid "spyder_searoutec_nigel1"
msgstr "This is Dragon's Cave! I'm standing outside because ... uh, because I'm guarding it."
msgid "spyder_searoutec_nigel2"
msgstr "Okay I'm not standing guard! The other dragonriders wouldn't let me join them!"
msgid "spyder_searoutec_river1"
msgstr "Manosting was wrapped around me ... I couldn't swim ... My last hope ... The Tuxeball I stashed in my swimming costume!"
msgid "spyder_searoutec_river2"
msgstr "Suffice to say, it worked!"
msgid "spyder_searoutec_wade1"
msgstr "I'm the world-record holder for holding your breath! Hold onto your hats ..."
msgid "spyder_searoutec_wade2"
msgstr "*splutter*"
msgid "spyder_searoutec_gil1"
msgstr "If you're stung by a Manosting, Nudiflot can suck the poison out."
msgid "spyder_searoutec_gil2"
msgstr "Of course, sucking out the poison makes Nudiflot poisonous itself!"
msgid "spyder_searoutec_more1"
msgstr "You're going the wrong way...Turn around."
msgid "spyder_searoutec_more2"
msgstr "Ouch, my bad!"
msgid "spyder_searoutec_leek1"
msgstr "Let me win - don't be _shellfish_!"
msgid "spyder_searoutec_leek2"
msgstr "I lost on _porpoise_."
msgid "spyder_searoutec_beech1"
msgstr "Hey, did you do something in the water?"
msgid "spyder_searoutec_beech2"
msgstr "Okay, I believe you."
msgid "spyder_searoutec_rutherford1"
msgstr "Water water everywhere, it really makes you think!"
msgid "spyder_searoutec_rutherford2"
msgstr "... but not a drop to drink."
msgid "spyder_searoutec_carstair1"
msgstr "I dig this beach!"
msgid "spyder_searoutec_carstair2"
msgstr "I couldn't keep my head above water."
msgid "spyder_searoutec_sandy1"
msgstr "Sharpfin are great! But don't give one a bath ..."
msgid "spyder_searoutec_sandy2"
msgstr "I took the bait."
msgid "spyder_searoutec_stafford1"
msgstr "It's relaxing sitting on the shore and watching the waves go by."
msgid "spyder_searoutec_stafford2"
msgstr "Nope, not even losing another battle is going to ruin my afternoon."
msgid "spyder_searoutec_maurice1"
msgstr "Just because one is on a remote island doesn't mean one must forgo creature comforts."
msgid "spyder_searoutec_maurice2"
msgstr "Ah, a battle is just the thing to wind up a lazy day off work."
msgid "spyder_searoutec_swimmer1"
msgstr "I've heard strange cries and seen belching smoke from up ahead. I'm not swimming any further!"
msgid "spyder_searoutec_swimmer2"
msgstr "Keep it up! Not far to Paper Town now."
msgid "spyder_dragonscave_blocked"
msgstr "The tunnel is still being drilled!"
msgid "spyder_dragonscave_angrybrute1"
msgstr "The bosses get to go in and have all the fun. "
msgid "spyder_dragonscave_lazybrute1"
msgstr "I'm exhausted after all that tunnelling. "
msgid "spyder_dragonscave_concernedbrute1"
msgstr "Wait, if we're all here - who's guarding Omnichannel HQ?"
msgid "spyder_omnichannel_nurse"
msgstr "If that coward Beaverbrook thinks I'm going to risk my skin looking out for him,\n with mechanical dragons roaming the office,\n he's got another thing coming."
msgid "spyder_omnichannel_maniac"
msgstr "Mondays, am I right?"
msgid "spyder_omnichannel1_spyderrookie"
msgstr "So, how do I apply for the witness protection program?\n Is there a form or something?"
msgid "spyder_omnichannel_tohei1"
msgstr "This computer controls the emergency screens. You think I'm going to just let you fiddle with it?"
msgid "spyder_omnichannel_crane1"
msgstr "Mercy, mercy! I'm just an innocent sound engineer."
msgid "spyder_omnichannel_schwartz1"
msgstr "This is a little hands-on for me. I was hired to consult on strategy, not tactics!"
msgid "spyder_omnichannel_dempsey1"
msgstr "Did you know that some cultures use the same word for 'crisis' and 'opportunity'?"
msgid "spyder_omnichannel_bettger1"
msgstr "This is going to play havoc on Omnichannel's stock price."
msgid "spyder_omnichannel_tohei2"
msgstr "The password is 'password'."
msgid "spyder_omnichannel_crane2"
msgstr "Sucker! I was a Spyder agent all along."
msgid "spyder_omnichannel_schwartz2"
msgstr "Did you know that some cultures use the same word for 'crisis' and 'opportunity'?"
msgid "spyder_omnichannel_dempsey2"
msgstr "You've gotta help me get out of here!"
msgid "spyder_omnichannel_bettger2"
msgstr "Maybe they'll hire us to consult on the post-apocalypse rebrand."
msgid "spyder_omnichannel_tohei"
msgstr "Tohei"
msgid "spyder_omnichannel_crane"
msgstr "Crane"
msgid "spyder_omnichannel_schwartz"
msgstr "Schwartz"
msgid "spyder_omnichannel_dempsey"
msgstr "Dempsey"
msgid "spyder_omnichannel_bettger"
msgstr "Bettger"
msgid "spyder_omnichannel2_pc"
msgstr "You have lowered the protective screens on all floors."
msgid "spyder_omnichannel4_elevator_nopass"
msgstr "It requires the Spyder Pass!"
msgid "spyder_omnichannel4_elevator_pass"
msgstr "Spyder Pass scanned, elevator activated!"
msgid "spyder_omnichannel1_screen"
msgstr "Screen active!"
msgid "spyder_omnichannel3_spyderrookie"
msgstr "All my tuxemon passed out fighting the dragons. This is a bad time to forget to pack any potions!"
msgid "spyder_omnichannel_william1"
msgstr "Nothing to see here. No sir."
msgid "spyder_omnichannel_william2"
msgstr "I gotta scram!"
msgid "spyder_omnichannel_carnegie1"
msgstr "I run three-week online self-improvement course: Lead Like Elostorm!"
msgid "spyder_omnichannel_carnegie2"
msgstr "Hey, you should take my course!"
msgid "spyder_omnichannel_byrne1"
msgstr "My Jemuar comes from a town where there is nothing but quartz."
msgid "spyder_omnichannel_byrne2"
msgstr "What a disappointment."
msgid "spyder_omnichannel_strauss1"
msgstr "I have to shake a lot of hands in my line of work."
msgid "spyder_omnichannel_strauss2"
msgstr "Down low. Too slow!"
msgid "spyder_omnichannel_billie1"
msgstr "Not so fast, ${{name}}! We're not going to let you go in there \n ... by yourself! I'm coming too. \n When you cured my tuxemon, you made me do some serious thinking. \n We can't let them get away with stealing our tuxemon!"
msgid "spyder_omnichannel_beaverbrook1"
msgstr "Aha, it's too late for you! \n Just out of the birthing pit ... the perfect monsters! \n The genes of Drokoro incubated in dragon eggs dug up by Shaft \n ... and fused with three killer robos designed by Nimrod. \n The power of teamwork ... and it's in my hands. "
msgid "spyder_omnichannel_beaverbrook2"
msgstr "No. It's not possible. \n Two upstarts, one with off-brand tuxemon, defeating my perfect creations. \n If I can just make it to my live radio interview, I'll command my enforcers to complete the takeover."
msgid "spyder_omnichannel_radioannounce"
msgstr "This is FUD Radio, DJ Worm here and my co-host, \"The Duke of Dead Air\", broadcasting live from the Omnichannel Radio Studios. \n We've got a full hour of lolly-pop, soft rock and accessible hip hop for you - but first, an interview with the head of Omnichannel! \n Ah, it looks like Sir Beaverbrook couldn't make it, but in his place has sent a small child. Well, small child, what do you have to say? \n ... \n Speak up! You're on live radio! \n ... \n Huh, a conspiracy, you say? \n ... \n The Pillars were going to use Greenwash fusion technology, Nimrod killer robos and dragons dug up by Shaft ... \n And they were going to use those fusions to take control of the entire region? \n ... \n And they deliberately spread the Virus to everyone's tuxemon using food from Scoop? \n ... \n And the Enforcers are in on it? \n ... \n And Omnichannel was behind the whole thing, using the media to keep people confused and distracted? \n ... \n You know we work for Omnichannel, right? Doc, please tell me you stopped broadcasting. Doc?! \n ... \n Ouch! Man I really wish Radio FUD didn't go out live. \n I don't think people are going to be very happy with us."

msgid "spyder_dragonscave_benden3"
msgstr "What is this? These villains are trying to steal Drokoro! But why?"
msgid "spyder_dragonscave_mallory3"
msgstr "The Drokoro is ours! \n We got Shaft to dig it up from beneath Route 3, and we would have kept it if that infuriating kid hadn't interrupted our plans. \n It is time for the Pillars to combine their strength and rule this region outright! \n Too long have we let the Cathedral and the public tell us what can and cannot be done with Tuxemon. \n When we use Greenwash's fusion technology to combine this Drokoro with the killer robots built by Nimrod, we will be unstoppable! \n And the best part is, Omnichannel will tell the public that this is all in their best interests - and the public will believe them!"
msgid "spyder_dragonscave_benden4"
msgstr "Please, ${{name}}. If you can't stop these villains, all is lost."
msgid "spyder_dragonscave_tomas1"
msgstr "Once we each rode a dragon. That was long ago. But just recently a new-born dragon appeared above this island, and crawled into this cave."
msgid "spyder_dragonscave_tomas2"
msgstr "As you can see, the age of the dragons has passed. The hatchling dragon is our last hope."
msgid "spyder_dragonscave_lessa1"
msgstr "We stand guard over this, the last dragon. We don't know where it came from or why it hatched. We thought all dragons had hatched long ago."
msgid "spyder_dragonscave_lessa2"
msgstr "Maybe someone will come who has the power to defeat it."
msgid "spyder_dragonscave_cailin1"
msgstr "This is our last duty. Dragarbor is so very tired."
msgid "spyder_dragonscave_cailin2"
msgstr "Thank you."
msgid "spyder_dragonscave_griffin1"
msgstr "I wonder what it would be like to be swallowed by a dragon ..."
msgid "spyder_dragonscave_griffin2"
msgstr "Oh well - pobody's nerfect!"
msgid "spyder_dragonscave_daenny1"
msgstr "Prepare to be defeated!"
msgid "spyder_dragonscave_daenny2"
msgstr "You may have bested me, but you'll never best Benden."
msgid "spyder_dragonscave_benden1"
msgstr "I am the last and most powerful of the dragonriders."
msgid "spyder_dragonscave_benden2"
msgstr "You have proven yourself a worthy opponent for Drokoro. \n I will show you to the sacred inner chamber - after I heal you."
msgid "spyder_dragonscave_mal1"
msgstr "You have gotten in our way too many times!"
msgid "spyder_dragonscave_mal2"
msgstr "Ah ha, you fell right into my trap!"
msgid "spyder_dragonscave_ray1"
msgstr "All we want to do is create a mega-corporation that takes over the government. Is that so wrong?"
msgid "spyder_dragonscave_ray2"
msgstr "You're taking away my freedoms."
msgid "spyder_dragonscave_lucille1"
msgstr "The Pillars are the only way we'll get anything done around here."
msgid "spyder_dragonscave_lucille2"
msgstr "You'll regret this."
msgid "spyder_dragonscave_tru1"
msgstr "This is for your own good, okay?"
msgid "spyder_dragonscave_tru2"
msgstr "Whatever. We already took the DNA sample. \n We just wanted to capture Drokoro as a backup. \n You'll never stop them back at Omnichannel HQ."
msgid "spyder_dragonscave_drokoro1"
msgstr "Rawr!"

msgid "spyder_park_welcome"
msgstr "Welcome to Pepper Park. Entry is ${{currency}}500. You'll get 25 Park Tuxeball. Are you ready?"

msgid "spyder_park_assistant"
msgstr "Welcome!"

msgid "spyder_park_guardian1"
msgstr "Do you want to interrupt your experience?"

msgid "spyder_park_nomoney"
msgstr "Unfortunately you don't have enough money!"

msgid "spyder_park_yesmoney"
msgstr "Enjoy your experience!"

msgid "spyder_park_steps100"
msgstr "You still have ${{var:steps_park}} steps left!"

msgid "spyder_park_scientist1"
msgstr "Many parks limit or even prohibit scientific activities, but we are at the forefront of ecological knowledge!"

msgid "spyder_park_tennisplayer1"
msgstr "Fingers crossed your next encounter is with a friendly one!"

msgid "spyder_park_professor1"
msgstr "There are fences for the visitors, but no fences around the park for the monsters, and that's the way a park is supposed to be."

msgid "spyder_park_soldier1"
msgstr "I think the park has done a pretty good job of being everyone's friend."

msgid "spyder_park_billie"
msgstr "Hey ${{name}}! Maybe I'll see you deeper in the park. Bet I'll catch more than you!"

msgid "0floor"
msgstr "Ground Floor"
msgid "1floor"
msgstr "1° Floor"
msgid "2floor"
msgstr "2° Floor"

msgid "spyder_hospital1_aurora"
msgstr "Aurora"
msgid "spyder_hospital1_eleni"
msgstr "Eleni"
msgid "spyder_hospital1_felu"
msgstr "Felu"
msgid "spyder_hospital1_fring"
msgstr "Fring"
msgid "spyder_hospital1_liane"
msgstr "Liane"
msgid "spyder_hospital1_luzia"
msgstr "Luzia"
msgid "spyder_hospital1_pem"
msgstr "Pem"
msgid "spyder_hospital1_rea"
msgstr "Rea"
msgid "spyder_hospital1_walt"
msgstr "Walt"
msgid "spyder_hospital1_zekar"
msgstr "Zekar"
msgid "spyder_hospital1_rakez"
msgstr "Rakez"
msgid "spyder_hospital1_rhizome"
msgstr "Rhizome"
msgid "spyder_hospital1_aurora1"
msgstr "You will quickly learn that you have chosen for your sparring partner\n the most skilled trainer in the building."
msgid "spyder_hospital1_aurora2"
msgstr "Not too shabby. I don't suppose I could recruit you for Spyder?"
msgid "spyder_hospital1_eleni1"
msgstr "Salutations. Test your puissance against my menagerie."
msgid "spyder_hospital1_eleni2"
msgstr "Bollocks."
msgid "spyder_hospital1_felu1"
msgstr "You look like you could use a challenge."
msgid "spyder_hospital1_felu2"
msgstr "Well, I didn't say it would be me."
msgid "spyder_hospital1_fring1"
msgstr "Boss says we can't help ourselves to the stashed tuxemon ... yet."
msgid "spyder_hospital1_fring2"
msgstr "This would have been a lot easier with a Moloch or two!"
msgid "spyder_hospital1_liane1"
msgstr "You wouldn't believe the powerful mons these suckers have handed over."
msgid "spyder_hospital1_liane2"
msgstr "You may have beaten me, but you'll never stop Spyder."
msgid "spyder_hospital1_luzia1"
msgstr "Like taking candy from a baby."
msgid "spyder_hospital1_luzia2"
msgstr "Waa!\n What's the point of having so many of us stationed here.\n No one will get through the DNA blocker."
msgid "spyder_hospital1_pem1"
msgstr "I don't recognize you from the induction."
msgid "spyder_hospital1_rea1"
msgstr "Confiscating all the tuxemon was a waste of time.\n No trainer can stop the super-monsters that Spyder is breeding. "
msgid "spyder_hospital1_walt1"
msgstr "What happened to your uniform? Wait, imposter! Stop right there!"
msgid "spyder_hospital1_walt2"
msgstr "I'm going to have to report this to head office.\n Thanks for nothing."
msgid "spyder_hospital1_zekar1"
msgstr "Oi! Stop right there!"
msgid "spyder_hospital1_zekar2"
msgstr "You may have beaten me, but there's no way you'll beat what they have cooking at HQ."
msgid "spyder_hospital1_rakez1"
msgstr "I just got involved for the paycheck.\n Is that so wrong?"
msgid "spyder_hospital1_rakez2"
msgstr "Alright, alright, you've made your point."
msgid "spyder_hospital1_rhizome1"
msgstr "Stop right there!\n What you are looking at is the intellectual property of Omnichannel!"
msgid "spyder_hospital1_rhizome2"
msgstr "You might be able to defeat me, but you'll never beat the patent lawyers."
msgid "spyder_hospital1_nurse1"
msgstr "You have to stop them!\n These villains have taken over the hospital,\n and they're stopping us from releasing the cure."
msgid "spyder_hospital2_nurse1"
msgstr "Quarantines have their use, especially for people who don't have tuxemon to heal them,\n but Spyder have used this one very cynically."

msgid "spyder_hospital1_scientist1"
msgstr "We didn't want these tuxemon to be seized, but while they're here we're going to look after them."
msgid "spyder_hospital1_scientist2"
msgstr "This might help."
msgid "spyder_hospital2_scientist2"
msgstr "Psst! Look familiar?"
msgid "spyder_hospital2_scientist1"
msgstr "We have a cure, but we keep running into the Cathedral's DRM system."

msgid "spyder_omnichannel_zoolander1"
msgstr "You really are a diamond in the rough, aren't you?"
msgid "spyder_omnichannel_donald1"
msgstr "Back again? I should have fed you into the meat grinder back at Scoop HQ."
msgid "spyder_hospital_warning1"
msgstr "Bzzzz. Lifeform detected. \n Doors remain closed."
msgid "spyder_hospital_nurse1"
msgstr "The screen is set up to detect and reject humans and tuxemon. \n It has been encoded with the DNA of all known tuxemon! "
msgid "spyder_hospital_warning2"
msgstr "\"Aardant\" is not a recognised lifeform. \n Shutting down."
msgid "spyder_hospital_cure1"
msgstr "It's the cure to the Spyder Bite infection! \n With this, you can cure your own and others' tuxemon."
msgid "spyder_searoutec_nigel3"
msgstr "Sorry, I cannot permit entrance to the sacred cave while the Spyder Bite infection is still at loose."
msgid "spyder_hospital_billie1"
msgstr "${{name}}, your meddling has become too much! Just let the authorities do their jobs!"
msgid "spyder_hospital_billie2"
msgstr "Wait ... your tuxemon aren't sick! \n ... \n It was that simple? \n Then why did the Enforcers take our tuxemon instead of just curing them? ..."

msgid "spyder_mansion_drinkingbuddya1"
msgstr "I wonder where our drinking buddy has gotten to?"
msgid "spyder_mansion_drinkingbuddyb1"
msgstr "We started singing an old sea shanty, and by the time we'd done the Captain was missing!"
msgid "spyder_mansion_drinkingbuddya2"
msgstr "There you are old friend! Let's get you back to river."
msgid "spyder_mansion_captain1"
msgstr "Ahoy there! Thank you for finding me! \n I wandered off during last night's drinking session and fell down here. \n Hey, can you find the exit? Just shout out when you do."
msgid "spyder_river_captain2"
msgstr "Ahoy there! Where would you like to go?"

msgid "spyder_mansion_magician1"
msgstr "Welcome to the Bazaar Mansion.\n Please look past the mildew and creaky staircases; we've only just moved in."
msgid "spyder_mansion_painting"
msgstr "The eyes seem to follow you around the room."
msgid "spyder_mansion_picnicker"
msgstr "In Team Bazaar, we love to hang out in out-of-the-way places so Omnichannel can't spy on us."
msgid "spyder_mansion_gillette1"
msgstr "Ah-ha, finally - a worthy adversary."
msgid "spyder_mansion_gillette2"
msgstr "I've gotten rusty."
msgid "spyder_mansion_lucy1"
msgstr "Have you ever tried drinking Imperial Tea? Well, I did - and I learned so much!"
msgid "spyder_mansion_lucy2"
msgstr "Maybe I should have shared the tea with my tuxemon."
msgid "spyder_mansion_lucy3"
msgstr "Hey, give this a try!"
msgid "spyder_mansion_barmaid"
msgstr "We're going to claim squatters' rights on this mansion.\n Just another thirteen and a half years to go!"
msgid "spyder_mansion_magician2"
msgstr "Whoever owns this mansion seems to have forgotten about it.\n Can you imagine owning so many homes you forget about one?"
msgid "spyder_mansion_pirate1"
msgstr "Arrr, hand over ye money and ye tuxeballs."
msgid "spyder_mansion_pirate2"
msgstr "Don't be alarmed! I'm not a real pirate, just a fan of piracy."
msgid "spyder_basement_baller"
msgstr "Brrr, it's cold down here."
msgid "spyder_basement_rogue"
msgstr "They really should patch up that hole in the floor."
msgid "spyder_basement_coralli1"
msgstr "I've always loved the thrill of a tuxemon battle."
msgid "spyder_basement_coralli2"
msgstr "The comedown from an intense battle is hard."
msgid "spyder_basement_roger1"
msgstr "Hello. I am a human child."
msgid "spyder_basement_roger2"
msgstr "Drat, I still have a lot to learn!"
msgid "spyder_basement_catholi1"
msgstr "The scalpel can cut to save a life or to end it."
msgid "spyder_basement_catholi2"
msgstr "There you go, no need to be scared."
msgid "spyder_basement_bobby1"
msgstr "Do you like tuxemon?\n  I've been obsessed since I was just eight years old."
msgid "spyder_basement_bobby2"
msgstr "Yep, I've been obsessed with tuxemon for one year."
msgid "spyder_basement_josephine1"
msgstr "Never mind my bellicose friend.\n Do you want to heal your Tuxemon?"
msgid "spyder_basement_josephine2"
msgstr "I hope the healing helped."
msgid "spyder_top_russell1"
msgstr "Have you heard of Botbot? It's the most versatile tuxemon."
msgid "spyder_top_russell2"
msgstr "Just because it is versatile, does not mean it is powerful."
msgid "spyder_top_jackson1"
msgstr "Tuxemon are what you make of them. Weak trainers raise weak tuxemon."
msgid "spyder_top_jackson2"
msgstr "I got unlucky that time."
msgid "spyder_top_mickey1"
msgstr "Do you ever wonder\n if life is one big illusion, playing on a screen for someone in another universe?"
msgid "spyder_top_mickey2"
msgstr "Well, I'm going to reload."
msgid "spyder_top_ricardo1"
msgstr "I used to be just like you, full of enthusiasm but light on talent."
msgid "spyder_top_ricardo2"
msgstr "I see myself in you."
msgid "spyder_top_dancer"
msgstr "My parents think I'm paranoid, but I just don't trust Omnichannel.\n Or Scoop. Or Shaft. Or Greenwash. Or Nimrod, for that matter."
msgid "spyder_top_barmaid"
msgstr "The big corporations sell monsters\n that can only be morphed using their own proprietary technologies!"
msgid "spyder_top_magician1"
msgstr "Have you ever been to the Dojo in Flower City?\n No? A keen battler like you?"
msgid "spyder_top_magician2"
msgstr "Well, this should help."

msgid "spyder_mansion_gillette"
msgstr "Gillette"
msgid "spyder_mansion_lucy"
msgstr "Lucy"
msgid "spyder_mansion_lyle"
msgstr "Lyle"
msgid "spyder_basement_coralli"
msgstr "Coralli"
msgid "spyder_basement_roger"
msgstr "Roger"
msgid "spyder_basement_catholi"
msgstr "Catholi"
msgid "spyder_basement_bobby"
msgstr "Bobby"
msgid "spyder_basement_josh"
msgstr "Josh"
msgid "spyder_top_russell"
msgstr "Russell"
msgid "spyder_top_jackson"
msgstr "Jackson"
msgid "spyder_top_mickey"
msgstr "Mickey"
msgid "spyder_top_ricardo"
msgstr "Ricardo"

msgid "spyder_wayfarerinn_tv1"
msgstr "The news is playing. \n The presenters are saying that there are unfounded rumours of an infection."
msgid "spyder_dryadsgrove_volcoli1"
msgstr "Bree! Bree!"
msgid "spyder_dryadsgrove_aquemini1"
msgstr "Welcome to our grove, mortal."
msgid "spyder_dryadsgrove_aquemini2"
msgstr "Pray you survive your visit."
msgid "spyder_dryadsgrove_ignatia1"
msgstr "We are more than we appear."
msgid "spyder_dryadsgrove_ignatia2"
msgstr "You are more than you appear."
msgid "spyder_dryadsgrove_petra1"
msgstr "Crack nature's moulds!"
msgid "spyder_dryadsgrove_petra2"
msgstr "Ungrateful man."
msgid "spyder_dryadsgrove_ferris1"
msgstr "Do you realise you disturb the slumber of centuries?"
msgid "spyder_dryadsgrove_ferris2"
msgstr "Maybe it is time for us to go into the world."
msgid "spyder_dryadsgrove_sylvia1"
msgstr "The seasons turn with Volcoli's dance."
msgid "spyder_dryadsgrove_sylvia2"
msgstr "We nymphs wax and wane in power with the passing of the seasons."
msgid "spyder_leatherhouse1_tennisplayer1"
msgstr "Is Frostbite an Earth element technique or a Water element technique? "
msgid "spyder_leatherhouse1_tennisplayer2"
msgstr "Trick question - it's both!"

msgid "spyder_routee_calliope"
msgstr "Calliope"

msgid "spyder_routee_calliope0"
msgstr "Stop right there! This place is off limits."

msgid "spyder_routee_calliope1"
msgstr "So you're the little squirt who crashed Omnichannel and blew up all our plans?"

msgid "spyder_routee_calliope2"
msgstr "Mercy, please!"

msgid "spyder_routee_aiolos"
msgstr "Aiolos"

msgid "spyder_routee_aiolos1"
msgstr "I was just about to start eating."

msgid "spyder_routee_aiolos2"
msgstr "My lunchtime is gone!"

msgid "spyder_routeb_billie1"
msgstr "So you noticed the computer system is down too?\n Fancy a battle to pass the time? ...\n I guess there are more important things."

msgid "spyder_routeb_electra"
msgstr "Electra"

msgid "spyder_routeb_electra1"
msgstr "I'm much stronger."

msgid "spyder_routeb_electra2"
msgstr "Twice the pride, double the fall."

msgid "spyder_routeb_cytherea"
msgstr "Cytherea"

msgid "spyder_routeb_cytherea1"
msgstr "It's a glitch. A bug. A snafu. It's practically a feature."

msgid "spyder_routeb_cytherea2"
msgstr "At least we developed the technology before anyone else."

msgid "spyder_routeb_nephthys"
msgstr "Nephthys"

msgid "spyder_routeb_nephthys1"
msgstr "Nothing to see here. Scram!"

msgid "spyder_routeb_nephthys2"
msgstr "We've lost control. Please, you might just be powerful enough to help!"

msgid "spyder_routeb_sedna"
msgstr "Sedna"

msgid "spyder_routeb_sedna1"
msgstr "Get out of here!"

msgid "spyder_routeb_sedna2"
msgstr "I mean it, you've got to get out of here!"

msgid "spyder_routeb_calypso"
msgstr "Calypso"

msgid "spyder_routeb_calypso1"
msgstr "Why you?"

msgid "spyder_routeb_calypso2"
msgstr "I admire you."

msgid "spyder_datacenter_fermi"
msgstr "Fermi"

msgid "spyder_datacenter_fermi1"
msgstr "The vulnerabilities were discovered by me."

msgid "spyder_datacenter_fermi2"
msgstr "Omnichannel took advantage."

msgid "spyder_datacenter_onnes"
msgstr "Onnes"

msgid "spyder_datacenter_onnes1"
msgstr "Omnichannel claimed that encryption keys purportedly belonging to them."

msgid "spyder_datacenter_onnes2"
msgstr "Fake news."

msgid "spyder_datacenter_bayliss"
msgstr "Bayliss"

msgid "spyder_datacenter_bayliss1"
msgstr "You could do a lot of work in the kernel."

msgid "spyder_datacenter_bayliss2"
msgstr "But it would again be a security issue."

msgid "spyder_datacenter_chomsky"
msgstr "Chomsky"

msgid "spyder_datacenter_chomsky1"
msgstr "The kernel will be rebased."

msgid "spyder_datacenter_chomsky2"
msgstr "New long-term stable releases."

msgid "spyder_datacenter_lagrange"
msgstr "Lagrange"

msgid "spyder_datacenter_lagrange1"
msgstr "Kernel vulnerability?"

msgid "spyder_datacenter_lagrange2"
msgstr "The kernel vulnerability was fixed in a supplemental update for OmniOS 6.20.4."

msgid "spyder_datacenter_billie1"
msgstr "Great job, ${{name}}. Looks like Omnichannel let their AI out just to spite us.\n You know, you're making quite a habit of saving the region.\n You should take a break for a change.\n I hear there's a new walking trail that has opened up behind the old Mansion outside Flower City.\n Might be worth checking out.\n Me? I'm going to be a little busy over the next while.\n Let's just say they've finally let me into an exclusive club.\n Come on, you're not going to make me give up all my perks, are you?"

msgid "spyder_box_goldpass1"
msgstr "It looks like someone has lost this.\n Obtained Gold Pass."

msgid "spyder_datacenter_sign"
msgstr "Welcome to the GoodChat data center. An Omnichannel subsidiary."

msgid "spyder_data_pc02"
msgstr "Pid: 0, comm: swapper Tainted: T   U\n       ----------------  \n 6.9.20-0420.el6.x86_64 #1\n Call Trace:"

msgid "spyder_data_pc04"
msgstr "Which is the lightest monster?"

msgid "spyder_data_pc05"
msgstr "10010000"

msgid "spyder_data_pc06"
msgstr "1001101"

msgid "spyder_data_pc07"
msgstr "Which is the tallest monster?"

msgid "spyder_data_pc08"
msgstr "Which is the smallest monster?"

msgid "spyder_data_pc09"
msgstr "Which is the heaviest monster?"

msgid "spyder_data_pc10"
msgstr "11000001"

msgid "spyder_scoop_welcome"
msgstr "Welcome!"

msgid "spyder_scoop_sign"
msgstr "Scoop HQ: Almost good enough to eat!"

msgid "spyder_leatherhouse2_snugglepot"
msgstr "Wow! One day I'm going to be a trainer just like you!"

msgid "spyder_successful_boulder"
msgstr "The sledgehammer smashes the boulder apart."

msgid "spyder_dante"
msgstr "Dante"

msgid "spyder_drokoro"
msgstr "Drokoro"

msgid "spyder_volcoli"
msgstr "Volcoli"

msgid "spyder_frolicking_rockitten"
msgstr "Rockitten"

msgid "spyder_frolicking_conileaf"
msgstr "Conileaf"

msgid "spyder_papertown_riverboatcaptain"
msgstr "Riverboat Captain"

msgid "spyder_papertown_homemaker"
msgstr "Homemaker"

msgid "spyder_papertown_mom"
msgstr "Mom"

msgid "spyder_papertown_grannypiper"
msgstr "Granny Piper"

msgid "spyder_papertown_shopkeeper"
msgstr "Shopkeeper"

msgid "spyder_instore_dante"
msgstr "Dante"

msgid "spyder_billie"
msgstr "Billie"

msgid "spyder_cottontown_hacker"
msgstr "Hacker"

msgid "spyder_omnichannel_enforcer"
msgstr "Marciano"

msgid "spyder_cottontown_barmaid"
msgstr "Barmaid"

msgid "spyder_cottontunnel_carlos"
msgstr "Carlos"

msgid "spyder_granny"
msgstr "Granny"

msgid "spyder_goth"
msgstr "Goth"

msgid "spyder_florist"
msgstr "Florist"

msgid "spyder_shopkeeper"
msgstr "Shopkeeper"

msgid "spyder_shopassistant"
msgstr "Shop Assistant"

msgid "spyder_route2_roddick"
msgstr "Roddick"

msgid "spyder_route2_marion"
msgstr "Marion"

msgid "spyder_route2_graf"
msgstr "Graf"

msgid "spyder_maniac"
msgstr "Maniac"

# msgid "spyder_citypark_florist"
# msgstr "Florist"

msgid "spyder_citypark_frances"
msgstr "Frances"

msgid "spyder_citypark_bobette"
msgstr "Bobette"

msgid "spyder_citypark_edith"
msgstr "Edith"

msgid "spyder_miner"
msgstr "Miner"

msgid "spyder_postboy"
msgstr "Postboy"

msgid "spyder_route3_zoolander"
msgstr "Zoolander"

msgid "spyder_rookie"
msgstr "Rookie"

msgid "spyder_route3_weaver"
msgstr "Weaver"

msgid "spyder_route3_qqq"
msgstr "???"

msgid "spyder_route3_novak"
msgstr "Novak"

msgid "spyder_route3_curie"
msgstr "Curie"

msgid "spyder_route3_connor"
msgstr "Connor"

msgid "spyder_route3_wanda"
msgstr "Wanda"

msgid "spyder_route3_twig"
msgstr "Twig"

msgid "spyder_route3_surat"
msgstr "Surat"

msgid "spyder_route3_roxby"
msgstr "Roxby"

msgid "spyder_wayfarer1_morton"
msgstr "Morton"
msgid "spyder_wayfarer1_jessie"
msgstr "Jessie"
msgid "spyder_wayfarer1_nightshade"
msgstr "Nightshade"
msgid "spyder_wayfarer1_victor"
msgstr "Victor"
msgid "spyder_wayfarer1_morningstar"
msgstr "Morningstar"
msgid "spyder_wayfarer1_bravo"
msgstr "Bravo"
msgid "spyder_wayfarer1_james"
msgstr "James"
msgid "spyder_wayfarer1_bismuth"
msgstr "Bismuth"
msgid "spyder_wayfarer1_ratcher"
msgstr "Ratcher"
msgid "spyder_route4_marshall"
msgstr "Marshall"
msgid "spyder_route4_roger"
msgstr "Roger"
msgid "spyder_route4_wulf"
msgstr "Wulf"
msgid "spyder_route4_rincewind"
msgstr "Rincewind"
msgid "spyder_route4_rosamund"
msgstr "Rosamund"
msgid "spyder_route4_beck"
msgstr "Beck"

msgid "spyder_nimrod_chromerobo"
msgstr "Chrome Robo"
msgid "spyder_nimrod_xeon"
msgstr "Xeon"
msgid "spyder_nimrod_justice"
msgstr "Justice"
msgid "spyder_nimrod_thatcher"
msgstr "Thatcher"
msgid "spyder_nimrod_mace"
msgstr "Mace"
msgid "spyder_nimrod_honour"
msgstr "Honour"
msgid "spyder_nimrod_argon"
msgstr "Argon"
msgid "spyder_nimrod_zircon"
msgstr "Zircon"
msgid "spyder_nimrod_maverick"
msgstr "Maverick"
msgid "spyder_nimrod_rebel"
msgstr "Rebel"
msgid "spyder_nimrod_antimony"
msgstr "Antimony"
msgid "spyder_nimrod_bowie"
msgstr "Bowie"
msgid "spyder_nimrod_archer"
msgstr "Archer"
msgid "spyder_nimrod_tru"
msgstr "Tru"
msgid "spyder_nimrod_dirk"
msgstr "Dirk"
msgid "spyder_nimrod_berke"
msgstr "Berke"
msgid "spyder_nimrod_guard"
msgstr "Guard"
msgid "spyder_route5_cleo"
msgstr "Cleo"
msgid "spyder_route5_tryphaena"
msgstr "Tryphaena"
msgid "spyder_route5_edith"
msgstr "Edith"
msgid "spyder_route5_sara"
msgstr "Sara"
msgid "spyder_route5_hunter"
msgstr "Hunter"
msgid "spyder_route5_goliath"
msgstr "Goliath"
msgid "spyder_scoop_donald"
msgstr "Donald"
msgid "spyder_scoop_turner"
msgstr "Turner"
msgid "spyder_scoop_paine"
msgstr "Paine"
msgid "spyder_scoop_taggart"
msgstr "Taggart"
msgid "spyder_scoop_alyssa"
msgstr "Alyssa"
msgid "spyder_scoop_lanth"
msgstr "Lanth"
msgid "spyder_scoop_berys"
msgstr "Berys"
msgid "spyder_scoop_rubid"
msgstr "Rubid"
msgid "spyder_scoop_asta"
msgstr "Asta"
msgid "spyder_scoop_haf"
msgstr "Haf"
msgid "spyder_scoop_arachne"
msgstr "Arachne"
msgid "spyder_scoop_weaver"
msgstr "Weaver"
msgid "spyder_scoop_orba"
msgstr "Orba"
msgid "spyder_scoop_landrace"
msgstr "Landrace"
msgid "spyder_scoop_cochinia"
msgstr "CochiniA"
msgid "spyder_scoop_cochinib"
msgstr "CochiniB"
msgid "spyder_scoop_cochinic"
msgstr "CochiniC"
msgid "spyder_tunnelb_beryll"
msgstr "Beryll"
msgid "spyder_tunnelb_lute"
msgstr "Lute"
msgid "spyder_tunnelb_meitner"
msgstr "Meitner"
msgid "spyder_tunnelb_iris"
msgstr "Iris"
msgid "spyder_tunnelb_greta"
msgstr "Greta"
msgid "spyder_tunnelb_tommy"
msgstr "Tommy"
msgid "spyder_route6_frances"
msgstr "Frances"
msgid "spyder_route6_ping"
msgstr "Ping"
msgid "spyder_route6_richard"
msgstr "Richard"
msgid "spyder_route6_blair"
msgstr "Blair"
msgid "spyder_route6_maxwell"
msgstr "Maxwell"
msgid "spyder_route6_orion"
msgstr "Orion"
msgid "spyder_route6_mungo"
msgstr "Mungo"
msgid "spyder_route6_rigel"
msgstr "Rigel"
msgid "spyder_route6_gunner"
msgstr "Gunner"
msgid "spyder_route7_arnold"
msgstr "Arnold"
msgid "spyder_route7_sylvester"
msgstr "Sylvester"
msgid "spyder_route7_fritz"
msgstr "Fritz"
msgid "spyder_route7_statius"
msgstr "Statius"
msgid "spyder_route7_jacopo"
msgstr "Jacopo"
msgid "spyder_route7_pia"
msgstr "Pia"
msgid "spyder_route7_penitent"
msgstr "Penitent"
msgid "spyder_route7_nino"
msgstr "Nino"
msgid "spyder_route7_hugh"
msgstr "Hugh"
msgid "spyder_route7_arnaut"
msgstr "Arnaut"
msgid "spyder_route7_conrad"
msgstr "Conrad"
msgid "spyder_route7_manfred"
msgstr "Manfred"
msgid "spyder_route7_sordello"
msgstr "Sordello"

msgid "spyder_lionmountain_jacques"
msgstr "Jacques"
msgid "spyder_lionmountain_adam"
msgstr "Adam"
msgid "spyder_lionmountain_arlene"
msgstr "Arlene"
msgid "spyder_lionmountain_david"
msgstr "David"
msgid "spyder_lionmountain_alexander"
msgstr "Alexander"
msgid "spyder_lionmountain_emilio"
msgstr "Emilio"
msgid "spyder_lionmountain_chhurim"
msgstr "Chhurim"
msgid "spyder_lionmountain_tom"
msgstr "Tom"
msgid "spyder_lionmountain_conrad"
msgstr "Conrad"
msgid "spyder_lionmountain_kurt"
msgstr "Kurt"
msgid "spyder_lionmountain_snarlon"
msgstr "Snarlon"

msgid "spyder_searoutec_nigel"
msgstr "Nigel"
msgid "spyder_searoutec_river"
msgstr "River"
msgid "spyder_searoutec_wade"
msgstr "Wade"
msgid "spyder_searoutec_gil"
msgstr "Gil"
msgid "spyder_searoutec_more"
msgstr "More"
msgid "spyder_searoutec_leek"
msgstr "Leek"
msgid "spyder_searoutec_beech"
msgstr "Beech"
msgid "spyder_searoutec_rutherford"
msgstr "Rutherford"
msgid "spyder_searoutec_carstair"
msgstr "Carstair"
msgid "spyder_searoutec_sandy"
msgstr "Sandy"
msgid "spyder_searoutec_stafford"
msgstr "Stafford"
msgid "spyder_searoutec_maurice"
msgstr "Maurice"
msgid "spyder_searoutec_alpha"
msgstr "Alpha"
msgid "spyder_searoutec_beta"
msgstr "Beta"
msgid "spyder_dragonscave_tomas"
msgstr "Tomas"
msgid "spyder_dragonscave_lessa"
msgstr "Lessa"
msgid "spyder_dragonscave_cailin"
msgstr "Cailin"
msgid "spyder_dragonscave_griffin"
msgstr "Griffin"
msgid "spyder_dragonscave_daenny"
msgstr "Daenny"
msgid "spyder_dragonscave_benden"
msgstr "Benden"
msgid "spyder_dragonscave_mal"
msgstr "Mal"
msgid "spyder_dragonscave_ray"
msgstr "Ray"
msgid "spyder_dragonscave_lucille"
msgstr "Lucille"
msgid "spyder_dragonscave_tru"
msgstr "Tru"
msgid "spyder_flower_cady"
msgstr "Cady"
msgid "spyder_flower_mieke"
msgstr "Mieke"
msgid "spyder_flower_sandy"
msgstr "Sandy"
msgid "spyder_flower_teach"
msgstr "Teach"
msgid "spyder_omnichannel_william"
msgstr "William"
msgid "spyder_omnichannel_carnegie"
msgstr "Carnegie"
msgid "spyder_omnichannel_byrne"
msgstr "Byrne"
msgid "spyder_omnichannel_strauss"
msgstr "Strauss"
msgid "spyder_omnichannel_beaverbrook"
msgstr "Beaverbrook"
msgid "spyder_omnichannel_worm"
msgstr "Worm"
msgid "spyder_omnichannel_thedukeofdeadair"
msgstr "The Duke of Dead Air"
msgid "spyder_dragonscave_angrybrute"
msgstr "AngryBrute"
msgid "spyder_dragonscave_lazybrute"
msgstr "LazyBrute"
msgid "spyder_dragonscave_concernedbrute"
msgstr "ConcernedBrute"
msgid "spyder_greenwash_looten"
msgstr "Looten"
msgid "spyder_papermart_harith"
msgstr "Harith"
msgid "spyder_basement_josephine"
msgstr "Josephine"
msgid "spyder_route1_bjorn"
msgstr "Bjorn"
msgid "spyder_papermart_miles"
msgstr "Miles"
msgid "spyder_papermart_shirley"
msgstr "Shirley"
msgid "spyder_papermart_rafael"
msgstr "Rafael"
msgid "spyder_flower_monk"
msgstr "Bao"
msgid "spyder_candy_henrik"
msgstr "Henrik"
msgid "spyder_candy_eliane"
msgstr "Eliane"
msgid "spyder_cottonhouse1_rodger"
msgstr "Rodger"
msgid "spyder_greenwash_norton"
msgstr "Norton"
msgid "spyder_routea_jarod"
msgstr "Jarod"
msgid "spyder_flowerhouse1_willie"
msgstr "Willie"
msgid "spyder_timberhouse_zed"
msgstr "Zed"
msgid "spyder_omnichannel_talbot"
msgstr "Talbot"
msgid "spyder_omnichannel_gore"
msgstr "Gore"
msgid "spyder_cottonhouse1_lila"
msgstr "Lila"
msgid "spyder_cottoncafe_juliana"
msgstr "Juliana"
msgid "spyder_cottoncafe_lotus"
msgstr "Lotus"
msgid "spyder_cottoncafe_lotus1"
msgstr "This never happened while Omnichannel was in charge."
msgid "spyder_cottoncafe_hillary"
msgstr "Hillary"
msgid "spyder_cottoncafe_cayden"
msgstr "Cayden"
msgid "spyder_cottoncafe_cayden1"
msgstr "Hey, aren't you the guy who stopped the Spyder plot? Can't you do something?"
msgid "spyder_cottoncafe_wilford"
msgstr "Wilford"
msgid "spyder_leathergym_chadine"
msgstr "Chadine"
msgid "spyder_leathergym_chadfort"
msgstr "Chadfort"
msgid "spyder_leathergym_chad"
msgstr "Chad"
msgid "spyder_leathergym_bradfort"
msgstr "Bradfort"
msgid "spyder_leathergym_brad"
msgstr "Brad"
msgid "spyder_leathergym_gigachad"
msgstr "Gigachad"
msgid "spyder_leathergym_virgin"
msgstr "Virgin"
msgid "spyder_cottonartshop_phoenix"
msgstr "Phoenix"
msgid "spyder_top_penelope"
msgstr "Penelope"
msgid "spyder_candycafe_nora"
msgstr "Nora"
msgid "spyder_top_maura"
msgstr "Maura"
msgid "spyder_leather_eula"
msgstr "Eula"
msgid "spyder_mansion_lainey"
msgstr "Lainey"
msgid "spyder_flowerhouse2_pip"
msgstr "Pip"
msgid "spyder_nimrod_jake"
msgstr "Jake"
msgid "spyder_leathermuseum_davie"
msgstr "Davie"
msgid "spyder_leatherhouse2_memphis"
msgstr "Memphis"
msgid "spyder_leathershaft1_cole"
msgstr "Cole"
msgid "spyder_leathershaft1_rutherford"
msgstr "Rutherford"
msgid "spyder_leathershaft1_beryll"
msgstr "Beryll"
msgid "spyder_leathershaft1_surat"
msgstr "Surat"
msgid "spyder_leathershaft1_roxby"
msgstr "Roxby"
msgid "spyder_leathershaft2_colin"
msgstr "Colin"
msgid "spyder_grannypiper"
msgstr "Granny Piper"
msgid "spyder_cottonartshop_philis"
msgstr "Philis"
msgid "spyder_citypark_magdalene"
msgstr "Magdalene"
msgid "spyder_route5_lexia"
msgstr "Lexia"
msgid "spyder_flowerhouse1_jonette"
msgstr "Jonette"
msgid "spyder_wayfarer2_gae"
msgstr "Gae"
msgid "spyder_basement_garret"
msgstr "Garret"
msgid "spyder_leatherhouse1_roger"
msgstr "Roger"
msgid "spyder_leathermuseum_kasey"
msgstr "Kasey"
msgid "spyder_route3_ryland"
msgstr "Ryland"
msgid "spyder_candyhouse2_indiana"
msgstr "Indiana"
msgid "spyder_candyhouse2_barney"
msgstr "Barney"
msgid "spyder_mansion_rolo"
msgstr "Rolo"
msgid "spyder_basement_flick"
msgstr "Flick"
msgid "spyder_captain"
msgstr "Captain"
msgid "spyder_cottonhouse2_sidney"
msgstr "Sidney"
msgid "spyder_candyhouse3_joanie"
msgstr "Joanie"
msgid "spyder_cottonartshop_luvinia"
msgstr "Luvinia"
msgid "spyder_cottonartshop_luvinia1"
msgstr "What are we supposed to do?"
msgid "spyder_leatherhouse1_gail"
msgstr "Gail"
msgid "spyder_flower_lissa"
msgstr "Lissa"
msgid "spyder_citypark_prue"
msgstr "Prue"
msgid "spyder_papertown_silver"
msgstr "Silver"
msgid "spyder_leatherhouse2_elias"
msgstr "Elias"
msgid "spyder_flowerhouse2_bruce"
msgstr "Bruce"
msgid "spyder_hospital1_smith"
msgstr "Smith"
msgid "spyder_hospital1_lesley"
msgstr "Lesley"
msgid "spyder_hospital1_trafford"
msgstr "Trafford"
msgid "spyder_leatherhouse2_gabe"
msgstr "Gabe"
msgid "spyder_greenwash_selby"
msgstr "Selby"
msgid "spyder_nimrod_jervis"
msgstr "Jervis"
msgid "spyder_scoop_reese"
msgstr "Reese"
msgid "spyder_scoop_nash"
msgstr "Nash"
msgid "spyder_cottonhouse2_neva"
msgstr "Neva"
msgid "spyder_mansion_tamara"
msgstr "Tamara"
msgid "spyder_candyhouse1_tillie"
msgstr "Tillie"
msgid "spyder_hospital1_marylyn"
msgstr "Marylyn"
msgid "spyder_hospital1_melanie"
msgstr "Melanie"
msgid "spyder_hospital1_audie"
msgstr "Audie"
msgid "spyder_omnichannel_danita"
msgstr "Danita"
msgid "spyder_wayfarer1_addy"
msgstr "Addy"
msgid "spyder_top_lenny"
msgstr "Lenny"
msgid "spyder_mansion_reed"
msgstr "Reed"
msgid "spyder_timbercafe_grady"
msgstr "Grady"
msgid "spyder_mansion_wayne"
msgstr "Wayne"
msgid "spyder_omnichannel_ethan"
msgstr "Ethan"
msgid "spyder_wayfarer2_kim"
msgstr "Kim"
msgid "spyder_routea_john"
msgstr "John"
msgid "spyder_routea_little"
msgstr "Little"
msgid "spyder_candyhouse1_sawyer"
msgstr "Sawyer"
msgid "spyder_leathermuseum_giles"
msgstr "Giles"
msgid "spyder_papermanor_princeton"
msgstr "Princeton"
msgid "spyder_citypark_mack"
msgstr "Mack"
msgid "spyder_wayfarer1_wes"
msgstr "Wes"
msgid "spyder_leather_filbur"
msgstr "Filbur"
msgid "spyder_flower_fez"
msgstr "Fez"
msgid "spyder_flowerpetshop_denzel"
msgstr "Denzel"
msgid "spyder_flowerpetshop_titus"
msgstr "Titus"
msgid "spyder_cottonhouse2_davis"
msgstr "Davis"
msgid "spyder_cottonhouse2_davis1"
msgstr "I left my best monster in the storage!"
msgid "spyder_cottonartshop_carter"
msgstr "Carter"
msgid "spyder_wayfarer1_norm"
msgstr "Norm"
msgid "spyder_timbercenter_luciana"
msgstr "Luciana"
msgid "spyder_candycenter_diamond"
msgstr "Diamond"
msgid "spyder_cottoncenter_krystal"
msgstr "Krystal"
msgid "spyder_cottoncenter_ada"
msgstr "Ada"
msgid "spyder_cottoncenter_ada1"
msgstr "The computer system is experiencing technical difficulties.\n Withdrawing and depositing monsters and items is currently unavailable.\n Thank you for your patience."
msgid "spyder_leathercenter_sofia"
msgstr "Sofia"
msgid "spyder_candyscoop_clint"
msgstr "Clint"
msgid "spyder_cottonscoop_joe"
msgstr "Joe"
msgid "spyder_flowerscoop_jarod"
msgstr "Jarod"
msgid "spyder_paperscoop_santino"
msgstr "Santino"
msgid "spyder_timberscoop_leandro"
msgstr "Leandro"
msgid "spyder_leatherscoop_blake"
msgstr "Blake"

msgid "spyder_riverboatcaptain"
msgstr "Riverboat Captain"
msgid "spyder_mansion_drinkingbuddya"
msgstr "Drinking Buddy A"
msgid "spyder_mansion_drinkingbuddyb"
msgstr "Drinking Buddy B"
msgid "spyder_dryadsgrove_aquemini"
msgstr "Aquemini"
msgid "spyder_dryadsgrove_ignatia"
msgstr "Ignatia"
msgid "spyder_dryadsgrove_petra"
msgstr "Petra"
msgid "spyder_dryadsgrove_ferris"
msgstr "Ferris"
msgid "spyder_dryadsgrove_sylvia"
msgstr "Sylvia"
msgid "spyder_dryadsgrove_volcoli"
msgstr "Volcoli"
msgid "_chromerobo"
msgstr "Chrome Robo"
msgid "_darkrobo"
msgstr "Dark Robo"
msgid "_xeon"
msgstr "Xeon"
msgid "_xeon-2"
msgstr "Xeon-2"
msgid "_mk01beta"
msgstr "Mk01 Beta"
msgid "_mk01alpha"
msgstr "Mk01 Alpha"


## MESSAGE TRANSLATIONS ##
# spyder messages
msgid "spyder_multi_underrepairs"
msgstr "The sign reads, 'Under repairs'"

msgid "spyder_multi_martsign"
msgstr "Buy things here"

msgid "spyder_papertown_daycare1"
msgstr "Daycare Centre: Under construction."

msgid "spyder_papertown_daycare2"
msgstr "Daycare Centre: Open now!"

msgid "spyder_papertown_sunnyside"
msgstr "Sunnyside Manor: If we are not home leave a message with our housekeeper."

msgid "spyder_papertown_home"
msgstr "Home sweet home!"

msgid "spyder_papertown_rival"
msgstr "Billie's House"

msgid "spyder_rivalbedroom_radio_morning"
msgstr "Morning: A Pop song is playing. It's called \"Omni Love: A Journey Through Channels of the Heart\"."

msgid "spyder_rivalbedroom_radio_afternoon"
msgstr "Afternoon: A Rock song is playing. It's called \"Rise to Dominate: The Ultimate Trainer's Anthem\"."

msgid "spyder_rivalbedroom_radio_dusk"
msgstr "Dusk: A Country song is playing. It's called \"Breaking Chains, Finding Strength: From Fear to Enforcer\"."

msgid "spyder_rivalbedroom_radio_dawn"
msgstr "Dawn: A Metal song is playing. It's called \"Dragon's Roar: Percussive Fury\"."

msgid "spyder_rivalbedroom_radio_night"
msgstr "Night: A Techno song is playing. It's called \"Bot Revolution: Rise of the Botbots\"."

msgid "spyder_rivaldownstairs_tv"
msgstr "A group of schoolboys stranded on a deserted island, and of their struggles to overcome adversity."

msgid "spyder_rivaloffice_haiku"
msgstr "It's a haiku: From Rock to Kitten, Evolution's dance unfolds, Transformation blooms."

msgid "spyder_papertown_restinbed"
msgstr "You awake fully rested!"

msgid "spyder_papertown_tvwatch"
msgstr "What's on TV? A prom queen is breaking her tiara into pieces and handing it out."

msgid "spyder_citypark_achievement"
msgstr "Achievement Maniac's House"

msgid "spyder_citypark_house_maniac"
msgstr "Achievement Maniac"

msgid "spyder_citypark_house_maniac1"
msgstr "I'm the Achievement Maniac! I'm young ... Well, at heart. My body is old and frail.\n"
"All my life, my dream has been to do the things that no one else has done.\n"
"Like ... giving a dog tuxemon to a Cat Girl.\n"
"I wrote down all the things I wanted to do in my Book of Wishes. But it's unfinished ..."

msgid "spyder_citypark_house_maniac2"
msgstr "Do you want to help me? You can do all the challenges that I didn't get around to!"

msgid "spyder_citypark_house_maniac3"
msgstr "Huh, nothing new. Well, keep working on it!"

msgid "spyder_citypark_house_maniac4"
msgstr "How are you getting along with the Book of Wishes? Tell me of your achievements ..."

msgid "spyder_citypark_house_maniac5"
msgstr "How are you getting along with the Book of Wishes? Tell me of your achievements ..."

msgid "spyder_maniac_achievement1"
msgstr "Giving a dog tuxemon to a Cat Girl"

msgid "spyder_column1_sign" 
msgstr "A rare ancient column. This was once part of a temple building." 
msgid "spyder_column2_sign" 
msgstr "A rare ancient column. Other ruins from the same culture can be found in Route 3. " 
msgid "spyder_ruby_plaque" 
msgstr "Ruby is just the term for any corundum that is red! \n When corundum comes in other colours like blue, pink and clear, it is called a sapphire. \n When tuxemon eat rubies, they become passionate and vigorous, making them better at physical attacks like slaps, claws and bites." 
msgid "spyder_opal_plaque" 
msgstr "Opals show flashes of coloured light. \n They form in fissues and dips in rock when water evaporates leaving behind silica. \n Tuxemon that eat opals benefit from its magical warding are better able to escape magical distant attacks like blasts, sprays and rays." 
msgid "spyder_emerald_plaque" 
msgstr "An emerald is a green variety of beryl. Beryl that is blue is called aquamarine instead. \n A one-carat emerald is larger but less dense than a one-carat diamond. \n Tuxemon that eat emeralds have their sight and intuition heighten, making their ranged attacks like shots, sprays and blasts more potent." 
msgid "spyder_agate_plaque" 
msgstr "Agate is a rock, often formed by volcanoes and often banded with parallel lines. \n It features a great variety of colours: browns, greys, creams, reds, oranges and even blues. \n Feeding agate to a tuxemon can increase its speed and agility, making it faster to react in battle." 
msgid "spyder_diamond_plaque" 
msgstr "Famously the hardest gemstone in the world, diamonds are great on necklaces, engagement rings and earrings! \n If your fiance doesn't buy a Shaft diamond ring for you, he doesn't love you! \n Feed diamonds to your tuxemon to harden their skin, making them better able to resist physical blows." 

msgid "spyder_quartz_plaque"
msgstr "Quartz is one of the most abundant minerals on the planet. \n Some quartz varieties - like onyx, amethyst and carnelian - are rarer and more precious. \n Quartz is used in clocks to keep very precise time. \n Tuxemon that eat quartz have their fortitude and vitality increased, making them able to endure more attacks before being knocked out. "

msgid "spyder_shaft_plaque"
msgstr "Sponsored by Shaft. \"We dig it!\""
msgid "spyder_nimrod_plaque"
msgstr "Sponsored by Nimrod. \"If we didn't sell them, someone else would!\""
msgid "spyder_nimrod2_plaque"
msgstr "Tuxemon are powerful weapons that have fought alongside humans for as long as there has been war. \n Rock paintings found in caves show prehistoric humans training sabretoothed Rockats to fight wild Wolffsky."
msgid "spyder_nimrod3_plaque"
msgstr "The symbol of an ancient empire was the Eaglace, because when the empire invaded from the icy north their generals and scouts rode on Eaglace. \n Today, medic teams in our mighty republic are training with Agnidon for protection and transport. "
msgid "spyder_nimrod4_plaque"
msgstr "But soon, tuxemon and humans may be rendered obsolete. \n Our corporate sponsors Nimrod are developing robot technology that could make war a bloodless affair. \n In the meantime, sign up for the Nimrod Enforcers for good pay, free education and a life of adventure."
msgid "spyder_shaft1_sign"
msgstr "Shaft Headquarters: Mining Division"
msgid "spyder_shaft2_sign"
msgstr "Shaft Headquarters: Public Relations Division"
msgid "spyder_leathercafe_sign"
msgstr "Open Air Cafe and Marketplace"
msgid "spyder_leathercbd_sign"
msgstr "Leather Town Business District"

msgid "spyder_leatherhouse1_radio_morning"
msgstr "An R&B song is playing. It's called \"Possessuns, Part I\"."
msgid "spyder_leatherhouse1_radio"
msgstr "An R&B song is playing. It's called \"Possessuns, Part II\"."
msgid "spyder_leatherhouse1_radio_dusk"
msgstr "An Electronic song is playing. It's called \"Beats Of BotBot\"."
msgid "spyder_leatherhouse1_radio_dawn"
msgstr "A Country song is playing. It's called \"Heavyhearted At Losing My Rockat\"."
msgid "spyder_leatherhouse1_radio_night"
msgstr "A song is playing. It's called \"Fondent Tango\"."
msgid "spyder_flower_dojo_sign"
msgstr "Dojo of the Five Elements: Master Tuxemon Battle"

msgid "spyder_dojo_board_a"
msgstr "It's the Mentor's notes on Morphing."
msgid "spyder_dojo_board_b"
msgstr "It's the Mentor's notes on Stats."
msgid "spyder_dojo_board_c"
msgstr "It's the Mentor's notes on Tastes."
msgid "spyder_dojo_board_d"
msgstr "It is the Mentor's notes on Techniques."
msgid "spyder_dojo_zhao1"
msgstr "How are you finding the Dojo?...\n You should become a monk here. You already have the vow of silence covered!"
msgid "spyder_dojo_fu1"
msgstr "Let me tell you how Morphing works."
msgid "spyder_dojo_yin1"
msgstr "Let me tell you how Stats works."
msgid "spyder_dojo_zhu1"
msgstr "Let me tell you how Tastes work."
msgid "spyder_dojo_xiang1"
msgstr "Let me tell you how Techniques work."
msgid "spyder_dojo_fu2"
msgstr "Throughout their lives, most monsters pass through different stages.\n For example, a Rockitten may become a Rockat and then a Jemuar. This is called Morphing.\n Most Morphing occurs because a monster reaches a certain level,\n but there are other ways that Morphing can occur,\n like Dollfin becoming Bigfin when exposed to Sweet Sand."
msgid "spyder_dojo_yin2"
msgstr "Monsters have six Stats: HP, Melee, Ranged, Armor, Dodge and Speed.\n HP determines how much Damage they can take from attacks before passing out.\n Melee determines how much Damage their melee and touch attacks do.\n Ranged determines how much Damage their ranged and reach attacks do.\n Armor reduces Damage from melee and reach attacks.\n Dodge reduces Damage from ranged and touch attacks.\n Whichever monster has the higher Speed acts first in battle."
msgid "spyder_dojo_zhu2"
msgstr "Every monster has two Tastes: Warm and Cold.\n A Warm Taste makes the monster 10 percent better in one Stat:\n Speed for Peppy Taste, Melee for Salty Taste, Armor for Hearty Taste,\n Ranged for Zesty Taste and Dodge for Refined Taste.\n A Cold Taste makes the monster 10 percent worse in one Stat:\n Speed for Mild Taste, Melee for Sweet Taste,\n Armor for Soft Taste, Ranged for Flakey Taste and Dodge for Dry Taste."
msgid "spyder_dojo_xiang2"
msgstr "In combat, monsters can choose from up to four techniques that they know.\n Techniques have an accuracy, which determines how likely they are to occur.\n If a technique has a Power, that determines how much Damage it does.\n Some techniques impose a condition on the user or the target,\n or both - and the technique's Potency determines how likely that is to occur.\n Some techniques, once used, take a while to become available again."
msgid "spyder_dojo_fu3"
msgstr "I have developed a potion that reverts a tuxemon back to its base form.\n Shall I give the Button Potion to one of your tuxemon?"
msgid "spyder_dojo_zhu3"
msgstr "I have developed a potion that changes a tuxemon's taste.\n Shall I give the Taste-Changer Potion to one of your tuxemon for ${{currency}}50?"
msgid "spyder_dojo_xiang3"
msgstr "I have developed a potion that allows a tuxemon to re-learn a technique that it has forgotten.\n Shall I give the Re-Learner Potion to one of your tuxemon?"

msgid "spyder_dojo_wan"
msgstr "Master Wan"
msgid "spyder_dojo_toph"
msgstr "Monk Toph"
msgid "spyder_dojo_sokka"
msgstr "Monk Sokka"
msgid "spyder_dojo_yangchen"
msgstr "Monk Yangchen"
msgid "spyder_dojo_kataro"
msgstr "Monk Kataro"
msgid "spyder_dojo_iroh"
msgstr "Monk Iroh"
msgid "spyder_dojo_zhu"
msgstr "Zhu"
msgid "spyder_dojo_zhao"
msgstr "Zhao"
msgid "spyder_dojo_yin"
msgstr "Yin"
msgid "spyder_dojo_xiang"
msgstr "Xiang"
msgid "spyder_dojo_fu"
msgstr "Fu"

msgid "spyder_dojo_wan1"
msgstr "My Wood tuxemon all know Fire moves, \n so if you send a Metal tuxemon against me to take advantage of their weakness to Metal, \n we'll meet it with Fire."
msgid "spyder_dojo_wan2"
msgstr "Every monster is composed of one or two elements, \n and every move that they can perform is composed of one or two elements. \n A monster's element determines which moves it resists, and which moves it is weak against. \n It takes half damage from moves of the element it is resistant to, \n and double from moves of the element it is weak against."
msgid "spyder_dojo_wan3"
msgstr "Each monk in this room specialises in monsters of a particular type, \n but each has found a way to develop their strengths and to mitigate their weaknesses. \n Talk to me once you have defeated them all."
msgid "spyder_dojo_wan4"
msgstr "Congratulations. \n Now prove what you have learned in battle against me."
msgid "spyder_dojo_toph1"
msgstr "I may have a team of Earth tuxemon, but they all have high Melee or Ranged stats. \n I use that to overwhelm your defences, even if you are strong against Earth."
msgid "spyder_dojo_toph2"
msgstr "Of course, this strategy depends on your opponents having low Armour and Dodge stats. \n Good job. Let me heal you."
msgid "spyder_dojo_sokka1"
msgstr "My tuxemon are all of the Metal type, \n but they each have a second element, or know a technique with two elements. \n That makes their strengths and weaknesses more difficult to predict."
msgid "spyder_dojo_sokka2"
msgstr "Of course, dual types still have some weaknesses - sometimes twice as many as others. \n Good job. Let me heal you."
msgid "spyder_dojo_yangchen1"
msgstr "My Wood tuxemon all know Fire moves, \n so if you send a Metal tuxemon against me to take advantage of their weakness to Metal, \n we'll meet it with Fire."
msgid "spyder_dojo_yangchen2"
msgstr "Of course that strategy doesn't work if non-Metal types are using Metal techniques. \n Good job. Let me heal you."
msgid "spyder_dojo_kataro1"
msgstr "My Water tuxemon know techniques that work around their weakness, \n whether that's using Sinkhole to mitigate their weakness towards Earth techniques, \n or using the fixed damage move Perfect Cut so it's not halved against Wood types."
msgid "spyder_dojo_kataro2"
msgstr "Of course, these mitigating strategies carry an opportunity cost. \n Good job. Let me heal you."
msgid "spyder_dojo_iroh1"
msgstr "I am a Fire-type specialist. \n Each of my tuxemon knows Fire moves, and moves of one other type. \n I'll always have a monster that can target a monster's weakness."
msgid "spyder_dojo_iroh2"
msgstr "Of course, they do still have their Fire weaknesses. \n Good job. Let me heal you."

msgid "spyder_dojo_tu"
msgstr "Master Tu"
msgid "spyder_dojo_ares"
msgstr "Monk Ares"
msgid "spyder_dojo_orion"
msgstr "Monk Orion"
msgid "spyder_dojo_hephastus"
msgstr "Monk Hephastus"
msgid "spyder_dojo_hermes"
msgstr "Monk Hermes"
msgid "spyder_dojo_saturn"
msgstr "Monk Saturn"
msgid "spyder_dojo_thri"
msgstr "Riddler Thri"

msgid "spyder_dojo_tu1"
msgstr "On this level you must prove your mastery of the six vital statistics of tuxemon:\n HP, Melee, Ranged, Armour, Dodge and Speed."
msgid "spyder_dojo_tu3"
msgstr "Each monk in this room specialises in monsters with one very high stat.\n To overcome this, you will have to make clever use of your own creatures' stats. \n Talk to me once you have defeated them all."
msgid "spyder_dojo_tu4"
msgstr "Congratulations.\n Now prove what you have learned in battle against me"

msgid "spyder_dojo_ares1"
msgstr "My tuxemon have great Melee or Ranged stats, or both, so their attacks hit hard."
msgid "spyder_dojo_ares2"
msgstr "Here is a TM that you may find useful: Scope.\n It tells you what a tuxemon's statistics are,\n meaning you can target melee and ranged attacks based on which are weak towards them.\n I'll also heal you."
msgid "spyder_dojo_orion1"
msgstr "My team all have excellent Dodge stats,\n making it very difficult to get a successful ranged attack off against them."
msgid "spyder_dojo_orion2"
msgstr "Here is a TM that you may find useful: Shadow Boxing.\n It uses your Melee and their Dodge,\n allowing your strong melee attackers to get around an enemy with high Armour.\n I'll also heal you."
msgid "spyder_dojo_hephastus1"
msgstr "My team all have excellent Armour, so melee attacks just bounce off of their thick hides."
msgid "spyder_dojo_hephastus2"
msgstr "Here is a TM that you may find useful: Blade.\n It goes before most other moves, allowing a slow creature to get the advantage.\n I'll also heal you."
msgid "spyder_dojo_hermes1"
msgstr "My team are lightning-quick, with high Speed. By the time you get around to attacking, we'll have already defeated you."
msgid "spyder_dojo_hermes2"
msgstr "Here is a TM that you may find useful: Panjandrum.\n Its damage is a portion of the target's maximum HP,\n so it's as effective against high HP foes as it is against low HP ones.\n I'll also heal you."
msgid "spyder_dojo_saturn1"
msgstr "My team are tough as nails, with incredibly high HP."
msgid "spyder_dojo_saturn2"
msgstr "Here is a TM that you may find useful: All In.\n It heals you a little, improving your odds of holding out against durable monsters.\n I'll also heal you."

msgid "spyder_dojo_thri1"
msgstr "Congratulations, you have proven yourself an excellent trainer. \n You will face only one further adversary: me!"
msgid "spyder_dojo_thri2"
msgstr "You are a true master of battle and have earned a reward. \n Tell me, do you favour strength or strategy?"
msgid "spyder_dojo_strength"
msgstr "In that case, take this SAMPSACK. Its power is unrivalled."
msgid "spyder_dojo_strategy"
msgstr "In that case, take this SAMPSAGE. Its cunning is unrivalled."
msgid "spyder_dojo_billie1"
msgstr "Hey cheapskate! I'm training here too. You know, this Tuxepedia thing isn't half bad. \n I bet you only like it cos it's free, though."
msgid "spyder_dojo_billie2"
msgstr "Hmmm, I can tell from your Tuxepedia edits that you know your stuff."
msgid "spyder_dojo_billie3"
msgstr "Billie has added their tuxemon data to TUXEPEDIA."

msgid "spyder_wayfarerinn_sign"
msgstr "Welcome to the Wayfarer Inn! "
msgid "spyder_omnichannel_note"
msgstr "Haha, suckers - you'll never find me. \n It's on the Omnichannel CEO's letterhead."

msgid "spyder_walled_osman"
msgstr "Osman"
msgid "spyder_walled_musa"
msgstr "Musa"
msgid "spyder_walled_augustus"
msgstr "Augustus"
msgid "spyder_walled_fugger"
msgstr "Fugger"
msgid "spyder_walled_rufus"
msgstr "Rufus"
msgid "spyder_walled_alexander"
msgstr "Alexander"
msgid "spyder_walled_carnegie"
msgstr "Carnegie"
msgid "spyder_walled_crassus"
msgstr "Crassus"
msgid "spyder_walled_girard"
msgstr "Girard"
msgid "spyder_walled_vanderbilt"
msgstr "Vanderbilt"
msgid "spyder_walled_ford"
msgstr "Ford"
msgid "spyder_walled_astor"
msgstr "Astor"
msgid "spyder_walled_midas"
msgstr "Midas"

msgid "spyder_walled_osman1"
msgstr "Do you want to buy Tuxcoin?"

msgid "spyder_walled_osman2"
msgstr "I wish I have bought Tuxcoin ten years ago."

msgid "spyder_walled_musa1"
msgstr "Why do you keep asking such obvious questions?"

msgid "spyder_walled_musa2"
msgstr "Let's skip it."

msgid "spyder_walled_augustus1"
msgstr "I wrote nine academic papers!"

msgid "spyder_walled_augustus2"
msgstr "But I'm unable to win a match!"

msgid "spyder_walled_fugger1"
msgstr "My new movie was not as good as I thought it would be."

msgid "spyder_walled_fugger2"
msgstr "Too many fight scenes."

msgid "spyder_walled_rufus1"
msgstr "Do you really want to play this game with me?"

msgid "spyder_walled_rufus2"
msgstr "You have won."

msgid "spyder_walled_alexander1"
msgstr "Do you mind waiting an extra hour so I can read more of my book?"

msgid "spyder_walled_alexander2"
msgstr "Lasted less than thirty seconds."

msgid "spyder_walled_carnegie1"
msgstr "I often wish I was born in a time before social media."

msgid "spyder_walled_carnegie2"
msgstr "Let me update my status!"

msgid "spyder_walled_crassus1"
msgstr "I'm going to buy an island."

msgid "spyder_walled_crassus2"
msgstr "But which one?"

msgid "spyder_walled_girard1"
msgstr "Why not go back to them and tell them you changed your mind?"

msgid "spyder_walled_girard2"
msgstr "Who popped up in your mind?"

msgid "spyder_walled_vanderbilt1"
msgstr "People have justifications for hurting others, but they are rarely good justifications."

msgid "spyder_walled_vanderbilt2"
msgstr "What's your justification?"

msgid "spyder_walled_ford1"
msgstr "Did you hear about the big earthquake in ocean?"

msgid "spyder_walled_ford2"
msgstr "There was a tsunami alert!"

msgid "spyder_walled_astor1"
msgstr "What should you do if you find a spider on your bed?"

msgid "spyder_walled_astor2"
msgstr "Capture and sell!"

msgid "spyder_walled_billie1"
msgstr "Well hello, ${{name}}.\n You scrub up alright.\n Don't worry, I'm not going to battle you.\n I don't want my win rate to get any worse."

msgid "spyder_walled_midas1"
msgstr "I guess they're just giving out Gold Passes to everyone these days."

msgid "spyder_walled_midas2"
msgstr "... ... ...\n I founded the Walled Garden as a sanctuary for the better class of person\n to hone their battle skills and network with fellow members of the elite.\n But seeing you, a...\n what is the word?\n I want to say 'hoi polloi'? 'Villein'?\n Seeing a pleb like you triumph has made me reconsider.\n From this day on, I am going to open the Walled Garden to all comers.\n Anyone who wants to test their mettle can do so here."

msgid "spyder_cottonhouse1_tvwatch"
msgstr "It's the latest reality show: people and their tuxemon complete challenges on a remote island."

msgid "cannot_use_item_monster"
msgstr "This item cannot be used on this monster."

msgid "cotton_breeder0"
msgstr "Hi there, welcome to the Daycare, I breed Tuxemon here.\nI run this place because I love Tuxemon so much!\n"
"If you like, I can breed two of your Tuxemon for you. Just let me know, ok?"

msgid "cotton_breeder1"
msgstr "Do you wanna leave two of your Tuxemon with me to breed them?"

msgid "cotton_breeder2a_1"
msgstr "Okay, which Tuxemon will be the mother?"

msgid "cotton_breeder2a_2"
msgstr "Great, how about the father?"

msgid "cotton_breeder3"
msgstr "Okay, you sure these are the two you want?"

msgid "cotton_breeder4a"
msgstr "Great! Come back to check in later and I'll let you know how it's going."

msgid "cotton_breeder_rejected"
msgstr "Oh, alright. You think about it some more and come back to me."

msgid "cotton_breeder5"
msgstr "Hey ${{name}}, come to check up on your Tuxemon?"

msgid "cotton_breeder6a"
msgstr "They're still getting acquainted, as it were. Why don't you come back later?"

msgid "cotton_breeder6b"
msgstr "It's going very well! They're practically inseperable!\n"
"It shouldn't be too long now before we've got a baby on the way."

msgid "cotton_breeder6c"
msgstr "Congratulations! They've had a baby! Here you go, raise it well."

msgid "cotton_breeder_continue"
msgstr "It'll be awhile before they're ready for another, but if you like I can hold onto these two and breed them again."

msgid "cotton_breeder7a"
msgstr "Great! You take some time with the baby and I'll take care of the parents. Come back later to check up on them."

msgid "cotton_breeder7b"
msgstr "Good idea, the new family should be kept together at this important stage in the baby's development.\n"
"Ya'll come back now, y'hear?"

msgid "taba_greeting1"
msgstr "Greeter Jaime: Hey there ${{name}}! Heard you got a Tuxemon, congrats! If you wanna grow your party, you'll need Tuxeballs."

msgid "taba_greeting2a"
msgstr "The shop is doing a promo, here's some to get you started. You use them to capture Tuxemon. It's easier if they're weakend first though!"

msgid "taba_greeting2b"
msgstr "Ah! I see you've already got some. You've got a good head on your shoulders ${{name}}, I'm sure you'll be a champ in no time."

msgid "taba_greeting3"
msgstr "Good luck in your adventures ${{name}}, and remember to shop at Tuxemart for all your adventuring needs!\n"
"...\n"
"Sorry about the sales pitch, it's my job."

msgid "gotfivetuxeballs"
msgstr "You got 5 Tuxeballs!"

msgid "got_new_tuxemon"
msgstr "A new Tuxemon is born! Welcome {monster_name}!"

msgid "spyder_greenwash_guard"
msgstr "Alright, alright, nothing to see here."

msgid "spyder_greenwash_gregor1"
msgstr "I spend all day watching my CATEYE - I'm going to catch it blinking!"
msgid "spyder_greenwash_chip1"
msgstr "I have developed unmatched computing power!"
msgid "spyder_greenwash_clarence1"
msgstr "My tuxemon are unstoppable in the sunlight!"
msgid "spyder_greenwash_gregor2"
msgstr "Ugh, it didn't even blink when it fainted!"
msgid "spyder_greenwash_chip2"
msgstr "Needs more power!"
msgid "spyder_greenwash_clarence2"
msgstr "There was a cloud!"
msgid "spyder_greenwash_louis1" 
msgstr "The rules of this battle are the simple laws of natural selection: only the strong survive!"
msgid "spyder_greenwash_louis2"
msgstr "May I introduce you to the Gaia Hypothesis?"
msgid "spyder_greenwash_lewis1" 
msgstr "Hey, this is an active emergency.\n Get out of here!"
msgid "spyder_greenwash_lewis2"
msgstr "Great, now I've got nothing to fight the fires with."
msgid "spyder_greenwash_hunt1" 
msgstr "Come work at Greenwash, they said.\n Perform experiments that blur the line between science and madness, they said.\n Look where that got me!"
msgid "spyder_greenwash_hunt2"
msgstr "There's no future in STEM, kid."
msgid "spyder_greenwash_alex1" 
msgstr "I order all my flowers from Greenwash.\n They have varieties that I've never seen before!"
msgid "spyder_greenwash_alex2"
msgstr "Here's my card in case you ever need a flower arrangement.\n I do weddings, funerals, birthdays..."
msgid "spyder_greenwash_gluck1" 
msgstr "Say what you will about genetic engineering, hydroponics and chemical fertilizers,\n but you can't argue with the results."
msgid "spyder_greenwash_gluck2"
msgstr "That settles it,\n I'm giving Narcileaf another dose of fertilizer when we get home."
msgid "spyder_greenwash_firefighter"
msgstr "I could battle you, but I prefer to appeal to your reason and common sense.\n If you don't get out of here, the building might fall on you!"
msgid "spyder_greenwash_broer1" 
msgstr "Every day, I sedate all the monsters so they can be observed safely.\n I forget ONE TIME, and everyone makes a huge fuss."
msgid "spyder_greenwash_broer2"
msgstr "Whatever. Here, have a potion."
msgid "spyder_greenwash_lewie1" 
msgstr "Just some broken glass and escaped monsters.\n  I was hoping for a fire."
msgid "spyder_greenwash_lewie2"
msgstr "I like fire a normal amount."
msgid "spyder_greenwash_morehouse1" 
msgstr "They said to get out,\n  but I'm not leaving without my notebook of scientific observations."
msgid "spyder_greenwash_morehouse2"
msgstr "I'm sure my notebook is around here somewhere."
msgid "spyder_greenwash_dempsey1" 
msgstr "This is fine."
msgid "spyder_greenwash_heidenstam1" 
msgstr "This has been one heck of a work experience placement."
msgid "spyder_greenwash_heidenstam2"
msgstr "Gee, thanks a bunch."
    
msgid "spyder_greenwash_louis"
msgstr "Louis"
msgid "spyder_greenwash_clarence"
msgstr "Clarence"
msgid "spyder_greenwash_chip"
msgstr "Chip"
msgid "spyder_greenwash_gregor"
msgstr "Gregor"
msgid "spyder_greenwash_lewis"
msgstr "Lewis"
msgid "spyder_greenwash_hunt"
msgstr "Hunt"
msgid "spyder_greenwash_alex"
msgstr "Alex"
msgid "spyder_greenwash_gluck"
msgstr "Gluck"
msgid "spyder_greenwash_broer"
msgstr "Broer"
msgid "spyder_greenwash_lewie"
msgstr "Lewie"
msgid "spyder_greenwash_morehouse"
msgstr "Morehouse"
msgid "spyder_greenwash_dempsey"
msgstr "Dempsey"
msgid "spyder_greenwash_heidenstam"
msgstr "Heidenstam"

msgid "spyder_greenwash_fossilisator1"
msgstr "Hello there, I suppose you are here to see my finest invention - the De-Fossilator.\n ... No? You're here to investigate why the Greenwash staff went on strike\n and got locked out by the Enforcers?"
msgid "spyder_greenwash_fossilisator2"
msgstr "While you're here you might as well see the De-Fossilator in action."
msgid "spyder_greenwash_fossilisator3"
msgstr "Ah, I see you have a toothed bird fossil. Shall I de-fossilate it?"
msgid "spyder_greenwash_fossilisator4"
msgstr "It worked! The fossil turned into a Rhincus!"
msgid "spyder_greenwash_fossilisator5"
msgstr "Ah, I see you have an ancient dog fossil. Shall I de-fossilate it?"
msgid "spyder_greenwash_fossilisator6"
msgstr "It worked! The fossil turned into a Shammer!"
msgid "spyder_greenwash_fossilisator7"
msgstr "Maybe another time then."
msgid "spyder_greenwash_fossilisator8"
msgstr "Ah, I see you have two ancient fossils. Shall I de-fossilate both?"
msgid "spyder_greenwash_fossilisator9"
msgstr "It worked! The fossils turned into a Shammer and a Rhincus!"

msgid "spyder_greenwash_looten1"
msgstr "Prepare to face the power of my fusion tuxemon!"
msgid "spyder_greenwash_looten2"
msgstr "Well, I guess fusion technology isn't quite there yet.\n We've been working on it for years!"
msgid "spyder_greenwash_looten3"
msgstr "Here's the closest we've come -- it's a cute fusion of an ant and an Aardorn.\n Not exactly the ultimate killing machine Omnichannel wanted us to create.\n I mean … uh! You didn't hear that from me."
msgid "spyder_greenwash_looten4"
msgstr "The funny thing is, because of its fusion DNA, it makes DNA screeners behave all funny."
msgid "spyder_greenwash_moreau1"
msgstr "You shouldn't be here! "
msgid "spyder_greenwash_moreau2"
msgstr "The fusion experiment blew up!"
msgid "spyder_greenwash_dippel1"
msgstr "Maybe we went too far …"
msgid "spyder_greenwash_dippel2"
msgstr "Or not far enough! "
msgid "spyder_greenwash_aissa1"
msgstr "Stay out - Greenwash has this all under control."
msgid "spyder_greenwash_aissa2"
msgstr "We're all going to die!"
msgid "spyder_greenwash_aissa"
msgstr "Aissa"
msgid "spyder_greenwash_dippel"
msgstr "Dippel"
msgid "spyder_greenwash_moreau"
msgstr "Moreau"

msgid "spyder_leathergym_chadine1"
msgstr "Thanks for joining Chad & Brad Fondent Fitness (C&BFF),\n"
"we are excited to have you on board!"
msgid "spyder_leathergym_chad1"
msgstr "Yes, I can hear the silence."
msgid "spyder_leathergym_brad1"
msgstr "Yes, I can see the dark."
msgid "spyder_leathergym_chadfort1"
msgstr "Yes, I can fix the broken."
msgid "spyder_leathergym_bradfort1"
msgstr "Yes, I can feel your heart."
msgid "spyder_leathergym_gigachad1"
msgstr "Why are you here? Having a tough time? Don't worry fellow Sigma."
msgid "spyder_leathergym_virgin1"
msgstr "I love knocking on the door, screaming and running away while someone is using the restroom!"

msgid "spyder_leathershaft2_dude"
msgstr "Shaft is is one of the largest mining companies in the region,\n"
"especially those that contribute to the communities."
msgid "spyder_leathershaft2_achievement"
msgstr "Shaft is proud to join the top businesses in this race towards a net-zero economy\n"
"because we believe that climate change is not only one of the greatest risks facing Fondent,\n"
"but also one of the greatest opportunities for sustainable innovation."
msgid "spyder_leathershaft2_pc"
msgstr "Shaft promotional video on TuxTube."
msgid "spyder_leathershaft2_papers"
msgstr "This leaflet from the Shaft aims to gain the trust of the Fondent's people."
msgid "spyder_leathershaft2_skeptic"
msgstr "I don't trust Shaft. My geologist friend joined a team to explore the river basin\n"
"to determine the impact of deforestation and mining on the river and water quality.\n"
"This will mark the first ever evaluation of carbon and mercury production in mining ponds,\n"
"and their subsequent impact on water flowpaths, ever conducted in Fondent."

msgid "spyder_leathershaft1_sign"
msgstr "Journey to the Center of the Earth!"
msgid "spyder_leathershaft1_miner1"
msgstr "It is important to protect indigenous people, land... but we cannot criminalize the miners\n"
"who are looking for a living to survive. What matters is that the miners are protected!"
msgid "spyder_leathershaft1_beryll1"
msgstr "In Fondent alone there are about a dozen locations where illegal or artisan mining is going on\n"
"but Shaft is viewed as evil."
msgid "spyder_leathershaft1_roxby1"
msgstr "Some islands in the archipelago are completely taken over by mining. It is not possible to differentiate\n"
"between an indigenous community and a mining area. There is not even water to drink. Shaft is against!"
msgid "spyder_leathershaft1_rutherford1"
msgstr "Shaft leader is a thinker and doer. She is not a talker. She has met twice with the miners. It shows quality.\n"
"It shows his plans for Fondent. Our leader has been consistent when it comes to climate change."
msgid "spyder_leathershaft1_surat1"
msgstr "To streamline the mining sector, someone started to give certificates to those qualified to mine.\n"
"The entity? Omnichannel! And Shaft is the scapegoat."

msgid "spyder_papermanor_oldman"
msgstr "I have two sons and a niece. The first is a sailor, and last year he went to the Archipelago.\n"
"The second is a Captain and he transports people. My niece is playing outside."

msgid "spyder_candyhouse2_captain"
msgstr "I'm writing a book about my journey to the Archipelago. It is composed of nine volcanic islands.\n"
"About 1,400 km (870 mi) west of Paper Town, about 1,500 km (930 mi) north west of Candy Town."

msgid "cotton_misa_fireplace"
msgstr "It looks like someone burned papers."
msgid "cotton_misa_tv"
msgstr "What's on TV? The story of how Omnichannel became a global phenomenon,\n"
"reflecting and influencing a generation in the process."
msgid "cotton_misa_granny"
msgstr "Are you here to ask for my niece's hand? No? I'm sorry!"
msgid "cotton_misa_littlebro"
msgstr "My sister is very nice to me."

msgid "omnichannel_sign"
msgstr "Omnichannel HQ: We Make Headlines"

msgid "taba_town_homeplace"
msgstr "${{name}}'s house"
msgid "taba_town_sign_profhouse"
msgstr "Tuxemon Professor's House"
msgid "taba_town_sign_proflab"
msgstr "Tuxemon Professor's Lab"
msgid "taba_town_sign_tuxemart"
msgstr "Tuxemart - A place to buy and sell items"
msgid "taba_town_sign_tuxecenter"
msgstr "Tuxecenter - A place to heal your tuxemon"

msgid "leather_town_open_air"
msgstr "Open Air Cafe and Marketplace"

msgid "xero_citypark_achievement"
msgstr "Achievement Maniac's House"

msgid "xero_shaft1_sign"
msgstr "Shaft Headquarters: Mining Division"
msgid "xero_shaft2_sign"
msgstr "Shaft Headquarters: Public Relations Division"

msgid "xero_taba_tvwatch"
msgstr "What's on TV? A prom queen is breaking her tiara into pieces and handing it out."

msgid "xero_taba_poster"
msgstr "Home sweet home!"

msgid "xero_taba_restinbed"
msgstr "You awake fully rested!"

msgid "xero_skip_question"
msgstr "Do you want to skip the intro?"

## Sphalian Town ##

msgid "spyder_sphalian_alert_skating"
msgstr "Always be cautious! Always bring safety gear!"

msgid "spyder_sphalian_hackerchat"
msgstr "Two weeks ago a tremendous blizzard struck ${{map_name}}."

msgid "spyder_sphalian_barmaid"
msgstr "I don't skate very well."

msgid "spyder_mountain_road_interrupted"
msgstr "Road blocked due to landslide."

msgid "spyder_sphalian_grannypiper"
msgstr "The Great Blizzard's impact was so great that, still today, survivors met to commemorate."

msgid "spyder_sphalian_monk"
msgstr "I'm reminded of the time the blizzard killed my friend."

msgid "spyder_sphalian_granny"
msgstr "That's, uh... heavy. I'm sorry to hear that."

msgid "spyder_sphalian_shopkeeper"
msgstr "We worship and have deep respect for the mountain, we trust it will save us from whatever comes."

msgid "spyder_sphalian_maniac"
msgstr "Climbers need to wake up and understand that climbing Lion Mountain is extremely risky.\n"
"They need to stop believing just because they have strong tuxemon that they will be able to climb."

msgid "spyder_sphalian_beck"
msgstr "That's not even a little bit funny, man."

msgid "spyder_sphalian_tvwatch"
msgstr "A journalist travels the globe hunting for lost civilizations."

## JUNKYARD ##

msgid "junkyard_01"
msgstr "Hey, ${{name}}! I found some Tuxballs in this junkyard!"

msgid "junkyard_02"
msgstr "You can have one. I'll take the other"

msgid "junkyard_03"
msgstr "GARY: Well, well, well. Look who we have here!"

msgid "junkyard_04"
msgstr "CARY: You know you're stealing those Tuxballs without signing the End User License Agreement, right?"

msgid "junkyard_05"
msgstr "MAPLE: These are trash! You don't have to sign the EULA for trash!"

msgid "junkyard_06"
msgstr "GARY: That's what you think. But you're gonna have to pay."

msgid "junkyard_07"
msgstr "GARY: People like you shouldn't be able to get Tuxemon like this!"

msgid "junkyard_08"
msgstr "CARY: It's your own fault. Let's get them, Gary."

## Azure Town

msgid "town_hall"
msgstr "Town Hall"

msgid "flower_lady"
msgstr "Flower Lady"<|MERGE_RESOLUTION|>--- conflicted
+++ resolved
@@ -2449,16 +2449,14 @@
 msgid "tunnel"
 msgstr "Tunnel"
 
-<<<<<<< HEAD
 msgid "park"
 msgstr "Pepper Park"
-=======
+
 msgid "azure_town"
 msgstr "Azure"
 
 msgid "witcher_route_7"
 msgstr "Witcher Route 7"
->>>>>>> bda8a383
 
 ## MAP DESCRIPTIONS TOWN / CITY ##
 
