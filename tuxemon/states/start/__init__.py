# SPDX-License-Identifier: GPL-3.0
# Copyright (c) 2014-2023 William Edwards <shadowapex@gmail.com>, Benjamin Bean <superman2k5@gmail.com>
"""This module contains the Start state.
"""
from __future__ import annotations

import logging
from functools import partial
from typing import Any, Callable, Tuple, Union

import pygame

from tuxemon import formula, prepare
from tuxemon.locale import T
from tuxemon.menu.interface import MenuItem
from tuxemon.menu.menu import PopUpMenu
from tuxemon.save import get_index_of_latest_save
from tuxemon.state import State
from tuxemon.states.transition.fade import FadeInTransition

logger = logging.getLogger(__name__)

StartGameObj = Callable[[], object]


class BackgroundState(State):
    """
    Background state is used to prevent other states from
    being required to track dirty screen areas. For example,
    in the start state, there is a menu on a blank background,
    since menus do not clean up dirty areas, the blank,
    "Background state" will do that. The alternative is creating
    a system for states to clean up their dirty screen areas.

    Eventually the need for this will be phased out.
    """

    def draw(self, surface: pygame.surface.Surface) -> None:
        surface.fill((0, 0, 0, 0))


class StartState(PopUpMenu[StartGameObj]):
    """The state responsible for the start menu."""

    escape_key_exits = False
    shrink_to_items = True

    def __init__(self) -> None:
        # If there is a save, then move the cursor to "Load game" first
        index = get_index_of_latest_save()
        super().__init__(selected_index=0 if index is None else 1)

        def change_state(
            state: Union[State, str],
            **change_state_kwargs: Any,
        ) -> Callable[[], State]:
            return partial(
                self.client.push_state,
                state,
                **change_state_kwargs,
            )

        def show_mod_menu() -> None:
            self.client.replace_state("ModChooserMenuState")

        def exit_game() -> None:
            self.client.exit = True

        menu_items_map = (
            ("menu_new_game", show_mod_menu),
            ("menu_load", change_state("LoadMenuState")),
            ("menu_options", change_state("ControlState")),
            ("exit", exit_game),
        )

        for key, callback in menu_items_map:
            label = T.translate(key).upper()
            image = self.shadow_text(label)
            item = MenuItem(image, label, None, callback)
            self.add(item)


class ModChooserMenuState(PopUpMenu[StartGameObj]):
    """This menu shows the 2 default mod campaigns at the moment."""

    shrink_to_items = True
    escape_key_exits = True

    def close(self) -> None:
        self.client.replace_state("StartState")

    def __init__(self) -> None:

        super().__init__()

        self.map_name = prepare.CONFIG.starting_map

        def new_game_callback(
            map_name: str,
        ) -> Callable:
            return partial(new_game, map_name)

<<<<<<< HEAD
=======
        def set_player_name(text: str) -> None:
            map_path = prepare.fetch("maps", self.map_name)
            self.client.push_state("WorldState", map_name=map_path)
            self.client.push_state(FadeInTransition())
            local_session.player.name = text
            local_session.player.game_variables[
                "date_start_game"
            ] = formula.today_ordinal()
            self.client.pop_state(self)

>>>>>>> 97777b28
        def new_game(map_name: str) -> None:
            self.map_name = map_name
            # load the starting map
            map_path = prepare.fetch("maps", self.map_name)
            self.client.push_state("WorldState", map_name=map_path)
            self.client.push_state(FadeInTransition())
            self.client.pop_state(self)

        # Build a menu of the default mod choices:
        menu_items_map: Tuple[Tuple[str, Callable], ...] = tuple()

        # If a different map has been passed as a parameter, show as an option:
        if prepare.CONFIG.starting_map != "player_house_bedroom.tmx":
            menu_items_map = menu_items_map + (
                (
                    str(prepare.CONFIG.starting_map),
                    new_game_callback(prepare.CONFIG.starting_map),
                ),
            )

        menu_items_map = menu_items_map + (
            ("spyder_campaign", new_game_callback("spyder_bedroom.tmx")),
            ("xero_campaign", new_game_callback("player_house_bedroom.tmx")),
            ("cancel", self.close),
        )

        for key, callback in menu_items_map:
            label = T.translate(key).upper()
            label = label.center(32)
            image = self.shadow_text(label)
            item = MenuItem(image, label, None, callback)
            self.add(item)<|MERGE_RESOLUTION|>--- conflicted
+++ resolved
@@ -100,25 +100,15 @@
         ) -> Callable:
             return partial(new_game, map_name)
 
-<<<<<<< HEAD
-=======
-        def set_player_name(text: str) -> None:
-            map_path = prepare.fetch("maps", self.map_name)
-            self.client.push_state("WorldState", map_name=map_path)
-            self.client.push_state(FadeInTransition())
-            local_session.player.name = text
-            local_session.player.game_variables[
-                "date_start_game"
-            ] = formula.today_ordinal()
-            self.client.pop_state(self)
-
->>>>>>> 97777b28
         def new_game(map_name: str) -> None:
             self.map_name = map_name
             # load the starting map
             map_path = prepare.fetch("maps", self.map_name)
             self.client.push_state("WorldState", map_name=map_path)
             self.client.push_state(FadeInTransition())
+            local_session.player.game_variables[
+                "date_start_game"
+            ] = formula.today_ordinal()
             self.client.pop_state(self)
 
         # Build a menu of the default mod choices:
