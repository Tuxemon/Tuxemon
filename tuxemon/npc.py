--- conflicted
+++ resolved
@@ -13,20 +13,12 @@
 from tuxemon import surfanim
 from tuxemon.battle import Battle, decode_battle, encode_battle
 from tuxemon.compat import Rect
-<<<<<<< HEAD
-from tuxemon.db import Direction, ElementType, PlagueType, SeenStatus, db
-=======
-from tuxemon.db import ElementType, EntityFacing, PlagueType, SeenStatus, db
->>>>>>> b577c521
+from tuxemon.db import Direction, ElementType, PlagueType, SeenStatus, db, EntityFacing
 from tuxemon.entity import Entity
 from tuxemon.graphics import load_and_scale
 from tuxemon.item.item import MAX_TYPES_BAG, Item, decode_items, encode_items
 from tuxemon.locale import T
-<<<<<<< HEAD
-from tuxemon.map import dirs2, dirs3, facing, get_direction, proj
-=======
-from tuxemon.map import Direction, dirs2, dirs3, get_direction, proj
->>>>>>> b577c521
+from tuxemon.map import dirs2, dirs3, get_direction, proj
 from tuxemon.math import Vector2
 from tuxemon.mission import Mission, decode_mission, encode_mission
 from tuxemon.monster import (
