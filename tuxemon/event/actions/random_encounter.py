--- conflicted
+++ resolved
@@ -37,32 +37,21 @@
     Script usage:
         .. code-block::
 
-<<<<<<< HEAD
-            random_encounter <encounter_slug>[,total_prob][,state]
-=======
-            random_encounter <encounter_slug>[,total_prob][,rgb]
->>>>>>> bc406633
+            random_encounter <encounter_slug>[,total_prob][,rgb][,state]
 
     Script parameters:
         encounter_slug: Slug of the encounter list.
         total_prob: Total sum of the probabilities.
-<<<<<<< HEAD
         state: default CombatState.
-=======
         rgb: color (eg red > 255,0,0 > 255:0:0) - default rgb(255,255,255)
->>>>>>> bc406633
 
     """
 
     name = "random_encounter"
     encounter_slug: str
-<<<<<<< HEAD
-    total_prob: Union[float, None] = None
-    state: Optional[str] = None
-=======
     total_prob: Optional[float] = None
     rgb: Optional[str] = None
->>>>>>> bc406633
+    state: Optional[str] = None
 
     def start(self) -> None:
         player = self.session.player
