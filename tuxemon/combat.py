--- conflicted
+++ resolved
@@ -11,10 +11,7 @@
 from __future__ import annotations
 
 import logging
-<<<<<<< HEAD
-=======
 import random
->>>>>>> 3b64f38b
 from typing import TYPE_CHECKING, Generator, List, Sequence
 
 from tuxemon.db import PlagueType
@@ -113,17 +110,6 @@
         Non-fainted monsters.
 
     """
-<<<<<<< HEAD
-    for monster in player.monsters:
-        if not fainted(monster):
-            if monster not in monsters:
-                yield monster
-
-
-def alive_party(player: NPC) -> List[Monster]:
-    not_fainted = [ele for ele in player.monsters if not fainted(ele)]
-    return not_fainted
-=======
     mons = [
         ele
         for ele in player.monsters
@@ -139,7 +125,10 @@
                 yield mon
         else:
             yield mons[0]
->>>>>>> 3b64f38b
+
+def alive_party(player: NPC) -> List[Monster]:
+    not_fainted = [ele for ele in player.monsters if not fainted(ele)]
+    return not_fainted
 
 
 def fainted_party(party: Sequence[Monster]) -> bool:
