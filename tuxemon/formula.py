--- conflicted
+++ resolved
@@ -16,42 +16,6 @@
 logger = logging.getLogger(__name__)
 
 
-<<<<<<< HEAD
-class TypeChart(NamedTuple):
-    earth: float
-    fire: float
-    frost: float
-    heroic: float
-    lightning: float
-    magic: float
-    metal: float
-    normal: float
-    shadow: float
-    sky: float
-    venom: float
-    water: float
-    wood: float
-
-
-TYPES = {
-    "earth": TypeChart(1, 2, 1, 1, 2, 1, 1, 1, 1, 0.5, 1, 1, 0.5),
-    "fire": TypeChart(0.5, 0.5, 0.5, 1, 1, 1, 2, 1, 1, 1, 2, 0.5, 2),
-    "frost": TypeChart(2, 1, 0.5, 1, 1, 1, 0.5, 1, 0.5, 2, 1, 0.5, 2),
-    "heroic": TypeChart(1, 1, 2, 1, 1, 0.5, 1, 2, 2, 1, 0.5, 1, 1),
-    "lightning": TypeChart(0.5, 1, 1, 1, 0.5, 1, 2, 1, 1, 2, 1, 2, 0.5),
-    "cosmic": TypeChart(1, 1, 1, 2, 1, 1, 1, 1, 0.5, 1, 2, 1, 1),
-    "metal": TypeChart(2, 0.5, 1, 1, 1, 2, 0.5, 1, 1, 1, 1, 0.5, 1),
-    "normal": TypeChart(1, 1, 1, 1, 1, 1, 0.5, 1, 1, 1, 1, 1, 1),
-    "shadow": TypeChart(0.5, 1, 1, 0.5, 1, 2, 1, 1, 1, 2, 1, 1, 1),
-    "sky": TypeChart(2, 0.5, 1, 2, 1, 1, 1, 1, 1, 1, 1, 1, 2),
-    "venom": TypeChart(0.5, 1, 1, 1, 1, 1, 0.5, 2, 1, 1, 0.5, 0.5, 2),
-    "water": TypeChart(1, 2, 0.5, 1, 1, 1, 1, 1, 1, 1, 1, 0.5, 0.5),
-    "wood": TypeChart(2, 0.5, 1, 1, 1, 1, 1, 1, 1, 1, 0.5, 2, 0.5),
-}
-
-
-=======
->>>>>>> 7acecd9f
 def simple_damage_multiplier(
     attack_types: Sequence[Element],
     target_types: Sequence[Element],
