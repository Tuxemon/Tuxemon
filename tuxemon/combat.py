# SPDX-License-Identifier: GPL-3.0
# Copyright (c) 2014-2023 William Edwards <shadowapex@gmail.com>, Benjamin Bean <superman2k5@gmail.com>
"""

Combat related code that can be independent of the combat state.

Code here might be shared by states, actions, conditions, etc.

"""

from __future__ import annotations

import logging
import random
from collections.abc import Generator, Sequence
from typing import TYPE_CHECKING, Optional

from tuxemon.db import OutputBattle, PlagueType
from tuxemon.locale import T
from tuxemon.technique.technique import Technique

if TYPE_CHECKING:
    from tuxemon.monster import Monster
    from tuxemon.npc import NPC
    from tuxemon.session import Session
    from tuxemon.states.combat.combat import CombatState, DamageMap


logger = logging.getLogger()


def check_battle_legal(character: NPC) -> bool:
    """
    Checks to see if the character has any monsters fit for battle.

    Parameters:
        character: Character object.

    Returns:
        Whether the character has monsters that can fight.

    """
    if not character.monsters:
        logger.error(f"Cannot start battle, {character.name} has no monsters!")
        return False
    else:
        if fainted_party(character.monsters):
            logger.error(
                f"Cannot start battle, {character.name}'s monsters are all DEAD."
            )
            return False
        else:
            return True


def pre_checking(
    monster: Monster,
    technique: Technique,
    target: Monster,
    combat: CombatState,
) -> Technique:
    """
    Pre checking allows to check if there are statuses
    or other conditions that change the chosen technique.
    """
    if monster.status:
        monster.status[0].combat_state = combat
        monster.status[0].phase = "pre_checking"
        result_status = monster.status[0].use(target)
        if result_status["technique"]:
            technique = result_status["technique"]

    status = Technique()
    if monster.plague == PlagueType.infected:
        value = random.randint(1, 8)
        if value == 1:
            status.load("spyderbite")
            technique = status
    return technique


def has_status(monster: Monster, status_name: str) -> bool:
    """
    Checks to see if the monster has a specific status/condition.
    """
    return any(t for t in monster.status if t.slug == status_name)


def has_effect(technique: Technique, effect_name: str) -> bool:
    """
    Checks to see if the technique has a specific effect (eg ram -> damage).
    """
    return any(t for t in technique.effects if t.name == effect_name)


def has_effect_param(
    tech: Technique, effect: str, status: str, param: str
) -> bool:
    """
    Checks to see if the effect has the corresponding parameter.
    """
    find: bool = False
    for ele in tech.effects:
        if ele.name == effect:
            output = getattr(ele, param)
            if output == status:
                find = True
    return find


def fainted(monster: Monster) -> bool:
    """
    Checks to see if the monster is fainted.
    """
    return has_status(monster, "faint") or monster.current_hp <= 0


def recharging(technique: Technique) -> bool:
    """
    Checks to see if a technique is recharging.
    """
    return technique.next_use > 0


def get_awake_monsters(
    player: NPC, monsters: list[Monster], turn: int
) -> Generator[Monster, None, None]:
    """
    Iterate all non-fainted monsters in party.

    Parameters:
        player: Player object.

    Yields:
        Non-fainted monsters.

    """
    mons = [
        ele
        for ele in player.monsters
        if not fainted(ele) and ele not in monsters
    ]
    if mons:
        if len(mons) > 1:
            mon = random.choice(mons)
            # avoid random choice (1st turn)
            if turn == 1:
                yield from mons
            else:
                yield mon
        else:
            yield mons[0]


def alive_party(player: NPC) -> list[Monster]:
    not_fainted = [ele for ele in player.monsters if not fainted(ele)]
    return not_fainted


def fainted_party(party: Sequence[Monster]) -> bool:
    return all(map(fainted, party))


def defeated(player: NPC) -> bool:
    return fainted_party(player.monsters)


def check_moves(monster: Monster, levels: int) -> Optional[str]:
    tech = monster.update_moves(levels)
    if tech:
        params = {"name": monster.name.upper(), "tech": tech.name.upper()}
        message = T.format("tuxemon_new_tech", params)
        return message
    return None


def award_money(loser: Monster, winner: Monster) -> int:
    """
    It calculates money to be awarded. It allows multiple methods.
    The default one is "default".

    The method could be changed by setting a new value for the game
    variable called "method_money".

    Parameters:
        loser: Fainted monster.
        winner: Winner monster.

    Returns:
        Amount of money.
    """
    method: str = "default"
    # update method
    if winner.owner and winner.owner.isplayer:
        trainer = winner.owner
        method = trainer.game_variables.get("method_money", "default")

    # methods
    if method == "default":
        result = loser.level * loser.money_modifier
        money = int(result)
    else:
        raise ValueError(f"A formula for '{method}' doesn't exist.")
    return money


def award_experience(
    loser: Monster, winner: Monster, damages: list[DamageMap]
) -> int:
    """
    It calculates experience to be awarded. It allows multiple methods.
    The default one is "default".

    The method could be changed by setting a new value for the game
    variable called "method_experience".

    Parameters:
        loser: Fainted monster.
        winner: Winner monster.
        damages: The list with all the damages.

    Returns:
        Amount of experience.
    """
    # how many loser has been hit
    hits = len([ele for ele in damages if ele.defense == loser])
    # how many loser has been hit by the winner
    hits_mon = len(
        [
            ele
            for ele in damages
            if ele.defense == loser and ele.attack == winner
        ]
    )
    # all the monsters who hit the loser
    winners = [ele.attack for ele in damages if ele.defense == loser]

    method: str = "default"
    exp_tot = float(loser.total_experience)
    exp_mod = float(loser.experience_modifier)

    # update method
    if winner.owner and winner.owner.isplayer:
        trainer = winner.owner
        method = trainer.game_variables.get("method_experience", "default")

    # methods
    if method == "default":
        result = (exp_tot // (loser.level * hits)) * exp_mod
        exp = int(result)
    elif method == "proportional":
        prop = hits_mon / hits
        result = (exp_tot // (loser.level * hits)) * exp_mod * prop
        exp = int(result)
    elif method == "test":
        traded = 1.5 if winner.traded else 1.0
        wild = 1 if loser.money_modifier == 0 else 1.5
        result = (
            ((exp_tot * loser.level) / 7)
            * 1
            / len(winners)
            * exp_mod
            * traded
            * wild
        )
        exp = int(result)
    elif method == "xp_transmitter" and trainer:
        alive = alive_party(trainer)
        idle_monsters = list(set(alive).symmetric_difference(winners))
        result = (exp_tot // (loser.level * hits)) * exp_mod * 1 / len(alive)
        exp = int(result)
        for monster in idle_monsters:
            monster.give_experience(exp)
    else:
        raise ValueError(f"A formula for '{method}' doesn't exist.")
    return exp


def get_winners(loser: Monster, damages: list[DamageMap]) -> set[Monster]:
    """
    It extracts from the damages the monster/s who hit the loser.

    Parameters:
        loser: Fainted monster.
        damages: The list with all the damages.

    Returns:
        Set of winners.
    """
    method: str = "default"
    winners = [ele.attack for ele in damages if ele.defense == loser]

    # update method
    if winners and winners[0].owner and winners[0].owner.isplayer:
        trainer = winners[0].owner
        method = trainer.game_variables.get("method_experience", "default")

    # methods
    if method == "xp_transmitter":
        alive = alive_party(trainer)
        return set(alive)
    else:
        return set(winners)


def battlefield(
    session: Session, monster: Monster, players: Sequence[NPC]
) -> None:
    """
    Record the useful properties of the last monster fought.

    Parameters:
        session: Session
        monster: The monster on the ground.
        players: All the remaining players.

    """
    human = [player for player in players if player.isplayer]
    for _human in human:
        if monster not in _human.monsters:
            set_var(session, "battle_last_monster_name", monster.name)
            set_var(session, "battle_last_monster_level", str(monster.level))
            set_var(session, "battle_last_monster_type", monster.types[0].slug)
            set_var(session, "battle_last_monster_category", monster.category)
            set_var(session, "battle_last_monster_shape", monster.shape)
            # updates tuxepedia
            set_tuxepedia(session, _human.slug, monster.slug, "seen")


def set_tuxepedia(
    session: Session, character: str, monster: str, label: str
) -> None:
    """
    Registers monster in Tuxepedia.

    Parameters:
        character: Character slug.
        monster: The key game variable.
        value: The value game variable.

    """
    client = session.client.event_engine
    client.execute_action("set_tuxepedia", [character, monster, label], True)


def plague(player: NPC) -> None:
    """
    Infects all the team if the trainer is infected.

    Parameters:
        player: All the remaining players.

    """
    if player.plague == PlagueType.infected:
        for monster in player.monsters:
            monster.plague = PlagueType.infected


def track_battles(
    session: Session,
    output: str,
    player: NPC,
    players: Sequence[NPC],
    prize: int = 0,
    trainer_battle: bool = False,
) -> str:
    """
    Tracks battles, fills variables and returns the message.

    Parameters:
        session: Session
        output: Output of the battle: won, lost, draw
        player: The human player.
        players: All the players (eg if player is winner, players are losers)
        prize: Amount of money (prize) after fighting.
        trainer_battle: Whether a trainer or wild encounter.

    Returns:
        Message to display.
    """
<<<<<<< HEAD

=======
>>>>>>> bda8a383
    if output == "won":
        winner = player
        losers = players
        info = {"name": winner.name.upper()}
        if trainer_battle:
            # set variables
            if winner.isplayer:
                set_var(session, "battle_last_result", OutputBattle.won)
                set_var(session, "battle_last_winner", "player")
            else:
                set_var(session, "battle_last_winner", winner.slug)
                set_var(session, "battle_last_trainer", winner.slug)
            # if trainer battle prize
            if prize > 0:
                winner.give_money(prize)
                info = {
                    "name": winner.name.upper(),
                    "prize": str(prize),
                    "currency": "$",
                }
                # register battle
                for _loser in losers:
                    set_battle(session, OutputBattle.won, winner, _loser)
                return T.format("combat_victory_trainer", info)
            # trainer battle without prize
            return T.format("combat_victory", info)
        else:
            # wild monster
            info = {"name": winner.name.upper()}
            if winner.slug == "random_encounter_dummy":
                info = {"name": winner.monsters[0].name.upper()}
            return T.format("combat_victory", info)
    elif output == "lost":
        loser = player
        winners = players
        info = {"name": loser.name.upper()}
        set_var(session, "teleport_clinic", OutputBattle.lost)
        if trainer_battle:
            # set variables
            if loser.isplayer:
                set_var(session, "battle_last_result", OutputBattle.lost)
                set_var(session, "battle_last_loser", "player")
            else:
                set_var(session, "battle_last_loser", loser.slug)
                set_var(session, "battle_last_trainer", loser.slug)
            # register battle
            for _winner in winners:
                set_battle(session, OutputBattle.lost, loser, _winner)
            return T.format("combat_defeat", info)
        return ""
    else:
        # draw
        defeat = list(players)
        defeat.remove(player)
<<<<<<< HEAD
        player.game_variables["battle_last_result"] = OutputBattle.draw
        player.game_variables["teleport_clinic"] = OutputBattle.lost
=======
        set_var(session, "teleport_clinic", OutputBattle.lost)
>>>>>>> bda8a383
        if trainer_battle:
            set_var(session, "battle_last_result", OutputBattle.draw)
            for _player in defeat:
                set_var(session, "battle_last_trainer", _player.slug)
                set_battle(session, OutputBattle.draw, player, _player)
        return T.translate("combat_draw")


def set_var(session: Session, key: str, value: str) -> None:
    """
    Registers variable in game_variables.

    Parameters:
        session: Session
        key: The key game variable.
        value: The value game variable.

    """
    client = session.client.event_engine
    var = f"{key}:{value}"
    client.execute_action("set_variable", [var], True)


def set_battle(
    session: Session, output: OutputBattle, player: NPC, enemy: NPC
) -> None:
    """
    Registers battles in Battle()

    Parameters:
        session: Session
        output: Output of the battle: won, lost, draw
        player: The human player.
        enemy: The enemy player.

    """
    fighter = "player" if player.isplayer else player.slug
    opponent = "player" if enemy.isplayer else enemy.slug
    client = session.client.event_engine
    client.execute_action("set_battle", [fighter, output, opponent], True)<|MERGE_RESOLUTION|>--- conflicted
+++ resolved
@@ -378,10 +378,6 @@
     Returns:
         Message to display.
     """
-<<<<<<< HEAD
-
-=======
->>>>>>> bda8a383
     if output == "won":
         winner = player
         losers = players
@@ -436,12 +432,7 @@
         # draw
         defeat = list(players)
         defeat.remove(player)
-<<<<<<< HEAD
-        player.game_variables["battle_last_result"] = OutputBattle.draw
-        player.game_variables["teleport_clinic"] = OutputBattle.lost
-=======
         set_var(session, "teleport_clinic", OutputBattle.lost)
->>>>>>> bda8a383
         if trainer_battle:
             set_var(session, "battle_last_result", OutputBattle.draw)
             for _player in defeat:
