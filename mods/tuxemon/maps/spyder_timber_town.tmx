--- conflicted
+++ resolved
@@ -1,9 +1,5 @@
 <?xml version="1.0" encoding="UTF-8"?>
-<<<<<<< HEAD
-<map version="1.8" tiledversion="1.8.0" orientation="orthogonal" renderorder="right-down" compressionlevel="0" width="40" height="40" tilewidth="16" tileheight="16" infinite="0" nextlayerid="8" nextobjectid="370">
-=======
-<map version="1.8" tiledversion="1.8.0" orientation="orthogonal" renderorder="right-down" compressionlevel="0" width="40" height="40" tilewidth="16" tileheight="16" infinite="0" nextlayerid="8" nextobjectid="366">
->>>>>>> 52135952
+<map version="1.8" tiledversion="1.8.0" orientation="orthogonal" renderorder="right-down" compressionlevel="0" width="40" height="40" tilewidth="16" tileheight="16" infinite="0" nextlayerid="8" nextobjectid="372">
  <properties>
   <property name="edges" value="clamped"/>
   <property name="north" value="route5"/>
@@ -361,7 +357,6 @@
     <property name="cond2" value="is button_pressed K_RETURN"/>
    </properties>
   </object>
-<<<<<<< HEAD
   <object id="361" name="Remove obstacle 1" type="event" x="512" y="352" width="16" height="16">
    <properties>
     <property name="act1" value="remove_collision water"/>
@@ -408,9 +403,7 @@
     <property name="cond2" value="is player_facing down"/>
    </properties>
   </object>
-  <object id="369" name="Surfboard" type="event" x="272" y="320" width="16" height="16">
-=======
-  <object id="361" name="Teleport to Timber Cafe" type="event" x="160" y="288" width="16" height="16">
+  <object id="370" name="Teleport to Timber Cafe" type="event" x="160" y="288" width="16" height="16">
    <properties>
     <property name="act1" value="transition_teleport spyder_timber_cafe.tmx,8,11,0.3"/>
     <property name="act2" value="player_face up"/>
@@ -418,7 +411,7 @@
     <property name="cond2" value="is player_facing up"/>
    </properties>
   </object>
-  <object id="364" name="Teleport to Timber House" type="event" x="304" y="576" width="16" height="16">
+  <object id="371" name="Teleport to Timber House" type="event" x="304" y="576" width="16" height="16">
    <properties>
     <property name="act1" value="transition_teleport spyder_timber_house.tmx,6,7,0.3"/>
     <property name="act2" value="player_face up"/>
@@ -426,8 +419,7 @@
     <property name="cond2" value="is player_facing up"/>
    </properties>
   </object>
-  <object id="365" name="Surfboard" type="event" x="272" y="320" width="16" height="16">
->>>>>>> 52135952
+  <object id="369" name="Surfboard" type="event" x="272" y="320" width="16" height="16">
    <properties>
     <property name="act01" value="player_stop"/>
     <property name="act02" value="lock_controls"/>
