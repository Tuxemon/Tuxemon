--- conflicted
+++ resolved
@@ -1,12 +1,5 @@
 {
   "animation": null,
-<<<<<<< HEAD
-  "category": "faint",
-=======
-  "sfx": "sfx_faint",
-  "icon": "",
-  "sort": "meta",
->>>>>>> 314f094c
   "effects": [],
   "flip_axes": "",
   "icon": "",
