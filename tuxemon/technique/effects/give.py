# SPDX-License-Identifier: GPL-3.0
# Copyright (c) 2014-2023 William Edwards <shadowapex@gmail.com>, Benjamin Bean <superman2k5@gmail.com>
from __future__ import annotations

import random
from dataclasses import dataclass
from typing import TYPE_CHECKING, Sequence

from tuxemon.technique.techeffect import TechEffect, TechEffectResult
from tuxemon.technique.technique import Technique

if TYPE_CHECKING:
    from tuxemon.monster import Monster


class GiveEffectResult(TechEffectResult):
    pass


@dataclass
class GiveEffect(TechEffect):
    """
    This effect has a chance to give a status effect.
    """

    name = "give"
    condition: str
    objective: str

    def apply(
        self, tech: Technique, user: Monster, target: Monster
    ) -> GiveEffectResult:
        done: bool = False
        player = self.session.player
        potency = random.random()
        value = float(player.game_variables["random_tech_hit"])
        success = tech.potency >= potency and tech.accuracy >= value
        if success:
            status = Technique()
            status.load(self.condition)
<<<<<<< HEAD
            # 2 vs 2, give status both monsters
            area = [ele for ele in tech.effects if ele.name == "area"]
            if player.max_position > 1 and area:
                monsters: Sequence[Monster] = []
                assert tech.combat_state
                combat = tech.combat_state
                human = combat.monsters_in_play_human
                opponent = combat.monsters_in_play_ai
                if player.isplayer:
                    if self.objective == "user":
                        monsters = human
                        for m in monsters:
                            status.link = m
                    elif self.objective == "target":
                        monsters = opponent
                else:
                    if self.objective == "user":
                        monsters = opponent
                        for m in monsters:
                            status.link = m
                    elif self.objective == "target":
                        monsters = human
                for mon in monsters:
                    mon.apply_status(status)
                    done = True
            else:
                status.link = user
                if self.objective == "user":
                    user.apply_status(status)
                    done = True
                elif self.objective == "target":
                    target.apply_status(status)
                    done = True

=======
            status.link = user
            if self.objective == "user":
                user.apply_status(status)
                done = True
            elif self.objective == "target":
                target.apply_status(status)
                done = True
            elif self.objective == "both":
                user.apply_status(status)
                target.apply_status(status)
                done = True
>>>>>>> 1aa9a735
        return {"success": done}<|MERGE_RESOLUTION|>--- conflicted
+++ resolved
@@ -38,7 +38,6 @@
         if success:
             status = Technique()
             status.load(self.condition)
-<<<<<<< HEAD
             # 2 vs 2, give status both monsters
             area = [ele for ele in tech.effects if ele.name == "area"]
             if player.max_position > 1 and area:
@@ -54,6 +53,8 @@
                             status.link = m
                     elif self.objective == "target":
                         monsters = opponent
+                    else:
+                        pass
                 else:
                     if self.objective == "user":
                         monsters = opponent
@@ -61,6 +62,8 @@
                             status.link = m
                     elif self.objective == "target":
                         monsters = human
+                    else:
+                        pass
                 for mon in monsters:
                     mon.apply_status(status)
                     done = True
@@ -72,18 +75,8 @@
                 elif self.objective == "target":
                     target.apply_status(status)
                     done = True
-
-=======
-            status.link = user
-            if self.objective == "user":
-                user.apply_status(status)
-                done = True
-            elif self.objective == "target":
-                target.apply_status(status)
-                done = True
-            elif self.objective == "both":
-                user.apply_status(status)
-                target.apply_status(status)
-                done = True
->>>>>>> 1aa9a735
+                elif self.objective == "both":
+                    user.apply_status(status)
+                    target.apply_status(status)
+                    done = True
         return {"success": done}