#
# Tuxemon
# Copyright (C) 2014, William Edwards <shadowapex@gmail.com>,
#                     Benjamin Bean <superman2k5@gmail.com>
#
# This file is part of Tuxemon.
#
# Tuxemon is free software: you can redistribute it and/or modify
# it under the terms of the GNU General Public License as published by
# the Free Software Foundation, either version 3 of the License, or
# (at your option) any later version.
#
# Tuxemon is distributed in the hope that it will be useful,
# but WITHOUT ANY WARRANTY; without even the implied warranty of
# MERCHANTABILITY or FITNESS FOR A PARTICULAR PURPOSE.  See the
# GNU General Public License for more details.
#
# You should have received a copy of the GNU General Public License
# along with Tuxemon.  If not, see <http://www.gnu.org/licenses/>.
#
# Contributor(s):
#
# William Edwards <shadowapex@gmail.com>
#
#
# monster Tuxemon monster module
#
#

from __future__ import annotations

import logging
import random
import uuid
from typing import TYPE_CHECKING, Any, Dict, List, Mapping, Optional, Sequence

from tuxemon import ai, fusion, graphics
from tuxemon.config import TuxemonConfig
<<<<<<< HEAD
from tuxemon.db import GenderType, MonsterEvolutionItemModel, MonsterMovesetItemModel, db
=======
from tuxemon.db import (
    MonsterEvolutionItemModel,
    MonsterMovesetItemModel,
    MonsterShape,
    db,
)
>>>>>>> 354a0f4a
from tuxemon.locale import T
from tuxemon.sprite import Sprite
from tuxemon.technique import Technique

if TYPE_CHECKING:
    import pygame

    from tuxemon.npc import NPC
    from tuxemon.states.combat.combat import EnqueuedAction

logger = logging.getLogger(__name__)

SIMPLE_PERSISTANCE_ATTRIBUTES = (
    "current_hp",
    "level",
    "name",
    "slug",
    "status",
    "total_experience",
    "flairs",
)

SHAPES = {
    MonsterShape.aquatic: {
        "armour": 8,
        "dodge": 4,
        "hp": 8,
        "melee": 6,
        "ranged": 6,
        "speed": 4,
    },
    MonsterShape.blob: {
        "armour": 8,
        "dodge": 4,
        "hp": 8,
        "melee": 4,
        "ranged": 8,
        "speed": 4,
    },
    MonsterShape.brute: {
        "armour": 7,
        "dodge": 5,
        "hp": 7,
        "melee": 8,
        "ranged": 4,
        "speed": 5,
    },
    MonsterShape.dragon: {
        "armour": 7,
        "dodge": 5,
        "hp": 6,
        "melee": 6,
        "ranged": 6,
        "speed": 6,
    },
    MonsterShape.flier: {
        "armour": 5,
        "dodge": 7,
        "hp": 4,
        "melee": 8,
        "ranged": 4,
        "speed": 8,
    },
    MonsterShape.grub: {
        "armour": 7,
        "dodge": 5,
        "hp": 7,
        "melee": 4,
        "ranged": 8,
        "speed": 5,
    },
    MonsterShape.humanoid: {
        "armour": 5,
        "dodge": 7,
        "hp": 4,
        "melee": 4,
        "ranged": 8,
        "speed": 8,
    },
    MonsterShape.hunter: {
        "armour": 4,
        "dodge": 8,
        "hp": 5,
        "melee": 8,
        "ranged": 4,
        "speed": 7,
    },
    MonsterShape.landrace: {
        "armour": 8,
        "dodge": 4,
        "hp": 8,
        "melee": 8,
        "ranged": 4,
        "speed": 4,
    },
    MonsterShape.leviathan: {
        "armour": 8,
        "dodge": 4,
        "hp": 8,
        "melee": 6,
        "ranged": 6,
        "speed": 4,
    },
    MonsterShape.polliwog: {
        "armour": 4,
        "dodge": 8,
        "hp": 5,
        "melee": 4,
        "ranged": 8,
        "speed": 7,
    },
    MonsterShape.serpent: {
        "armour": 6,
        "dodge": 6,
        "hp": 6,
        "melee": 4,
        "ranged": 8,
        "speed": 6,
    },
    MonsterShape.sprite: {
        "armour": 6,
        "dodge": 6,
        "hp": 4,
        "melee": 6,
        "ranged": 6,
        "speed": 8,
    },
    MonsterShape.varmint: {
        "armour": 6,
        "dodge": 6,
        "hp": 6,
        "melee": 8,
        "ranged": 4,
        "speed": 6,
    },
}

MAX_LEVEL = 999
MISSING_IMAGE = "gfx/sprites/battle/missing.png"


# class definition for tuxemon flairs:
class Flair:
    def __init__(self, category: str, name: str) -> None:
        self.category = category
        self.name = name


# class definition for first active tuxemon to use in combat:
class Monster:
    """
    Tuxemon monster.

    A class for a Tuxemon monster object. This class acts as a skeleton for
    a Tuxemon, fetching its details from a database.

    """

    def __init__(self, save_data: Optional[Mapping[str, Any]] = None) -> None:
        if save_data is None:
            save_data = dict()

        self.slug = ""
        self.name = ""
        self.category = ""
        self.description = ""
        self.instance_id = uuid.uuid4()

        self.armour = 0
        self.dodge = 0
        self.melee = 0
        self.ranged = 0
        self.speed = 0
        self.current_hp = 0
        self.hp = 0
        self.level = 0

        self.moves: List[Technique] = []
        self.moveset: List[MonsterMovesetItemModel] = []
        self.evolutions: List[MonsterEvolutionItemModel] = []
        self.flairs: Dict[str, Flair] = {}
        self.battle_cry = ""
        self.faint_cry = ""
        self.ai: Optional[ai.AI] = None
        self.owner: Optional[NPC] = None
        self.possible_gender = GenderType.neutral

        self.experience_give_modifier = 1
        self.experience_required_modifier = 1
        self.total_experience = 0

        self.type1 = "aether"
        self.type2: Optional[str] = None
        self.shape = MonsterShape.landrace

        self.status: List[Technique] = list()
        self.status_damage = 0
        self.status_turn = 0

        self.txmn_id = 0
        self.height = 0.0
        self.weight = 0.0

        # The multiplier for checks when a monster ball is thrown this should be a value betwen 0-255 meaning that
        # 0 is 0% capture rate and 255 has a very good chance of capture. This numbers are based on the capture system
        # calculations. This is inspired by the calculations which can be found at:
        # https://bulbapedia.bulbagarden.net/wiki/List_of_Pok%C3%A9mon_by_catch_rate
        self.catch_rate = TuxemonConfig().default_monster_catch_rate

        # The catch_resistance value is calculated during the capture. The upper and lower catch_resistance
        # set the span on which the catch_resistance will be. For more imformation check capture.py
        self.upper_catch_resistance = (
            TuxemonConfig().default_upper_monster_catch_resistance
        )
        self.lower_catch_Resistance = (
            TuxemonConfig().default_lower_monster_catch_resistance
        )

        # The tuxemon's state is used for various animations, etc. For example
        # a tuxemon's state might be "attacking" or "fainting" so we know when
        # to play the animations for those states.
        self.state = ""

        # A fusion body object that contains the monster's face and body
        # sprites, as well as _color scheme.
        self.body = fusion.Body()

        # Set up our sprites.
        self.sprites: Dict[str, pygame.surface.Surface] = {}
        self.front_battle_sprite = ""
        self.back_battle_sprite = ""
        self.menu_sprite_1 = ""
        self.menu_sprite_2 = ""

        self.set_state(save_data)
        self.set_stats()
        self.set_flairs()

    def spawn(self, father: Monster) -> Monster:
        """
        Spawn a child monster.

        Creates a new Monster, with this monster as the mother and the passed
        in monster as father.

        Parameters:
            The monster.Monster to be father of this monsterous child.

        Returns:
            Child monster.

        """
        child = Monster()
        child.load_from_db(self.slug)
        child.set_level(5)

        father_tech_count = len(father.moves)
        tech_to_replace = random.randrange(0, 2)
        child.moves[tech_to_replace] = father.moves[
            random.randrange(0, father_tech_count - 1)
        ]

        return child

    def load_from_db(self, slug: str) -> None:
        """
        Loads and sets this monster's attributes from the monster.db database.

        The monster is looked up in the database by name.

        Parameters:
            slug: Slug to lookup.

        """

        # Look up the monster by name and set the attributes in this instance
        results = db.lookup(slug, table="monster")

        if results is None:
            raise RuntimeError(f"monster {slug} is not found")
        self.level = random.randint(2, 5)
        self.slug = results.slug
        self.name = T.translate(results.slug)
        self.description = T.translate(f"{results.slug}_description")
        self.category = T.translate(results.category)
        self.shape = results.shape or MonsterShape.landrace
        types = results.types
        if types:
            self.type1 = results.types[0].lower()
            if len(types) > 1:
                self.type2 = results.types[1].lower()

        self.txmn_id = results.txmn_id
        self.height = results.height
        self.weight = results.weight
        self.possible_gender = GenderType.neutral
        self.catch_rate = (
            results.catch_rate
            or TuxemonConfig().default_monster_catch_rate
        )
        self.upper_catch_resistance = (
            results.upper_catch_resistance
            or TuxemonConfig().default_upper_monster_catch_resistance
        )
        self.lower_catch_resistance = (
            results.lower_catch_resistance
            or TuxemonConfig().default_lower_monster_catch_resistance
        )

        # Look up the moves that this monster can learn AND LEARN THEM.
        moveset = results.moveset
        if moveset:
            for move in moveset:
                self.moveset.append(move)
                if move.level_learned <= self.level:
                    technique = Technique(move.technique)
                    self.learn(technique)

        # Look up the evolutions for this monster.
        evolutions = results.evolutions
        if evolutions:
            for evolution in evolutions:
                self.evolutions.append(evolution)

        # Look up the monster's sprite image paths
        self.front_battle_sprite = self.get_sprite_path(
            results.sprites.battle1
        )
        self.back_battle_sprite = self.get_sprite_path(results.sprites.battle2)
        self.menu_sprite_1 = self.get_sprite_path(results.sprites.menu1)
        self.menu_sprite_2 = self.get_sprite_path(results.sprites.menu2)

        # get sound slugs for this monster, defaulting to a generic type-based sound
        if results.sounds:
            self.combat_call = results.sounds.combat_call
            self.faint_call = results.sounds.faint_call
        else:
            self.combat_call = f"sound_{self.type1}_call"
            self.faint_call = f"sound_{self.type1}_faint"

        # Load the monster AI
        # TODO: clean up AI 'core' loading and what not
        ai_result = results.ai
        if ai_result == "SimpleAI":
            self.ai = ai.SimpleAI()
        elif ai_result == "RandomAI":
            self.ai = ai.RandomAI()

    def learn(
        self,
        technique: Technique,
    ) -> None:
        """
        Adds a technique to this tuxemon's moveset.

        Parameters:
            technique: The technique for the monster to learn.

        Examples:

        >>> bulbatux.learn(Technique())
        >>> bulbatux.moves[0].use(bulbatux, target=tuxmander)

        """

        self.moves.append(technique)

    def give_experience(self, amount: int = 1) -> None:
        """
        Increase experience.

        Gives the Monster a specified amount of experience, and levels
        up the monster if necessary.

        Parameters:
            amount: The amount of experience to add to the monster.

        Example:

        >>> bulbatux.give_experience(20)

        """
        self.total_experience += amount

        # Level up worthy monsters
        while self.total_experience >= self.experience_required(1):
            self.level_up()

    def apply_status(self, status: Technique) -> None:
        """
        Apply a status to the monster.

        Parameters:
            status: The status technique.

        """
        self.status.append(status)

    def set_stats(self) -> None:
        """
        Set or improve stats.

        Sets the monsters initial stats, or improves stats
        when called during a level up.

        """
        if self.level < 10:
            level = 10
        else:
            level = self.level

        multiplier = level + 7
        shape = SHAPES[self.shape]
        self.armour = shape["armour"] * multiplier
        self.dodge = shape["dodge"] * multiplier
        self.hp = shape["hp"] * multiplier
        self.melee = shape["melee"] * multiplier
        self.ranged = shape["ranged"] * multiplier
        self.speed = shape["speed"] * multiplier

    def level_up(self) -> None:
        """
        Increases a Monster's level by one and increases stats accordingly.

        """
        logger.info(
            "Leveling %s from %i to %i!"
            % (self.name, self.level, self.level + 1)
        )
        # Increase Level and stats
        self.level += 1
        self.level = min(self.level, MAX_LEVEL)
        self.set_stats()

        # Learn New Moves
        for move in self.moveset:
            if move.level_learned == self.level:
                logger.info(
                    "{} learned technique {}!".format(
                        self.name, move.technique
                    )
                )
                technique = Technique(move.technique)
                self.learn(technique)

    def set_level(self, level: int = 5) -> None:
        """
        Set monster level.

        Sets the Monster's level to the specified arbitrary level,
        and modifies experience accordingly.
        Does not let level go above MAX_LEVEL or below 1.

        Parameters:
            level: The level to set the monster to.

        Example:

        >>> bulbatux.set_level(20)

        """
        if level > MAX_LEVEL:
            level = MAX_LEVEL
        elif level < 1:
            level = 1
        self.level = level
        self.total_experience = self.experience_required()
        self.set_stats()

    def experience_required(self, level_ofs: int = 0) -> int:
        """
        Gets the experience requirement for the given level.

        Parameters:
            level_ofs: Difference in levels with the current level.

        Returns:
            Required experience.

        """
        return (
            self.experience_required_modifier * (self.level + level_ofs) ** 3
        )

    def get_sprite(self, sprite: str, **kwargs: Any) -> Sprite:
        """
        Gets a specific type of sprite for the monster.

        Parameters:
            sprite: Name of the sprite type.
            kwargs: Additional parameters to pass to the loading function.

        Returns:
            The surface of the monster sprite.

        """
        if sprite == "front":
            surface = graphics.load_sprite(self.front_battle_sprite, **kwargs)
        elif sprite == "back":
            surface = graphics.load_sprite(self.back_battle_sprite, **kwargs)
        elif sprite == "menu":
            assert (
                not kwargs
            ), "kwargs aren't supported for loading menu sprites"
            surface = graphics.load_animated_sprite(
                [self.menu_sprite_1, self.menu_sprite_2], 0.25
            )
        else:
            raise ValueError(f"Cannot find sprite for: {sprite}")

        # Apply flairs to the monster sprite
        for flair in self.flairs.values():
            flair_path = self.get_sprite_path(
                f"gfx/sprites/battle/{self.slug}-{sprite}-{flair.name}"
            )
            if flair_path != MISSING_IMAGE:
                flair_sprite = graphics.load_sprite(flair_path, **kwargs)
                surface.image.blit(flair_sprite.image, (0, 0))

        return surface

    def set_flairs(self) -> None:
        """Set flairs of this monster if they were not already configured."""
        if len(self.flairs) > 0 or self.slug == "":
            return

        results = db.lookup(self.slug, table="monster")
        for flair in results.flairs:
            new_flair = Flair(
                flair.category,
                random.choice(flair.names),
            )
            self.flairs[new_flair.category] = new_flair

    def get_sprite_path(self, sprite: str) -> str:
        """
        Get a sprite path.

        Paths are set up by convention, so the file extension is unknown.
        This adds the appropriate file extension if the sprite exists,
        and returns a dummy image if it can't be found.

        Returns:
            Path to sprite or placeholder image.

        """
        try:
            path = "%s.png" % sprite
            full_path = graphics.transform_resource_filename(path)
            if full_path:
                return full_path
        except OSError:
            pass

        logger.error(f"Could not find monster sprite {sprite}")
        return MISSING_IMAGE

    def load_sprites(self) -> bool:
        """
        Loads the monster's sprite images as Pygame surfaces.

        Returns:
            ``True`` if the sprites are already loaded.

        """
        if len(self.sprites):
            return True

        self.sprites["front"] = graphics.load_and_scale(
            self.front_battle_sprite
        )
        self.sprites["back"] = graphics.load_and_scale(self.back_battle_sprite)
        self.sprites["menu"] = graphics.load_and_scale(self.menu_sprite_1)
        return False

    def get_state(self) -> Mapping[str, Any]:
        """
        Prepares a dictionary of the monster to be saved to a file.

        Returns:
            Dictionary containing all the information about the monster.

        """
        save_data = {
            attr: getattr(self, attr)
            for attr in SIMPLE_PERSISTANCE_ATTRIBUTES
            if getattr(self, attr)
        }

        save_data["instance_id"] = self.instance_id.hex

        if self.status:
            save_data["status"] = [i.get_state() for i in self.status]
        body = self.body.get_state()
        if body:
            save_data["body"] = body

        save_data["moves"] = [tech.slug for tech in self.moves]

        return save_data

    def set_state(self, save_data: Mapping[str, Any]) -> None:
        """
        Loads information from saved data.

        Parameters:
            save_data: Data used to reconstruct the monster.

        """
        if not save_data:
            return

        self.load_from_db(save_data["slug"])

        for key, value in save_data.items():
            if key == "status" and value:
                self.status = [Technique(slug=i) for i in value]
            elif key == "body" and value:
                self.body.set_state(value)
            elif key == "moves" and value:
                self.moves = [Technique(slug) for slug in value]
            elif key == "instance_id" and value:
                self.instance_id = uuid.UUID(value)
            elif key in SIMPLE_PERSISTANCE_ATTRIBUTES:
                setattr(self, key, value)

        self.load_sprites()

    def end_combat(self) -> None:
        for move in self.moves:
            move.full_recharge()

        if "status_faint" in (s.slug for s in self.status):
            self.status = [Technique("status_faint")]
        else:
            self.status = []

    def speed_test(self, action: EnqueuedAction) -> int:
        assert isinstance(action.technique, Technique)
        technique = action.technique
        if technique.is_fast:
            return int(random.randrange(0, self.speed) * 1.5)
        else:
            return random.randrange(0, self.speed)


def decode_monsters(
    json_data: Optional[Sequence[Mapping[str, Any]]],
) -> List[Monster]:
    return [Monster(save_data=mon) for mon in json_data or {}]


def encode_monsters(mons: Sequence[Monster]) -> Sequence[Mapping[str, Any]]:
    return [mon.get_state() for mon in mons]<|MERGE_RESOLUTION|>--- conflicted
+++ resolved
@@ -36,16 +36,13 @@
 
 from tuxemon import ai, fusion, graphics
 from tuxemon.config import TuxemonConfig
-<<<<<<< HEAD
-from tuxemon.db import GenderType, MonsterEvolutionItemModel, MonsterMovesetItemModel, db
-=======
 from tuxemon.db import (
+    GenderType,
     MonsterEvolutionItemModel,
     MonsterMovesetItemModel,
     MonsterShape,
     db,
 )
->>>>>>> 354a0f4a
 from tuxemon.locale import T
 from tuxemon.sprite import Sprite
 from tuxemon.technique import Technique
