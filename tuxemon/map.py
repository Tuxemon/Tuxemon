--- conflicted
+++ resolved
@@ -338,8 +338,6 @@
     else:
         return None
 
-
-<<<<<<< HEAD
 def get_coords_extended(
     tile: tuple[int, int], map_size: tuple[int, int], radius: int = 1
 ) -> list[tuple[int, int]]:
@@ -381,7 +379,7 @@
     if not _coords:
         raise ValueError(f"{coords} invalid coordinates")
     return _coords
-=======
+  
 def direction_to_list(direction: Optional[str]) -> list[Direction]:
     """
     Splits direction string and returns a list with Direction/s
@@ -401,8 +399,6 @@
     for _props in props:
         result.append(cast(Direction, _props))
     return result
->>>>>>> 2c688931
-
 
 class PathfindNode:
     """Used in path finding search."""
