--- conflicted
+++ resolved
@@ -90,15 +90,13 @@
     def advance(self):
         self.action_index += 1
 
-<<<<<<< HEAD
-=======
+
 class EventEngine:
     """ A class for the event engine. The event engine checks to see if a group of
     conditions have been met and then executes a set of actions.
->>>>>>> 9bbbba1e
-
-class EventEngine(object):
-    """ A class for the event engine.
+
+    Actions in the same MapEvent are not run concurrently, and they can be run over
+    one or several frames.  Currently this engine is run in the context of a single map.
 
     The event engine checks to see if a group of conditions have been met
     and then executes a set of actions.
