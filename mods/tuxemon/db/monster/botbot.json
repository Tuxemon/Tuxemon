--- conflicted
+++ resolved
@@ -38,17 +38,14 @@
         {
             "path": "item",
             "at_level": 0,
-<<<<<<< HEAD
             "monster_slug": "k9"
+            "item": "booster_tech"
         },
         {
-            "path": "booster_tech",
+            "path": "item",
             "at_level": 0,
             "monster_slug": "b_ver_1"
-=======
-            "monster_slug": "k9",
             "item": "booster_tech"
->>>>>>> 75298d16
         }
     ],
     "shape": "grub",
