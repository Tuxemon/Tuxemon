# SPDX-License-Identifier: GPL-3.0
# Copyright (c) 2014-2023 William Edwards <shadowapex@gmail.com>, Benjamin Bean <superman2k5@gmail.com>
from __future__ import annotations

import datetime as dt
import logging
import random
from collections import defaultdict
from functools import partial
from itertools import chain
from typing import (
    Dict,
    Iterable,
    List,
    Literal,
    MutableMapping,
    NamedTuple,
    Optional,
    Sequence,
    Set,
    Tuple,
    Union,
    overload,
)

import pygame
from pygame.rect import Rect

from tuxemon import audio, graphics, state, tools
from tuxemon.animation import Task
from tuxemon.battle import Battle
from tuxemon.combat import (
    check_effect_give,
    defeated,
    fainted,
    get_awake_monsters,
    has_status,
    has_status_bond,
    scope,
)
from tuxemon.db import (
    BattleGraphicsModel,
    ItemCategory,
    OutputBattle,
    PlagueType,
    SeenStatus,
)
from tuxemon.item.item import Item
from tuxemon.locale import T
from tuxemon.menu.interface import MenuItem
from tuxemon.monster import Monster
from tuxemon.npc import NPC
from tuxemon.platform.const import buttons
from tuxemon.platform.events import PlayerInput
from tuxemon.session import local_session
from tuxemon.sprite import Sprite
from tuxemon.states.monster import MonsterMenuState
from tuxemon.states.transition.fade import FadeOutTransition
from tuxemon.surfanim import SurfaceAnimation
from tuxemon.technique.technique import Technique
from tuxemon.tools import assert_never
from tuxemon.ui.draw import GraphicBox
from tuxemon.ui.text import TextArea

from .combat_animations import CombatAnimations

logger = logging.getLogger(__name__)

CombatPhase = Literal[
    "begin",
    "ready",
    "housekeeping phase",
    "decision phase",
    "pre action phase",
    "action phase",
    "post action phase",
    "resolve match",
    "ran away",
    "draw match",
    "has winner",
    "end combat",
]


class EnqueuedAction(NamedTuple):
    user: Union[Monster, NPC, None]
    technique: Union[Technique, Item]
    target: Monster


# TODO: move to mod config
MULT_MAP = {
    4: "attack_very_effective",
    2: "attack_effective",
    0.5: "attack_resisted",
    0.25: "attack_weak",
}


class TechniqueAnimationCache:
    def __init__(self) -> None:
        self._sprites: Dict[Technique, Optional[Sprite]] = {}

    def get(self, technique: Technique, is_flipped: bool) -> Optional[Sprite]:
        """
        Return a sprite usable as a technique animation.

        Parameters:
            technique: Technique whose sprite is requested.
            is_flipped: Flag to determine whether animation frames should be flipped.

        Returns:
            Sprite associated with the technique animation.

        """
        try:
            return self._sprites[technique]
        except KeyError:
            sprite = self.load_technique_animation(technique, is_flipped)
            self._sprites[technique] = sprite
            return sprite

    @staticmethod
    def load_technique_animation(
        technique: Technique, is_flipped: bool
    ) -> Optional[Sprite]:
        """
        Return animated sprite from a technique.

        Parameters:
            technique: Technique whose sprite is requested.
            is_flipped: Flag to determine whether animation frames should be flipped.

        Returns:
            Sprite associated with the technique animation.

        """
        if not technique.images:
            return None
        frame_time = 0.09
        images = list()
        for fn in technique.images:
            image = graphics.load_and_scale(fn)
            images.append((image, frame_time))
        tech = SurfaceAnimation(images, False)
        if is_flipped:
            tech.flip(technique.flip_axes)
        return Sprite(animation=tech)


class WaitForInputState(state.State):
    """Just wait for input blocking everything"""

    def process_event(self, event: PlayerInput) -> Optional[PlayerInput]:
        if event.pressed and event.button == buttons.A:
            self.client.pop_state(self)

        return None


class CombatState(CombatAnimations):
    """The state-menu responsible for all combat related tasks and functions.
        .. image:: images/combat/monster_drawing01.png

    General description of this class:
        * implements a simple state machine
        * various phases are executed using a queue of actions
        * "decision queue" is used to queue player interactions/menus
        * this class holds mostly logic, though some graphical functions exist
        * most graphical functions are contained in "CombatAnimations" class

    Currently, status icons are implemented as follows:
       each round, all status icons are destroyed
       status icons are created for each status on each monster
       obvs, not ideal, maybe someday make it better? (see transition_phase)
    """

    draw_borders = False
    escape_key_exits = False

    def __init__(
        self,
        players: Tuple[NPC, NPC],
        graphics: BattleGraphicsModel,
        combat_type: Literal["monster", "trainer"],
    ) -> None:
        self.max_positions = 1  # TODO: make dependant on match type
        self.phase: Optional[CombatPhase] = None
        self._damage_map: MutableMapping[Monster, Set[Monster]] = defaultdict(
            set
        )
        self._technique_cache = TechniqueAnimationCache()
        self._decision_queue: List[Monster] = []
        self._action_queue: List[EnqueuedAction] = []
        self._log_action: List[Tuple[int, EnqueuedAction]] = []
        # list of sprites that are status icons
        self._status_icons: List[Sprite] = []
        self._monster_sprite_map: MutableMapping[Monster, Sprite] = {}
        self._layout = dict()  # player => home areas on screen
        self._animation_in_progress = False  # if true, delay phase change
        self._turn = 0
        self._prize = 0
        self._lost_status: Optional[str] = None
        self._lost_monster: Optional[Monster] = None

        super().__init__(players, graphics)
        self.is_trainer_battle = combat_type == "trainer"
        self.show_combat_dialog()
        self.transition_phase("begin")
        self.task(partial(setattr, self, "phase", "ready"), 3)

    def update(self, time_delta: float) -> None:
        """
        Update the combat state.  State machine is checked.

        General operation:
        * determine what phase to update
        * if new phase, then run transition into new one
        * update the new phase, or the current one
        """
        super().update(time_delta)
        if not self._animation_in_progress:
            new_phase = self.determine_phase(self.phase)
            if new_phase:
                self.phase = new_phase
                self.transition_phase(new_phase)
            self.update_phase()

    def draw(self, surface: pygame.surface.Surface) -> None:
        """
        Draw combat state.

        Parameters:
            surface: Surface where to draw.

        """
        super().draw(surface)
        self.draw_hp_bars()
        self.draw_exp_bars()

    def draw_hp_bars(self) -> None:
        """Go through the HP bars and redraw them."""
        for monster, hud in self.hud.items():
            rect = Rect(0, 0, tools.scale(70), tools.scale(8))
            rect.right = hud.image.get_width() - tools.scale(8)
            rect.top += tools.scale(12)
            self._hp_bars[monster].draw(hud.image, rect)

    def draw_exp_bars(self) -> None:
        """Go through the EXP bars and redraw them."""
        for monster, hud in self.hud.items():
            if hud.player:
                rect = Rect(0, 0, tools.scale(70), tools.scale(6))
                rect.right = hud.image.get_width() - tools.scale(8)
                rect.top += tools.scale(31)
                self._exp_bars[monster].draw(hud.image, rect)

    def determine_phase(
        self,
        phase: Optional[CombatPhase],
    ) -> Optional[CombatPhase]:
        """
        Determine the next phase and set it.

        Part of state machine
        Only test and set new phase.
        * Do not update phase actions
        * Try not to modify any values
        * Return a phase name and phase will change
        * Return None and phase will not change

        Parameters:
            phase: Current phase of the combat. Could be ``None`` if called
                before the combat had time to start.

        Returns:
            Next phase of the combat.

        """
        if phase is None or phase == "begin":
            return None

        elif phase == "ready":
            return "housekeeping phase"

        elif phase == "housekeeping phase":
            # this will wait for players to fill battleground positions
            for player in self.active_players:
                positions_available = self.max_positions - len(
                    self.monsters_in_play[player]
                )
                if positions_available:
                    return None
            return "decision phase"

        elif phase == "decision phase":
            # TODO: only works for single player and if player runs
            if len(self.remaining_players) == 1:
                return "ran away"

            # assume each monster executes one action
            # if number of actions == monsters, then all monsters are ready
            elif len(self._action_queue) == len(self.active_monsters):
                return "pre action phase"

            return None

        elif phase == "pre action phase":
            return "action phase"

        elif phase == "action phase":
            if not self._action_queue:
                return "post action phase"

            return None

        elif phase == "post action phase":
            if not self._action_queue:
                return "resolve match"

            return None

        elif phase == "resolve match":
            remaining = len(self.remaining_players)

            if remaining == 0:
                return "draw match"
            elif remaining == 1:
                return "has winner"
            else:
                return "housekeeping phase"

        elif phase == "ran away":
            return "end combat"

        elif phase == "draw match":
            return "end combat"

        elif phase == "has winner":
            return "end combat"

        elif phase == "end combat":
            return None

        else:
            assert_never(phase)

    def transition_phase(self, phase: CombatPhase) -> None:
        """
        Change from one phase from another.

        Part of state machine
        * Will be run just -once- when phase changes
        * Do not change phase
        * Execute code only to change into new phase
        * The phase's update will be executed -after- this

        Parameters:
            phase: Name of phase to transition to.

        """
        if phase == "begin" or phase == "ready" or phase == "pre action phase":
            pass

        elif phase == "housekeeping phase":
            self._turn += 1
            # reset run for the next turn
            self._run = "on"
            # fill all battlefield positions, but on round 1, don't ask
            self.fill_battlefield_positions(ask=self._turn > 1)

            # plague
            # record the useful properties of the last monster we fought
            monster_record = self.monsters_in_play[self.players[1]][0]
            if self.players[1].plague == PlagueType.infected:
                monster_record.plague = PlagueType.infected
            if monster_record in self.active_monsters:
                var = self.players[0].game_variables
                var["battle_last_monster_name"] = monster_record.name
                var["battle_last_monster_level"] = monster_record.level
                var["battle_last_monster_type"] = monster_record.types[0]
                var["battle_last_monster_category"] = monster_record.category
                var["battle_last_monster_shape"] = monster_record.shape
                # Avoid reset string to seen if monster has already been caught
                if monster_record.slug not in self.players[0].tuxepedia:
                    self.players[0].tuxepedia[
                        monster_record.slug
                    ] = SeenStatus.seen

        elif phase == "decision phase":
            self.reset_status_icons()
            # saves random value, so we are able to reproduce
            # inside the condition files if a tech hit or missed
            value = random.random()
            self.players[0].game_variables["random_tech_hit"] = value
            if not self._decision_queue:
                for player in self.human_players:
                    # tracks human players who need to choose an action
                    self._decision_queue.extend(self.monsters_in_play[player])

                for trainer in self.ai_players:
                    for monster in self.monsters_in_play[trainer]:
                        self.get_combat_decision_from_ai(monster)
                        # recharge opponent moves
                        for tech in monster.moves:
                            tech.recharge()

        elif phase == "action phase":
            self.sort_action_queue()

        elif phase == "post action phase":
            # apply status effects to the monsters
            for monster in self.active_monsters:
                for technique in monster.status:
                    self.enqueue_action(None, technique, monster)
                    # avoid multiple effect status
                    monster.set_stats()

        elif phase == "resolve match":
            pass

        elif phase == "ran away":
            self.players[0].set_party_status()
            var = self.players[0].game_variables
            if self.is_trainer_battle:
                var["battle_last_result"] = OutputBattle.forfeit
                var["teleport_clinic"] = OutputBattle.lost
                self.alert(
                    T.format(
                        "combat_forfeit",
                        {
                            "npc": self.players[1].name,
                        },
                    )
                )
            else:
                # remove monsters still around
                for mon in self.ai_players:
                    mon.monsters.pop()
                var["battle_last_result"] = OutputBattle.ran
                self.alert(T.translate("combat_player_run"))

            # after 3 seconds, push a state that blocks until enter is pressed
            # after the state is popped, the combat state will clean up and close
            # if you run in PvP, you need "defeated message"
            self.task(partial(self.client.push_state, WaitForInputState()), 2)
            self.suppress_phase_change(3)

        elif phase == "draw match":
            self.players[0].set_party_status()
            var = self.players[0].game_variables
            var["battle_last_result"] = OutputBattle.draw
            var["teleport_clinic"] = OutputBattle.lost
            if self.is_trainer_battle:
                var["battle_last_trainer"] = self.players[1].slug
                # track battles against NPC
                battle = Battle()
                battle.opponent = self.players[1].slug
                battle.outcome = OutputBattle.draw
                battle.date = dt.date.today().toordinal()
                self.players[0].battles.append(battle)

            # it is a draw match; both players were defeated in same round
            self.alert(T.translate("combat_draw"))

            # after 3 seconds, push a state that blocks until enter is pressed
            # after the state is popped, the combat state will clean up and close
            self.task(partial(self.client.push_state, WaitForInputState()), 2)
            self.suppress_phase_change(3)

        elif phase == "has winner":
            # TODO: proper match check, etc
            # This assumes that player[0] is the human playing in single player
            self.players[0].set_party_status()
            var = self.players[0].game_variables
            if self.remaining_players[0] == self.players[0]:
                var["battle_last_result"] = OutputBattle.won
                if self.is_trainer_battle:
                    self.alert(
                        T.format(
                            "combat_victory_trainer",
                            {
                                "npc": self.players[1].name,
                                "prize": self._prize,
                                "currency": "$",
                            },
                        )
                    )
                    self.players[0].give_money(self._prize)
                    var["battle_last_trainer"] = self.players[1].slug
                    # track battles against NPC
                    battle = Battle()
                    battle.opponent = self.players[1].slug
                    battle.outcome = OutputBattle.won
                    battle.date = dt.date.today().toordinal()
                    self.players[0].battles.append(battle)
                else:
                    self.alert(T.translate("combat_victory"))

            else:
                var["battle_last_result"] = OutputBattle.lost
                var["teleport_clinic"] = OutputBattle.lost
                self.alert(T.translate("combat_defeat"))
                if self.is_trainer_battle:
                    var["battle_last_trainer"] = self.players[1].slug
                    # track battles against NPC
                    battle = Battle()
                    battle.opponent = self.players[1].slug
                    battle.outcome = OutputBattle.lost
                    battle.date = dt.date.today().toordinal()
                    self.players[0].battles.append(battle)

            # after 3 seconds, push a state that blocks until enter is pressed
            # after the state is popped, the combat state will clean up and close
            self.task(partial(self.client.push_state, WaitForInputState()), 2)
            self.suppress_phase_change(3)

        elif phase == "end combat":
            self.players[0].set_party_status()
            self.end_combat()
            self.evolve()

        else:
            assert_never(phase)

    def get_combat_decision_from_ai(self, monster: Monster) -> None:
        """
        Get ai action from a monster and enqueue it.

        Parameters:
            monster: Monster whose action will be decided.

        Returns:
            Enqueued action of the monster.

        """
        # TODO: parties/teams/etc to choose opponents
        opponents = self.monsters_in_play[self.players[0]]
        trainer = self.players[1]
        assert monster.ai
        if self.is_trainer_battle:
            user, technique, target = monster.ai.make_decision_trainer(
                trainer, monster, opponents
            )
        else:
            user, technique, target = monster.ai.make_decision_wild(
                trainer, monster, opponents
            )
        # check status response
        if isinstance(user, Monster) and isinstance(technique, Technique):
            # null action for dozing
            if has_status(user, "status_dozing"):
                status = Technique()
                status.load("status_dozing")
                technique = status
            # null action for plague - spyder_bite
            if user.plague == PlagueType.infected:
                value = random.randint(1, 8)
                if value == 1:
                    status = Technique()
                    status.load("status_spyderbite")
                    technique = status
                    if self.players[1].plague == PlagueType.infected:
                        target.plague = PlagueType.infected
            # check status response
            if self.status_response_technique(user, technique):
                self._lost_monster = user
        if isinstance(user, NPC) and isinstance(technique, Item):
            if self.status_response_item(target):
                self._lost_monster = target
        action = EnqueuedAction(user, technique, target)
        self._action_queue.append(action)
        self._log_action.append((self._turn, action))

    def sort_action_queue(self) -> None:
        """Sort actions in the queue according to game rules.

        * Swap actions are always first
        * Techniques that damage are sorted by monster speed
        * Items are sorted by trainer speed

        """

        def rank_action(action: EnqueuedAction) -> Tuple[int, int]:
            sort = action.technique.sort
            primary_order = sort_order.index(sort)

            if sort == "meta":
                # all meta items sorted together
                # use of 0 leads to undefined sort/probably random
                return primary_order, 0
            elif sort == "potion":
                return primary_order, 0
            else:
                # TODO: determine the secondary sort element,
                # monster speed, trainer speed, etc
                assert action.user
                return primary_order, action.user.speed_test(action)

        # TODO: move to mod config
        sort_order = [
            "meta",
            "item",
            "utility",
            "potion",
            "food",
            "heal",
            "damage",
        ]

        # TODO: Running happens somewhere else, it should be moved here
        # i think.
        # TODO: Eventually make an action queue class?
        self._action_queue.sort(key=rank_action, reverse=True)

    def update_phase(self) -> None:
        """
        Execute/update phase actions.

        Part of state machine
        * Do not change phase
        * Will be run each iteration phase is active
        * Do not test conditions to change phase

        """
        if self.phase == "decision phase":
            # show monster action menu for human players
            if self._decision_queue:
                monster = self._decision_queue.pop()
                for tech in monster.moves:
                    tech.recharge()
                self.show_monster_action_menu(monster)

        elif self.phase == "action phase":
            self.handle_action_queue()

        elif self.phase == "post action phase":
            self.handle_action_queue()

    def handle_action_queue(self) -> None:
        """Take one action from the queue and do it."""
        if self._action_queue:
            action = self._action_queue.pop()
            self.perform_action(*action)
            self.task(self.check_party_hp, 1)
            self.task(self.animate_party_status, 3)

    def ask_player_for_monster(self, player: NPC) -> None:
        """
        Open dialog to allow player to choose a Tuxemon to enter into play.

        Parameters:
            player: Player who has to select a Tuxemon.

        """

        def add(menuitem: MenuItem[Monster]) -> None:
            monster = menuitem.game_object
            if monster.current_hp == 0:
                tools.open_dialog(
                    local_session,
                    [
                        T.format(
                            "combat_fainted",
                            parameters={"name": monster.name},
                        ),
                    ],
                )
            elif monster in self.active_monsters:
                tools.open_dialog(
                    local_session,
                    [
                        T.format(
                            "combat_isactive",
                            parameters={"name": monster.name},
                        ),
                    ],
                )
                msg = T.translate("combat_replacement_is_fainted")
                tools.open_dialog(local_session, [msg])
            else:
                self.add_monster_into_play(player, monster)
                self.client.pop_state()

        state = self.client.push_state(MonsterMenuState())
        # must use a partial because alert relies on a text box that may not
        # exist until after the state hs been startup
        state.task(partial(state.alert, T.translate("combat_replacement")), 0)
        state.on_menu_selection = add  # type: ignore[assignment]
        state.escape_key_exits = False

    def fill_battlefield_positions(self, ask: bool = False) -> None:
        """
        Check the battlefield for unfilled positions and send out monsters.

        Parameters:
            ask: If True, then open dialog for human players.

        """
        # TODO: let work for trainer battles
        humans = list(self.human_players)

        # TODO: integrate some values for different match types
        released = False
        for player in self.active_players:
            positions_available = self.max_positions - len(
                self.monsters_in_play[player]
            )
            if positions_available:
                available = get_awake_monsters(player)
                for _ in range(positions_available):
                    released = True
                    if player in humans and ask:
                        self.ask_player_for_monster(player)
                    else:
                        self.add_monster_into_play(player, next(available))

        if released:
            self.suppress_phase_change()

    def add_monster_into_play(
        self,
        player: NPC,
        monster: Monster,
    ) -> None:
        """
        Add a monster to the battleground.

        Parameters:
            player: Player who adds the monster, if any.
            monster: Added monster.

        """
        # TODO: refactor some into the combat animations
        self.animate_monster_release(player, monster)
        self.build_hud(self._layout[player]["hud"][0], monster)
        self.monsters_in_play[player].append(monster)

        # remove "connected" status (eg. lifeleech, etc.)
        for mon in self.monsters_in_play[self.players[0]]:
            if has_status_bond(mon):
                mon.status.clear()

        # TODO: not hardcode
        message = T.format(
            "combat_swap",
            {
                "target": monster.name.upper(),
                "user": player.name.upper(),
            },
        )
        self.alert(message)
        # save iid monster fighting
        if player is self.players[0]:
            self.players[0].game_variables["iid_fighting_monster"] = str(
                monster.instance_id.hex
            )
        elif self.is_trainer_battle:
            pass
        else:
            message = T.format(
                "combat_wild_appeared",
                {"name": monster.name.upper()},
            )
            self.alert(message)

    def reset_status_icons(self) -> None:
        """
        Update/reset status icons for monsters.

        TODO: caching, etc
        """
        # remove all status icons
        for s in self._status_icons:
            self.sprites.remove(s)

        # add status icons
        for monster in self.active_monsters:
            for status in monster.status:
                if status.icon:
                    # get the rect of the monster
                    rect = self._monster_sprite_map[monster].rect
                    # load the sprite and add it to the display
                    icon = self.load_sprite(
                        status.icon,
                        layer=200,
                        center=rect.topleft,
                    )
                    self._status_icons.append(icon)

    def show_combat_dialog(self) -> None:
        """Create and show the area where battle messages are displayed."""
        # make the border and area at the bottom of the screen for messages
        rect_screen = self.client.screen.get_rect()
        rect = Rect(0, 0, rect_screen.w, rect_screen.h // 4)
        rect.bottomright = rect_screen.w, rect_screen.h
        border = graphics.load_and_scale(self.borders_filename)
        self.dialog_box = GraphicBox(border, None, self.background_color)
        self.dialog_box.rect = rect
        self.sprites.add(self.dialog_box, layer=100)

        # make a text area to show messages
        self.text_area = TextArea(self.font, self.font_color)
        self.text_area.rect = self.dialog_box.calc_inner_rect(
            self.dialog_box.rect,
        )
        self.sprites.add(self.text_area, layer=100)

    def show_monster_action_menu(self, monster: Monster) -> None:
        """
        Show the main window for choosing player actions.

        Parameters:
            monster: Monster to choose an action for.

        """
        from tuxemon.states.combat.combat_menus import MainCombatMenuState

        message = T.format("combat_monster_choice", {"name": monster.name})
        self.alert(message)
        rect_screen = self.client.screen.get_rect()
        rect = Rect(0, 0, rect_screen.w // 2.5, rect_screen.h // 4)
        rect.bottomright = rect_screen.w, rect_screen.h

        state = self.client.push_state(
            MainCombatMenuState(
                monster=monster,
            )
        )
        state.rect = rect

    def enqueue_action(
        self,
        user: Union[NPC, Monster, None],
        technique: Union[Item, Technique],
        target: Monster,
    ) -> None:
        """
        Add some technique or status to the action queue.

        Parameters:
            user: The user of the technique.
            technique: The technique used.
            target: The target of the action.

        """
        action = EnqueuedAction(user, technique, target)
        self._action_queue.append(action)
        self._log_action.append((self._turn, action))

    def rewrite_action_queue_target(
        self,
        original: Monster,
        new: Monster,
    ) -> None:
        """
        Used for swapping monsters.

        Parameters:
            original: Original targeted monster.
            new: New monster.

        """
        # rewrite actions in the queue to target the new monster
        for index, action in enumerate(self._action_queue):
            if action.target is original:
                new_action = EnqueuedAction(action.user, action.technique, new)
                self._action_queue[index] = new_action

    def remove_monster_from_play(
        self,
        monster: Monster,
    ) -> None:
        """
        Remove monster from play without fainting it.

        * If another monster has targeted this monster, it can change action
        * Will remove actions as well
        * currently for 'swap' technique

        """
        self.remove_monster_actions_from_queue(monster)
        self.animate_monster_faint(monster)

    def remove_monster_actions_from_queue(self, monster: Monster) -> None:
        """
        Remove all queued actions for a particular monster.

        This is used mainly for removing actions after monster is fainted.

        Parameters:
            monster: Monster whose actions will be removed.

        """
        to_remove = set()
        for action in self._action_queue:
            if action.user is monster or action.target is monster:
                to_remove.add(action)

        for action in to_remove:
            self._action_queue.remove(action)

    def suppress_phase_change(
        self,
        delay: float = 3.0,
    ) -> Optional[Task]:
        """
        Prevent the combat phase from changing for a limited time.

        Use this function to prevent the phase from changing.  When
        animating elements of the phase, call this to prevent player
        input as well as phase changes.

        Parameters:
            delay: Amount of seconds to delay phase changes.

        """
        if self._animation_in_progress:
            logger.debug("double suppress: bug?")
            return None

        self._animation_in_progress = True
        return self.task(
            partial(setattr, self, "_animation_in_progress", False),
            delay,
        )

    @overload
    def perform_action(
        self,
        user: Optional[Monster],
        technique: Technique,
        target: Monster,
    ) -> None:
        pass

    @overload
    def perform_action(
        self,
        user: Optional[NPC],
        technique: Item,
        target: Monster,
    ) -> None:
        pass

    def perform_action(
        self,
        user: Union[Monster, NPC, None],
        technique: Union[Technique, Item],
        target: Monster,
    ) -> None:
        """
        Perform the action.

        Parameters:
            user: Monster that does the action.
            technique: Technique or item used.
            target: Monster that receives the action.

        """
        # This is the time, in seconds, that the animation takes to finish.
        action_time = 3.0
        # action is performed, so now use sprites to animate it
        # this value will be None if the target is off screen
        target_sprite = self._monster_sprite_map.get(target, None)
        # slightly delay the monster shake, so technique animation
        # is synchronized with the damage shake motion
        hit_delay = 0.0
        # monster uses move
        if isinstance(technique, Technique) and isinstance(user, Monster):
            technique.advance_round()
            result_tech = technique.use(user, target)
            context = {
                "user": user.name,
                "name": technique.name,
                "target": target.name,
            }
            message = T.format(technique.use_tech, context)
            if technique.slug == "scope":
                message = scope(target)
            if not result_tech["success"]:
<<<<<<< HEAD
                # exclude skip
                if technique.slug == "skip":
                    m = ""
                # plague text
                elif technique.slug == "status_spyderbite":
                    if target.plague == PlagueType.infected:
                        m = T.format(
                            "combat_state_plague3",
                            {
                                "target": target.name.upper(),
                            },
                        )
                    else:
                        m = T.format(
                            "combat_state_plague0",
                            {
                                "target": target.name.upper(),
                            },
                        )
                else:
                    m = T.translate("combat_miss")
=======
                template = getattr(technique, "use_failure")
                m = T.format(template, context)
>>>>>>> bb3d310f
                message += "\n" + m
            # TODO: caching sounds
            audio.load_sound(technique.sfx).play()
            # TODO: a real check or some params to test if should tackle, etc
            if result_tech["should_tackle"]:
                hit_delay += 0.5
                user_sprite = self._monster_sprite_map[user]
                self.animate_sprite_tackle(user_sprite)

                if target_sprite:
                    self.task(
                        partial(
                            self.animate_sprite_take_damage,
                            target_sprite,
                        ),
                        hit_delay + 0.2,
                    )
                    self.task(
                        partial(self.blink, target_sprite),
                        hit_delay + 0.6,
                    )

                # TODO: track total damage
                # Track damage
                self._damage_map[target].add(user)

                # monster infected
                if user.plague == PlagueType.infected:
                    m = T.format(
                        "combat_state_plague1",
                        {
                            "target": user.name.upper(),
                        },
                    )
                    message += "\n" + m
                # allows tackle to special range techniques too
                if technique.range != "special":
                    element_damage_key = MULT_MAP.get(
                        result_tech["element_multiplier"]
                    )
                    if element_damage_key:
                        m = T.translate(element_damage_key)
                        message += "\n" + m
                # if the monster lost status due technique
                if self._lost_monster == user:
                    if self._lost_status:
                        message += "\n" + self._lost_status
                    self._lost_status = None
                    self._lost_monster = None
                else:
                    msg_type = (
                        "use_success"
                        if result_tech["success"]
                        else "use_failure"
                    )
                    context = {
                        "user": getattr(user, "name", ""),
                        "name": technique.name,
                        "target": target.name,
                    }
                    template = getattr(technique, msg_type)
                    tmpl = T.format(template, context)
                    if template:
                        message += "\n" + tmpl

            self.alert(message)
            self.suppress_phase_change(action_time)

            is_flipped = False
            for trainer in self.ai_players:
                if user in self.monsters_in_play[trainer]:
                    is_flipped = True
                    break
            tech_sprite = self._technique_cache.get(technique, is_flipped)

            if result_tech["success"] and target_sprite and tech_sprite:
                tech_sprite.rect.center = target_sprite.rect.center
                assert tech_sprite.animation
                self.task(tech_sprite.animation.play, hit_delay)
                self.task(
                    partial(self.sprites.add, tech_sprite, layer=50),
                    hit_delay,
                )
                self.task(tech_sprite.kill, 3)

        # player uses item
        if isinstance(technique, Item) and isinstance(user, NPC):
            result_item = technique.use(user, target)
            context = {
                "user": user.name,
                "name": technique.name,
                "target": target.name,
            }
            message = T.format(technique.use_item, context)
            # handle the capture device
            if technique.category == ItemCategory.capture:
                # retrieve tuxeball
                message += "\n" + T.translate("attempting_capture")
                action_time = result_item["num_shakes"] + 1.8
                self.animate_capture_monster(
                    result_item["success"],
                    result_item["num_shakes"],
                    target,
                    technique,
                    self,
                )
            else:
                msg_type = (
                    "use_success" if result_item["success"] else "use_failure"
                )
                context = {
                    "user": getattr(user, "name", ""),
                    "name": technique.name,
                    "target": target.name,
                }
                template = getattr(technique, msg_type)
                tmpl = T.format(template, context)
                # check status festering, potions = no healing
                if technique.category == ItemCategory.potion and has_status(
                    target, "status_festering"
                ):
                    tmpl = T.translate("combat_state_festering_item")
                if template:
                    message += "\n" + tmpl

            self.alert(message)
            self.suppress_phase_change(action_time)
        # statuses / conditions
        if user is None and isinstance(technique, Technique):
            result = technique.use(None, target)
            if result["success"]:
                self.suppress_phase_change()
                msg_type = (
                    "use_success" if result["success"] else "use_failure"
                )
                context = {
                    "name": technique.name,
                    "target": target.name,
                }
                template = getattr(technique, msg_type)
                message = T.format(template, context)
                # swapping monster
                if technique.slug == "swap":
                    message = T.format(
                        "combat_call_tuxemon",
                        {"name": target.name.upper()},
                    )
                self.alert(message)
                self.suppress_phase_change(action_time)

    def faint_monster(self, monster: Monster) -> None:
        """
        Instantly make the monster faint (will be removed later).

        Parameters:
            monster: Monster that will faint.

        """
        faint = Technique()
        faint.load("status_faint")
        monster.current_hp = 0
        monster.status = [faint]

        """
        Experience is earned when the target monster is fainted.
        Any monsters who contributed any amount of damage will be awarded.
        Experience is distributed evenly to all participants.
        """
        if monster in self._damage_map:
            # Award Experience
            awarded_exp = (
                monster.total_experience
                // (monster.level * len(self._damage_map[monster]))
            ) * monster.experience_modifier
            awarded_mon = monster.level * monster.money_modifier
            for winners in self._damage_map[monster]:
                # check before giving exp
                self._level_before = winners.level
                winners.give_experience(awarded_exp)
                # check after giving exp
                self._level_after = winners.level
                if self.is_trainer_battle:
                    self._prize += awarded_mon
                # it checks if there is a "level up"
                if self._level_before != self._level_after:
                    diff = self._level_after - self._level_before
                    if winners in self.players[0].monsters:
                        # checks and eventually teaches move/moves
                        self.check_moves(winners, diff)
                        # updates hud graphics player
                        self.build_hud(
                            self._layout[self.players[0]]["hud"][0],
                            self.monsters_in_play[self.players[0]][0],
                        )

            # Remove monster from damage map
            del self._damage_map[monster]

    def animate_party_status(self) -> None:
        """
        Animate monsters that need to be fainted.

        * Animation to remove monster is handled here
        TODO: check for faint status, not HP

        """
        for _, party in self.monsters_in_play.items():
            for monster in party:
                if fainted(monster):
                    self.alert(
                        T.format(
                            "combat_fainted",
                            {"name": monster.name},
                        ),
                    )
                    self.animate_monster_faint(monster)
                    self.suppress_phase_change(3)

    def check_party_hp(self) -> None:
        """
        Apply status effects, then check HP, and party status.

        * Monsters will be removed from play here

        """
        for _, party in self.monsters_in_play.items():
            for monster in party:
                self.animate_hp(monster)
                # check for recover (completely healed)
                if monster.current_hp >= monster.hp and has_status(
                    monster, "status_recover"
                ):
                    monster.status = []
                    # avoid "overcome" hp bar
                    if monster.current_hp > monster.hp:
                        monster.current_hp = monster.hp
                    self.alert(
                        T.format(
                            "combat_state_recover_failure",
                            {
                                "target": monster.name.upper(),
                            },
                        )
                    )
                # check for condition diehard
                if monster.current_hp <= 0 and has_status(
                    monster, "status_diehard"
                ):
                    monster.current_hp = 1
                    monster.status = []
                    self.alert(
                        T.format(
                            "combat_state_diehard_tech",
                            {
                                "target": monster.name.upper(),
                            },
                        )
                    )
                if monster.current_hp <= 0 and not has_status(
                    monster, "status_faint"
                ):
                    self.remove_monster_actions_from_queue(monster)
                    self.faint_monster(monster)

                    # If a monster fainted, exp was given, thus the exp bar
                    # should be updated
                    # The exp bar must only be animated for the player's
                    # monsters
                    # Enemies don't have a bar, doing it for them will
                    # cause a crash
                    for monster in self.monsters_in_play[local_session.player]:
                        self.task(partial(self.animate_exp, monster), 2.5)

    @property
    def active_players(self) -> Iterable[NPC]:
        """
        Generator of any non-defeated players/trainers.

        Returns:
            Iterable with active players.

        """
        for player in self.players:
            if not defeated(player):
                yield player

    @property
    def human_players(self) -> Iterable[NPC]:
        for player in self.players:
            if player.isplayer:
                yield player

    @property
    def ai_players(self) -> Iterable[NPC]:
        yield from set(self.active_players) - set(self.human_players)

    @property
    def active_monsters(self) -> Sequence[Monster]:
        """
        List of any non-defeated monsters on battlefield.

        Returns:
            Sequence of active monsters.

        """
        return list(chain.from_iterable(self.monsters_in_play.values()))

    @property
    def remaining_players(self) -> Sequence[NPC]:
        """
        List of non-defeated players/trainers. WIP.

        Right now, this is similar to Combat.active_players, but it may change
        in the future.
        For implementing teams, this would need to be different than
        active_players.

        Use to check for match winner.

        Returns:
            Sequence of remaining players.

        """
        # TODO: perhaps change this to remaining "parties", or "teams",
        # instead of player/trainer
        return [p for p in self.players if not defeated(p)]

    def status_response_item(self, monster: Monster) -> bool:
        # change charging -> charged up
        if has_status(monster, "status_charging"):
            monster.status.clear()
            status = Technique()
            status.load("status_chargedup")
            monster.apply_status(status)
            return True
        return False

    def status_response_technique(
        self, monster: Monster, technique: Technique
    ) -> bool:
        """Checks the technique used and its status response:
        - eventually removes the status
        - eventually shows a text
        """
        # removes enraged
        if has_status(monster, "status_enraged") and not check_effect_give(
            technique, "status_enraged"
        ):
            monster.status.clear()
            return True
        # removes sniping
        if has_status(monster, "status_sniping") and not check_effect_give(
            technique, "status_sniping"
        ):
            monster.status.clear()
            return True
        # removes dozing
        if has_status(monster, "status_dozing"):
            monster.status.clear()
            return True
        # removes tired
        if has_status(monster, "status_tired"):
            monster.status.clear()
            label = T.format(
                "combat_state_tired_end",
                {
                    "target": monster.name.upper(),
                },
            )
            self._lost_status = label
            return True
        # change exhausted -> tired
        if has_status(monster, "status_exhausted") and not check_effect_give(
            technique, "status_exhausted"
        ):
            monster.status.clear()
            status = Technique()
            status.load("status_tired")
            monster.apply_status(status)
            return True
        # change charging -> charged up
        if has_status(monster, "status_charging") and not check_effect_give(
            technique, "status_charging"
        ):
            monster.status.clear()
            status = Technique()
            status.load("status_chargedup")
            monster.apply_status(status)
            return True
        # change charged up -> exhausted
        if has_status(monster, "status_chargedup") and not check_effect_give(
            technique, "status_chargedup"
        ):
            monster.status.clear()
            status = Technique()
            status.load("status_exhausted")
            monster.apply_status(status)
            return True
        # change nodding off -> dozing
        if has_status(monster, "status_noddingoff") and not check_effect_give(
            technique, "status_noddingoff"
        ):
            monster.status.clear()
            status = Technique()
            status.load("status_dozing")
            monster.apply_status(status)
            return True
        return False

    def check_moves(self, monster: Monster, levels: int) -> None:
        for move in monster.moveset:
            # monster levels up 1 level
            if levels == 1:
                if move.level_learned == monster.level:
                    self.learn(monster, move.technique)
            # monster levels up multiple levels
            else:
                level_before = monster.level - levels
                # if there are techniques in this range
                if level_before < move.level_learned <= monster.level:
                    self.learn(monster, move.technique)

    def learn(self, monster: Monster, tech: str) -> None:
        technique = Technique()
        technique.load(tech)
        duplicate = [
            mov for mov in monster.moves if mov.slug == technique.slug
        ]
        if duplicate:
            return
        monster.learn(technique)
        self.alert(
            T.format(
                "tuxemon_new_tech",
                {
                    "name": monster.name.upper(),
                    "tech": technique.name.upper(),
                },
            )
        )

    def evolve(self) -> None:
        self.client.pop_state()
        for monster in self.players[0].monsters:
            for evolution in monster.evolutions:
                evolved = Monster()
                evolved.load_from_db(evolution.monster_slug)
                if evolution.path == "standard":
                    if evolution.at_level <= monster.level:
                        self.question_evolution(monster, evolved)
                elif evolution.path == "gender":
                    if evolution.at_level <= monster.level:
                        if evolution.gender == monster.gender:
                            self.question_evolution(monster, evolved)
                elif evolution.path == "element":
                    if evolution.at_level <= monster.level:
                        if self.players[0].has_type(evolution.element):
                            self.question_evolution(monster, evolved)
                elif evolution.path == "tech":
                    if evolution.at_level <= monster.level:
                        if self.players[0].has_tech(evolution.tech):
                            self.question_evolution(monster, evolved)
                elif evolution.path == "location":
                    if evolution.at_level <= monster.level:
                        if evolution.inside == self.client.map_inside:
                            self.question_evolution(monster, evolved)
                elif evolution.path == "stat":
                    if evolution.at_level <= monster.level:
                        if monster.return_stat(
                            evolution.stat1
                        ) >= monster.return_stat(evolution.stat2):
                            self.question_evolution(monster, evolved)
                elif evolution.path == "season":
                    if evolution.at_level <= monster.level:
                        if (
                            evolution.season
                            == self.players[0].game_variables["season"]
                        ):
                            self.question_evolution(monster, evolved)

    def question_evolution(self, monster: Monster, evolved: Monster) -> None:
        tools.open_dialog(
            local_session,
            [
                T.format(
                    "evolution_confirmation",
                    {
                        "name": monster.name.upper(),
                        "evolve": evolved.name.upper(),
                    },
                )
            ],
        )
        tools.open_choice_dialog(
            local_session,
            menu=(
                (
                    "yes",
                    T.translate("yes"),
                    partial(
                        self.positive_answer,
                        monster,
                        evolved,
                    ),
                ),
                (
                    "no",
                    T.translate("no"),
                    self.negative_answer,
                ),
            ),
        )

    def positive_answer(self, monster: Monster, evolved: Monster) -> None:
        self.client.pop_state()
        self.client.pop_state()
        self.players[0].evolve_monster(monster, evolved.slug)

    def negative_answer(self) -> None:
        self.client.pop_state()
        self.client.pop_state()

    def end_combat(self) -> None:
        """End the combat."""
        # TODO: End combat differently depending on winning or losing
        for player in self.players:
            for mon in player.monsters:
                # reset status stats
                mon.set_stats()
                mon.end_combat()
                # reset technique stats
                for tech in mon.moves:
                    tech.set_stats()

        # clear action queue
        self._action_queue = list()
        self._log_action = list()

        # fade music out
        self.client.event_engine.execute_action("fadeout_music", [1000])

        # remove any menus that may be on top of the combat state
        while self.client.current_state is not self:
            self.client.pop_state()

        self.client.push_state(FadeOutTransition(caller=self))<|MERGE_RESOLUTION|>--- conflicted
+++ resolved
@@ -979,12 +979,9 @@
             if technique.slug == "scope":
                 message = scope(target)
             if not result_tech["success"]:
-<<<<<<< HEAD
-                # exclude skip
-                if technique.slug == "skip":
-                    m = ""
-                # plague text
-                elif technique.slug == "status_spyderbite":
+                template = getattr(technique, "use_failure")
+                m = T.format(template, context)
+                if technique.slug == "status_spyderbite":
                     if target.plague == PlagueType.infected:
                         m = T.format(
                             "combat_state_plague3",
@@ -999,12 +996,6 @@
                                 "target": target.name.upper(),
                             },
                         )
-                else:
-                    m = T.translate("combat_miss")
-=======
-                template = getattr(technique, "use_failure")
-                m = T.format(template, context)
->>>>>>> bb3d310f
                 message += "\n" + m
             # TODO: caching sounds
             audio.load_sound(technique.sfx).play()
