--- conflicted
+++ resolved
@@ -33,11 +33,7 @@
 
 import logging
 from functools import partial
-<<<<<<< HEAD
-from typing import TYPE_CHECKING, Any, Callable, Generator, Sequence, Tuple
-=======
-from typing import Any, Callable, Generator, Sequence, Tuple, no_type_check
->>>>>>> b829a066
+from typing import TYPE_CHECKING, Any, Callable, Generator, Sequence, Tuple, no_type_check
 
 import pygame_menu
 
