--- conflicted
+++ resolved
@@ -1,9 +1,5 @@
 <?xml version="1.0" encoding="UTF-8"?>
-<<<<<<< HEAD
 <map version="1.4" tiledversion="1.4.2" orientation="orthogonal" renderorder="right-down" compressionlevel="0" width="11" height="9" tilewidth="16" tileheight="16" infinite="0" nextlayerid="7" nextobjectid="40">
-=======
-<map version="1.4" tiledversion="1.4.2" orientation="orthogonal" renderorder="right-down" compressionlevel="0" width="11" height="9" tilewidth="16" tileheight="16" infinite="0" nextlayerid="7" nextobjectid="31">
->>>>>>> dfe6b33a
  <tileset firstgid="1" name="floors and walls" tilewidth="16" tileheight="16" tilecount="88" columns="11">
   <image source="../gfx/tilesets/floorsandwalls.png" width="176" height="128"/>
  </tileset>
@@ -83,7 +79,6 @@
   </object>
   <object id="27" name="Go Outside" type="event" x="80" y="112" width="16" height="16">
    <properties>
-<<<<<<< HEAD
     <property name="act10" value="transition_teleport taba_town.tmx,43,46,0.3"/>
     <property name="act20" value="player_face down"/>
     <property name="cond10" value="is player_at 5,7"/>
@@ -92,12 +87,6 @@
     <property name="cond31" value="not variable_set comeinside:donefr"/>
     <property name="cond32" value="not variable_set backhome:no"/>
     <property name="cond33" value="not variable_set backhome:tv"/>
-=======
-    <property name="act1" value="transition_teleport taba_town.tmx,43,46,0.3"/>
-    <property name="act2" value="player_face down"/>
-    <property name="cond1" value="is player_at 5,7"/>
-    <property name="cond2" value="is player_facing down"/>
->>>>>>> dfe6b33a
    </properties>
   </object>
   <object id="28" name="Player Spawn" type="event" x="80" y="64" width="16" height="16"/>
