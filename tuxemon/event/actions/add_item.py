#
# Tuxemon
# Copyright (c) 2014-2017 William Edwards <shadowapex@gmail.com>,
#                         Benjamin Bean <superman2k5@gmail.com>
#
# This file is part of Tuxemon
#
# This program is free software: you can redistribute it and/or modify
# it under the terms of the GNU General Public License as published by
# the Free Software Foundation, either version 3 of the License, or
# (at your option) any later version.
#
# This program is distributed in the hope that it will be useful,
# but WITHOUT ANY WARRANTY; without even the implied warranty of
# MERCHANTABILITY or FITNESS FOR A PARTICULAR PURPOSE.  See the
# GNU General Public License for more details.
#
# You should have received a copy of the GNU General Public License
# along with this program. If not, see <http://www.gnu.org/licenses/>.
#

from __future__ import annotations

<<<<<<< HEAD
from typing import NamedTuple, Optional, Union, final
=======
from dataclasses import dataclass
from typing import Union, final
>>>>>>> 234d8ddc

from tuxemon.event import get_npc
from tuxemon.event.eventaction import EventAction
from tuxemon.npc import NPC


<<<<<<< HEAD
class AddItemActionParameters(NamedTuple):
    item_slug: str
    quantity: Union[int, None]
    trainer_slug: Union[str, None]


=======
>>>>>>> 234d8ddc
@final
@dataclass
class AddItemAction(EventAction):
    """
    Add an item to the specified trainer's inventory.

    Script usage:
        .. code-block::

            add_item <item_slug>[,quantity][,trainer_slug]

    Script parameters:
        item_slug: Item name to look up in the item database.
        quantity: Quantity of the item to add. By default it is 1.
        trainer_slug: Slug of the trainer that will receive the item. It
            defaults to the current player.

    """

    name = "add_item"
    item_slug: str
    quantity: Union[int, None] = None

    def start(self) -> None:
<<<<<<< HEAD
        trainer_slug = self.parameters.trainer_slug
        trainer: Optional[NPC]
        if trainer_slug is None:
            trainer = self.session.player
        else:
            trainer = get_npc(self.session, trainer_slug)

        assert trainer, "No Trainer found with slug '{}'".format(
            trainer_slug or "player"
        )
        if self.parameters.quantity is None:
            quantity = 1
        else:
            quantity = self.parameters.quantity

        # assign item
        trainer.alter_item_quantity(
=======
        player = self.session.player
        if self.quantity is None:
            quantity = 1
        else:
            quantity = self.quantity
        player.alter_item_quantity(
>>>>>>> 234d8ddc
            self.session,
            self.item_slug,
            quantity,
        )<|MERGE_RESOLUTION|>--- conflicted
+++ resolved
@@ -21,27 +21,14 @@
 
 from __future__ import annotations
 
-<<<<<<< HEAD
+from dataclasses import dataclass
 from typing import NamedTuple, Optional, Union, final
-=======
-from dataclasses import dataclass
-from typing import Union, final
->>>>>>> 234d8ddc
 
 from tuxemon.event import get_npc
 from tuxemon.event.eventaction import EventAction
 from tuxemon.npc import NPC
 
 
-<<<<<<< HEAD
-class AddItemActionParameters(NamedTuple):
-    item_slug: str
-    quantity: Union[int, None]
-    trainer_slug: Union[str, None]
-
-
-=======
->>>>>>> 234d8ddc
 @final
 @dataclass
 class AddItemAction(EventAction):
@@ -64,34 +51,25 @@
     name = "add_item"
     item_slug: str
     quantity: Union[int, None] = None
+    trainer_slug: str = None
 
     def start(self) -> None:
-<<<<<<< HEAD
-        trainer_slug = self.parameters.trainer_slug
         trainer: Optional[NPC]
-        if trainer_slug is None:
+
+        if self.trainer_slug is None:
             trainer = self.session.player
         else:
-            trainer = get_npc(self.session, trainer_slug)
+            trainer = get_npc(self.session, self.trainer_slug)
 
         assert trainer, "No Trainer found with slug '{}'".format(
-            trainer_slug or "player"
+            self.trainer_slug or "player"
         )
-        if self.parameters.quantity is None:
-            quantity = 1
-        else:
-            quantity = self.parameters.quantity
-
-        # assign item
-        trainer.alter_item_quantity(
-=======
-        player = self.session.player
         if self.quantity is None:
             quantity = 1
         else:
             quantity = self.quantity
-        player.alter_item_quantity(
->>>>>>> 234d8ddc
+
+        trainer.alter_item_quantity(
             self.session,
             self.item_slug,
             quantity,
