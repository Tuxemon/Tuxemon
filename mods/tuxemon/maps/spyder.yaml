events:
  Teleport Faint:
    actions:
    - teleport_faint
    conditions:
    - is char_defeated player
    - not location_type clinic
    - not location_name wayfarer_inn1:wayfarer_inn2:scoop3:scoop4:paper_town
    - is current_state WorldState
    type: "event"
  Auto healing teleported:
    actions:
    - set_monster_health
    - set_monster_status
    - set_variable teleport_clinic:none
    - variable_math cathedral_ads,+,1
    conditions:
    - is location_type clinic
    - is variable_set teleport_clinic:lost
    - is current_state WorldState
    type: "event"
  Teleport Exception 1:
    actions:
    - transition_teleport spyder_wayfarer_inn1.tmx,9,6,0.3
    - set_monster_health
    - set_monster_status
    - set_variable teleport_clinic:none
    conditions:
    - is char_defeated player
    - is location_name wayfarer_inn1:wayfarer_inn2
    - is current_state WorldState
    type: "event"
  Teleport Exception 2:
    actions:
    - transition_teleport spyder_scoop2.tmx,9,6,0.3
    - set_monster_health
    - set_monster_status
    - set_variable teleport_clinic:none
    conditions:
    - is char_defeated player
    - is location_name scoop3:scoop4
    - is current_state WorldState
    type: "event"
  Teleport Exception 3:
    actions:
    - transition_teleport spyder_bedroom.tmx,4,3,0.3
    - set_monster_health
    - set_monster_status
    - set_variable teleport_clinic:none
    conditions:
    - is char_defeated player
    - is location_name paper_town
    - is current_state WorldState
    - is variable_set firstfightend:no
    type: "event"
  Evolution all:
    actions:
    - evolution player
    conditions:
    - is check_evolution player
    - is current_state WorldState
    type: "event"
  Choice Surf:
    actions:
    - translated_dialog itsswimmingtime
    - translated_dialog_choice yes:no,swimming
    conditions:
    - is has_item player,surfboard
    - is char_facing_tile player,surfable
    - is button_pressed K_RETURN
    - not char_in player,surfable
    type: "event"
  Surfable:
    actions:
    - set_template player,swimmer
    conditions:
    - is char_in player,surfable
    - not char_sprite player,swimmer
    type: "event"
  Not surfable Boy:
    actions:
    - set_template player,adventurer,adventurer
    - set_variable swimming:no
    conditions:
    - not char_in player,surfable
    - is char_sprite player,swimmer
    - is variable_set gender_choice:gender_male
    type: "event"
  Not surfable Girl:
    actions:
    - set_template player,heroine,heroine
    - set_variable swimming:no
    conditions:
    - not char_in player,surfable
    - is char_sprite player,swimmer
    - is variable_set gender_choice:gender_female
    type: "event"
  Allow Swim:
    actions:
    - remove_collision water
    conditions:
    - is variable_set swimming:yes
    - is current_state WorldState
    type: "event"
  Swim Encounters Day:
    actions:
    - random_encounter routec,0.25
    conditions:
    - is char_sprite player,swimmer
    - is current_state WorldState
    - is check_char_parameter player,moving,1
    - is variable_set environment:ocean
    type: "event"
  Swim Encounters Night:
    actions:
    - random_encounter routec,0.75
    conditions:
    - is char_sprite player,swimmer
    - is current_state WorldState
    - is check_char_parameter player,moving,1
    - is variable_set environment:night_ocean
    type: "event"
  Swim Day Environment:
    actions:
    - set_variable environment:ocean
    conditions:
    - is char_sprite player,swimmer
    - not variable_set stage_of_day:night
    - not variable_set environment:ocean
    type: "event"
  Swim Night Environment:
    actions:
    - set_variable environment:night_ocean
    conditions:
    - is char_sprite player,swimmer
    - is variable_set stage_of_day:night
    - not variable_set environment:night_ocean
    type: "event"
  Night Day Cycle Outside:
    actions:
    - set_layer 0:0:128:128
    conditions:
    - is variable_set stage_of_day:night
    - not location_inside
    type: "event"
  Night Day Cycle Inside:
    actions:
    - set_layer
    conditions:
    - is variable_set stage_of_day:night
    - is location_inside
    type: "event"
  Phone GPS Leather:
    actions:
    - set_variable nu_map_1:leather_town*0.20*0.42
    conditions:
    - not variable_set nu_map_1:leather_town*0.20*0.42
    - is location_name leather_town
    type: "event"
  Phone GPS Cotton:
    actions:
    - set_variable nu_map_2:cotton_town*0.20*0.52
    conditions:
    - not variable_set nu_map_2:cotton_town*0.20*0.52
    - is location_name cotton_town
    type: "event"
  Phone GPS Paper:
    actions:
    - set_variable nu_map_3:paper_town*0.20*0.62
    conditions:
    - not variable_set nu_map_3:paper_town*0.20*0.62
    - is location_name paper_town
    type: "event"
  Phone GPS Candy:
    actions:
    - set_variable nu_map_4:candy_town*-0.15*0.62
    conditions:
    - not variable_set nu_map_4:candy_town*-0.15*0.62
    - is location_name candy_town
    type: "event"
  Phone GPS Timber:
    actions:
    - set_variable nu_map_5:timber_town*-0.15*0.42
    conditions:
    - not variable_set nu_map_5:timber_town*-0.15*0.42
    - is location_name timber_town
    type: "event"
  Phone GPS Flower:
    actions:
    - set_variable nu_map_6:flower_city*-0.15*0.32
    conditions:
    - not variable_set nu_map_6:flower_city*-0.15*0.32
    - is location_name flower_city
    type: "event"
<<<<<<< HEAD
  Set Bonding Variable:
    actions:
    - set_variable steps_bonding:1000
    conditions:
    - not variable_set steps_bonding
    - is has_item player,friendship_scroll
    type: "event"
  Bond Up 1000 Steps:
    actions:
    - modify_monster_bond
    - set_variable steps_bonding:1000
    conditions:
    - is variable_set steps_bonding
    - is variable_is steps_bonding,equals,0.0
    - is has_item player,friendship_scroll
    type: "event"
  Bond Down -10 Fainted:
    actions:
    - modify_monster_bond combatstate_faint,-10
    - clear_variable combatstate_faint
    conditions:
    - is variable_set combatstate_faint
    - is has_item player,friendship_scroll
=======
  Set Party Status:
    actions:
    - set_party_status player
    conditions:
    - is current_state MainCombatMenuState:WorldState
>>>>>>> fb955840
    type: "event"
  Cheat Code ApexPlayer:
    actions:
    - get_party_monster
    - remove_monster iid_slot_0
    - add_monster rockat,100
    - add_monster moloch,100
    - add_monster arthrobolt,100
    - add_monster eaglace,100
    - add_monster agnigon,100
    - set_monster_plague ,inoculated
    - set_variable cheat_apex:enabled
    conditions:
    - is check_char_parameter player,name,ApexPlayer
    - is party_size player,equals,1
    - not variable_set cheat_apex:enabled
    - is current_state WorldState
    type: "event"
  Check Max Moves:
    actions:
    - translated_dialog new_tech_delete
    - get_monster_tech chosen_tech
    - remove_tech chosen_tech
    conditions:
    - is check_max_tech
    - is current_state MainCombatMenuState
    type: "event"<|MERGE_RESOLUTION|>--- conflicted
+++ resolved
@@ -192,7 +192,6 @@
     - not variable_set nu_map_6:flower_city*-0.15*0.32
     - is location_name flower_city
     type: "event"
-<<<<<<< HEAD
   Set Bonding Variable:
     actions:
     - set_variable steps_bonding:1000
@@ -216,13 +215,12 @@
     conditions:
     - is variable_set combatstate_faint
     - is has_item player,friendship_scroll
-=======
+    type: "event"
   Set Party Status:
     actions:
     - set_party_status player
     conditions:
     - is current_state MainCombatMenuState:WorldState
->>>>>>> fb955840
     type: "event"
   Cheat Code ApexPlayer:
     actions:
