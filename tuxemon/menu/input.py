--- conflicted
+++ resolved
@@ -38,6 +38,7 @@
         prompt: str = "",
         callback: Optional[Callable[[str], None]] = None,
         initial: str = "",
+        char_limit: int = None,
         **kwargs: Any,
     ) -> None:
         """
@@ -80,6 +81,7 @@
 
         self.prompt.text = prompt
         self.callback = callback
+        self.char_limit = char_limit
         assert self.callback
 
     def calc_internal_rect(self) -> Rect:
@@ -183,16 +185,11 @@
         self.client.pop_state()
 
     def add_input_char(self, char: str) -> None:
-<<<<<<< HEAD
-        self.input_string += char
-        self.update_text_area()
-=======
         if self.char_limit is None or len(self.input_string) <= self.char_limit:
             self.input_string += char
             self.update_text_area()
         else:
             self.text_area.text = "Please choose a shorter name!"
->>>>>>> 858d7162
 
     def update_text_area(self) -> None:
         self.text_area.text = self.input_string
