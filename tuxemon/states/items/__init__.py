--- conflicted
+++ resolved
@@ -215,30 +215,18 @@
         """Get all player inventory items and add them to menu."""
         state = self.determine_state_called_from()
         inventory = []
-<<<<<<< HEAD
-        # removes by default all the items phone category
-        # shows only items with MainCombatMenuState in battless
-=======
         # in battle shows only items with MainCombatMenuState (usable_in)
->>>>>>> 56c3e911
         if state == "MainCombatMenuState":
             inventory = [
                 item
                 for item in local_session.player.inventory.values()
                 if State[state] in item["item"].usable_in
             ]
-<<<<<<< HEAD
-        else:
-            inventory = [
-                item
-                for item in local_session.player.inventory.values()
-                if item["item"].category != "phone"
-=======
-        # shows all items
+        # shows all items (excluded phone category)
         else:
             inventory = [
                 item for item in local_session.player.inventory.values()
->>>>>>> 56c3e911
+                if item["item"].category != "phone"
             ]
 
         # required because the max() below will fail if inv empty
