--- conflicted
+++ resolved
@@ -279,27 +279,14 @@
         """
         self.done = False
         self.current_time = 0.0
-<<<<<<< HEAD
         self.package = "tuxemon.states"
-        self.state_resume_set = set()
-        self._state_queue = list()
-        self._state_stack = list()
-        self._state_dict = dict()
-        self._state_resume_set = set()
-        self._remove_queue = list()
-
-    def auto_state_discovery(self):
-        """Scan a folder, load states found in it, and register them"""
-=======
-        self.package = ""
+        self.state_resume_set: Set[State] = set()
         self._state_queue: List[Tuple[str, Mapping[str, Any]]] = list()
         self._state_stack: List[State] = list()
         self._state_dict: Dict[str, Type[State]] = dict()
-        self._state_resume_set: Set[State] = set()
 
     def auto_state_discovery(self) -> None:
         """Scan a folder, load states found in it, and register them."""
->>>>>>> 367e7e36
         state_folder = os.path.join(paths.LIBDIR, *self.package.split(".")[1:])
         exclude_endings = (".py", ".pyc", ".pyo", "__pycache__")
         logger.debug(f"loading game states from {state_folder}")
