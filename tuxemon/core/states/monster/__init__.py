--- conflicted
+++ resolved
@@ -132,15 +132,9 @@
             except IndexError:
                 monster = None
             item.game_object = monster
-<<<<<<< HEAD
-            item.enabled = monster is not None and self.is_valid_entry(item.game_object)
+
+            item.enabled = (monster is not None) and self.is_valid_entry(item.game_object)
             item.image.fill((0, 0, 0, 0))
-=======
-            item.enabled = (monster is not None) and self.is_valid_entry(monster)
-            item.image.fill((0, 0, 0, 0))
-            if self.selected_index < 0 and item.enabled:
-                self.selected_index = index
->>>>>>> 9a5f123b
             item.in_focus = ((index == self.selected_index) and item.enabled)
             self.render_monster_slot(item.image, item.image.get_rect(), item.game_object, item.in_focus)
 
