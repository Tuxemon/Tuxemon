--- conflicted
+++ resolved
@@ -1196,14 +1196,6 @@
         self.client.pop_state()
         for monster in self.players[0].monsters:
             for evolution in monster.evolutions:
-<<<<<<< HEAD
-                # check the path field, path field signals evolution item based
-                if evolution.path.standard:
-                    if evolution.at_level <= monster.level:
-                        logger.info(
-                            "{} evolved into {}!".format(
-                                monster.name, evolution.monster_slug
-=======
                 if evolution.at_level <= monster.level:
                     tools.open_dialog(
                         local_session,
@@ -1211,7 +1203,6 @@
                             T.format(
                                 "evolution_confirmation",
                                 {"name": monster.name},
->>>>>>> 45fae122
                             )
                         ],
                     )
@@ -1232,7 +1223,7 @@
         self.client.pop_state()
         for evolution in monster.evolutions:
             # check the path field, path field signals evolution item based
-            if not evolution.path:
+            if evolution.path.standard:
                 if evolution.at_level <= monster.level:
                     logger.info(
                         "{} evolved into {}!".format(
