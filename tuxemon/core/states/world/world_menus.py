--- conflicted
+++ resolved
@@ -30,14 +30,11 @@
     """
     Menu for the world state
     """
-<<<<<<< HEAD
+    shrink_to_items = True    # this menu will shrink, but size is adjusted when opened
     animate_contents = True
 
     def startup(self, *args, **kwargs):
         super(WorldMenuState, self).startup(*args, **kwargs)
-=======
-    shrink_to_items = True    # this menu will shrink, but size is adjusted when opened
->>>>>>> 141b6b16
 
         trans = translator.translate
 
