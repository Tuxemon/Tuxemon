#
# Tuxemon
# Copyright (C) 2014, William Edwards <shadowapex@gmail.com>,
#                     Benjamin Bean <superman2k5@gmail.com>
#
# This file is part of Tuxemon.
#
# Tuxemon is free software: you can redistribute it and/or modify
# it under the terms of the GNU General Public License as published by
# the Free Software Foundation, either version 3 of the License, or
# (at your option) any later version.
#
# Tuxemon is distributed in the hope that it will be useful,
# but WITHOUT ANY WARRANTY; without even the implied warranty of
# MERCHANTABILITY or FITNESS FOR A PARTICULAR PURPOSE.  See the
# GNU General Public License for more details.
#
# You should have received a copy of the GNU General Public License
# along with Tuxemon.  If not, see <http://www.gnu.org/licenses/>.
#
# Contributor(s):
#
# Yisroel Newmark <ymnewmark@gmail.com>
#
#
#
#

from __future__ import annotations

import datetime as dt
import logging
import random
from typing import TYPE_CHECKING, NamedTuple, Optional, Sequence, Tuple

if TYPE_CHECKING:
    from tuxemon.db import OutputBattle
    from tuxemon.monster import Monster
    from tuxemon.npc import NPC
    from tuxemon.technique.technique import Technique

logger = logging.getLogger(__name__)


class TypeChart(NamedTuple):
    strong_attack: Optional[str]
    weak_attack: Optional[str]
    extra_damage: Optional[str]
    resist_damage: Optional[str]


TYPES = {
    "aether": TypeChart(None, None, None, None),
    "normal": TypeChart(None, None, None, None),
    "wood": TypeChart("earth", "fire", "metal", "water"),
    "fire": TypeChart("metal", "earth", "water", "wood"),
    "earth": TypeChart("water", "metal", "wood", "fire"),
    "metal": TypeChart("wood", "water", "fire", "earth"),
    "water": TypeChart("fire", "wood", "earth", "metal"),
}


def simple_damage_multiplier(
    attack_types: Sequence[Optional[str]],
    target_types: Sequence[Optional[str]],
) -> float:
    """
    Calculates damage multiplier based on strengths and weaknesses.

    Parameters:
        attack_types: The names of the types of the technique.
        target_types: The names of the types of the target.

    Returns:
        The attack multiplier.

    """
    m = 1.0
    for attack_type in attack_types:
        if attack_type is None:
            continue

        for target_type in target_types:
            body = TYPES.get(target_type, TYPES["aether"])
            if body.extra_damage is None:
                continue
            if attack_type == body.extra_damage:
                m *= 2
            elif attack_type == body.resist_damage:
                m /= 2.0
    m = min(4, m)
    m = max(0.25, m)
    return m


def simple_damage_calculate(
    technique: Technique,
    user: Monster,
    target: Monster,
) -> Tuple[int, float]:
    """
    Calculates the damage of a technique based on stats and multiplier.

    Parameters:
        technique: The technique to calculate for.
        user: The user of the technique.
        target: The one the technique is being used on.

    Returns:
        A tuple (damage, multiplier).

    """
    if technique.range == "melee":
        user_strength = user.melee * (7 + user.level)
        target_resist = target.armour
    elif technique.range == "touch":
        user_strength = user.melee * (7 + user.level)
        target_resist = target.dodge
    elif technique.range == "ranged":
        user_strength = user.ranged * (7 + user.level)
        target_resist = target.dodge
    elif technique.range == "reach":
        user_strength = user.ranged * (7 + user.level)
        target_resist = target.armour
    elif technique.range == "reliable":
        user_strength = 7 + user.level
        target_resist = 1
    else:
        raise RuntimeError(
            "unhandled damage category %s",
            technique.range,
        )

    mult = simple_damage_multiplier(
        (technique.type1, technique.type2),
        (target.type1, target.type2),
    )
    move_strength = technique.power * mult
    damage = int(user_strength * move_strength / target_resist)
    return damage, mult


def simple_poison(
    technique: Technique,
    target: Monster,
) -> int:
    """
    Simple poison based on target's full hp.

    Parameters:
        technique: The technique causing poison.
        target: The one the technique is being used on.

    Returns:
        Inflicted damage.

    """
    damage = target.hp // 8
    return damage


def simple_recover(
    technique: Technique,
    target: Monster,
) -> int:
    """
    Simple recover based on target's full hp.

    Parameters:
        technique: The technique causing recover.
        target: The one being healed.

    Returns:
        Recovered health.

    """
    heal = min(target.hp // 16, target.hp - target.current_hp)
    return heal


def simple_lifeleech(
    technique: Technique,
    user: Monster,
    target: Monster,
) -> int:
    """
    Simple lifeleech based on a few factors.

    Parameters:
        technique: The technique causing lifeleech.
        user: The user of the technique.
        target: The one the technique is being used on.

    Returns:
        Inflicted damage.

    """
    damage = min(target.hp // 16, target.current_hp, user.hp - user.current_hp)
    return damage


def simple_overfeed(
    technique: Technique,
    user: Monster,
    target: Monster,
) -> int:
    speed = target.speed // 2
    return speed


def escape(level_user: int, level_target: int, attempts: int) -> bool:
    escape = 0.4 + (0.15 * (attempts + level_user - level_target))
    if random.random() <= escape:
        return True
    else:
        return False


<<<<<<< HEAD
def today_ordinal() -> int:
    """
    It gives today's proleptic Gregorian ordinal.
    """
    today = dt.date.today().toordinal()
    return today


def set_capture() -> int:
    """
    Calculates the day of capture, it generates the value
    through a proleptic Gregorian ordinal.
    Dynamic range: today minus 1000 days.
    """
    today = dt.date.today().toordinal()
    start = today - 1000
    result = random.randint(start, today)
    return result


def doc(value: int) -> int:
    """
    Calculates the date of capture.
    """
    result = dt.date.fromordinal(value)
    return result


def set_weight(kg: float) -> float:
    """
    It generates a personalized weight,
    random number: between +/- 10%.
    Eg 100 kg +/- 10 kg
    """
    if kg == 0:
        weight = kg
    else:
        minor = kg - (kg * 0.1)
        major = (kg * 0.1) + kg
        weight = round(random.uniform(minor, major), 2)
    return weight


def set_height(cm: float) -> float:
    """
    It generates a personalized height,
    random number: between +/- 10%.
    Eg 100 cm +/- 10 cm
    """
    if cm == 0:
        height = cm
    else:
        minor = cm - (cm * 0.1)
        major = (cm * 0.1) + cm
        height = round(random.uniform(minor, major), 2)
    return height


def convert_lbs(kg: float) -> float:
    """
    It converts kilograms into pounds.
    """
    pounds = round(kg * 2.2046, 2)
    return pounds


def convert_ft(cm: float) -> float:
    """
    It converts centimeters into feet.
    """
    foot = round(cm * 0.032808399, 2)
    return foot


def convert_km(steps: float) -> float:
    """
    It converts steps into kilometers.
    One tile: 1 meter
    """
    m = steps * 1
    km = round(m / 1000, 2)
    return km


def convert_mi(steps: float) -> float:
    """
    It converts steps into miles.
    """
    km = convert_km(steps)
    mi = round(km * 0.6213711922, 2)
    return mi


def battle_math(player: NPC, output: str) -> None:
=======
def battle_math(player: NPC, output: OutputBattle) -> None:
>>>>>>> 873e4fec
    player = player.game_variables
    if "battle_total" not in player:
        player["battle_total"] = 0
        player["battle_won"] = 0
        player["battle_lost"] = 0
        player["battle_draw"] = 0
    player["battle_total"] += 1
    if output.won:
        player["battle_won"] += 1
        player["percent_win"] = round(
            (player["battle_won"] / player["battle_total"]) * 100
        )
    elif output.lost:
        player["battle_lost"] += 1
        player["percent_lose"] = round(
            (player["battle_lost"] / player["battle_total"]) * 100
        )
    elif output.draw:
        player["battle_draw"] += 1
        player["percent_draw"] = round(
            (player["battle_draw"] / player["battle_total"]) * 100
        )<|MERGE_RESOLUTION|>--- conflicted
+++ resolved
@@ -216,7 +216,6 @@
         return False
 
 
-<<<<<<< HEAD
 def today_ordinal() -> int:
     """
     It gives today's proleptic Gregorian ordinal.
@@ -310,10 +309,7 @@
     return mi
 
 
-def battle_math(player: NPC, output: str) -> None:
-=======
 def battle_math(player: NPC, output: OutputBattle) -> None:
->>>>>>> 873e4fec
     player = player.game_variables
     if "battle_total" not in player:
         player["battle_total"] = 0
