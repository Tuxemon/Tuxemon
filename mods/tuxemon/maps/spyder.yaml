--- conflicted
+++ resolved
@@ -175,7 +175,6 @@
     - not variable_set nu_map_6:flower_city*-0.15*0.32
     - is location_name flower_city
     type: "event"
-<<<<<<< HEAD
   Set Bonding Variable:
     actions:
     - set_variable steps_bonding:1000
@@ -189,7 +188,7 @@
     conditions:
     - is variable_set steps_bonding
     - is variable_is steps_bonding,equals,0.0
-=======
+    type: "event"
   Cheat Code ApexPlayer:
     actions:
     - get_party_monster
@@ -205,5 +204,4 @@
     - is party_size equals,1
     - not variable_set cheat_apex:enabled
     - is current_state WorldState
->>>>>>> bda8a383
     type: "event"