--- conflicted
+++ resolved
@@ -3,14 +3,9 @@
   "accuracy": 1,
   "animation": "heal_burst_120",
   "effects": [
-<<<<<<< HEAD
-    "recover",
+    "give status_recover,user",
     "enhance",
     "healing"
-=======
-    "give status_recover,user",
-    "enhance"
->>>>>>> d014bea3
   ],
   "flip_axes": "",
   "healing_power": 4,
