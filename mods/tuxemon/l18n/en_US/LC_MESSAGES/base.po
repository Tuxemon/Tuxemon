--- conflicted
+++ resolved
@@ -291,7 +291,6 @@
 msgid "fishing_rod_description"
 msgstr "Catch fish."
 
-<<<<<<< HEAD
 msgid "poseidon"
 msgstr "Poseidon"
 
@@ -303,13 +302,12 @@
 
 msgid "neptune_description"
 msgstr "Advanced fishing rod."
-=======
+
 msgid "hatchet"
 msgstr "Hatchet"
 
 msgid "hatchet_description"
 msgstr "Cut down pesky logs with the Hatchet."
->>>>>>> 2f55840b
 
 msgid "surfboard"
 msgstr "Surfboard"
