# SPDX-License-Identifier: GPL-3.0
# Copyright (c) 2014-2023 William Edwards <shadowapex@gmail.com>, Benjamin Bean <superman2k5@gmail.com>
from __future__ import annotations

import datetime as dt
import logging
import random
from collections import defaultdict
from functools import partial
from itertools import chain
from typing import (
    Dict,
    Iterable,
    List,
    Literal,
    MutableMapping,
    NamedTuple,
    Optional,
    Sequence,
    Set,
    Tuple,
    Union,
)

import pygame
from pygame.rect import Rect

from tuxemon import audio, graphics, state, tools
from tuxemon.animation import Task
from tuxemon.battle import Battle
from tuxemon.combat import (
    alive_party,
    defeated,
    fainted,
    get_awake_monsters,
    has_effect_give,
    has_status,
    has_status_bond,
    scope,
    spyderbite,
)
from tuxemon.db import (
    BattleGraphicsModel,
    ItemCategory,
    OutputBattle,
    PlagueType,
    SeenStatus,
)
from tuxemon.item.item import Item
from tuxemon.locale import T
from tuxemon.menu.interface import MenuItem
from tuxemon.monster import Monster
from tuxemon.npc import NPC
from tuxemon.platform.const import buttons
from tuxemon.platform.events import PlayerInput
from tuxemon.session import local_session
from tuxemon.sprite import Sprite
from tuxemon.states.monster import MonsterMenuState
from tuxemon.states.transition.fade import FadeOutTransition
from tuxemon.surfanim import SurfaceAnimation
from tuxemon.technique.technique import Technique
from tuxemon.tools import assert_never
from tuxemon.ui.draw import GraphicBox
from tuxemon.ui.text import TextArea

from .combat_animations import CombatAnimations

logger = logging.getLogger(__name__)

CombatPhase = Literal[
    "begin",
    "ready",
    "housekeeping phase",
    "decision phase",
    "pre action phase",
    "action phase",
    "post action phase",
    "resolve match",
    "ran away",
    "draw match",
    "has winner",
    "end combat",
]


class EnqueuedAction(NamedTuple):
    user: Union[Monster, NPC, None]
    technique: Union[Technique, Item, None]
    target: Monster


# TODO: move to mod config
MULT_MAP = {
    4: "attack_very_effective",
    2: "attack_effective",
    0.5: "attack_resisted",
    0.25: "attack_weak",
}


class TechniqueAnimationCache:
    def __init__(self) -> None:
        self._sprites: Dict[Technique, Optional[Sprite]] = {}

    def get(self, technique: Technique, is_flipped: bool) -> Optional[Sprite]:
        """
        Return a sprite usable as a technique animation.

        Parameters:
            technique: Technique whose sprite is requested.
            is_flipped: Flag to determine whether animation frames should be flipped.

        Returns:
            Sprite associated with the technique animation.

        """
        try:
            return self._sprites[technique]
        except KeyError:
            sprite = self.load_technique_animation(technique, is_flipped)
            self._sprites[technique] = sprite
            return sprite

    @staticmethod
    def load_technique_animation(
        technique: Technique, is_flipped: bool
    ) -> Optional[Sprite]:
        """
        Return animated sprite from a technique.

        Parameters:
            technique: Technique whose sprite is requested.
            is_flipped: Flag to determine whether animation frames should be flipped.

        Returns:
            Sprite associated with the technique animation.

        """
        if not technique.images:
            return None
        frame_time = 0.09
        images = list()
        for fn in technique.images:
            image = graphics.load_and_scale(fn)
            images.append((image, frame_time))
        tech = SurfaceAnimation(images, False)
        if is_flipped:
            tech.flip(technique.flip_axes)
        return Sprite(animation=tech)


class WaitForInputState(state.State):
    """Just wait for input blocking everything"""

    def process_event(self, event: PlayerInput) -> Optional[PlayerInput]:
        if event.pressed and event.button == buttons.A:
            self.client.pop_state(self)

        return None


class CombatState(CombatAnimations):
    """The state-menu responsible for all combat related tasks and functions.
        .. image:: images/combat/monster_drawing01.png

    General description of this class:
        * implements a simple state machine
        * various phases are executed using a queue of actions
        * "decision queue" is used to queue player interactions/menus
        * this class holds mostly logic, though some graphical functions exist
        * most graphical functions are contained in "CombatAnimations" class

    Currently, status icons are implemented as follows:
       each round, all status icons are destroyed
       status icons are created for each status on each monster
       obvs, not ideal, maybe someday make it better? (see transition_phase)
    """

    draw_borders = False
    escape_key_exits = False

    def __init__(
        self,
        players: Tuple[NPC, NPC],
        graphics: BattleGraphicsModel,
        combat_type: Literal["monster", "trainer"],
    ) -> None:
        self.phase: Optional[CombatPhase] = None
        self._damage_map: MutableMapping[Monster, Set[Monster]] = defaultdict(
            set
        )
        self._technique_cache = TechniqueAnimationCache()
        self._decision_queue: List[Monster] = []
        self._action_queue: List[EnqueuedAction] = []
        self._log_action: List[Tuple[int, EnqueuedAction]] = []
        # list of sprites that are status icons
        self._status_icons: List[Sprite] = []
        self._monster_sprite_map: MutableMapping[Monster, Sprite] = {}
        self._layout = dict()  # player => home areas on screen
        self._animation_in_progress: bool = (
            False  # if true, delay phase change
        )
        self._turn: int = 0
        self._prize: int = 0
        self._lost_status: Optional[str] = None
        self._lost_monster: Optional[Monster] = None

        super().__init__(players, graphics)
        self.is_trainer_battle = combat_type == "trainer"
        self.show_combat_dialog()
        self.transition_phase("begin")
        self.task(partial(setattr, self, "phase", "ready"), 3)

    def update(self, time_delta: float) -> None:
        """
        Update the combat state.  State machine is checked.

        General operation:
        * determine what phase to update
        * if new phase, then run transition into new one
        * update the new phase, or the current one
        """
        super().update(time_delta)
        if not self._animation_in_progress:
            new_phase = self.determine_phase(self.phase)
            if new_phase:
                self.phase = new_phase
                self.transition_phase(new_phase)
            self.update_phase()

    def draw(self, surface: pygame.surface.Surface) -> None:
        """
        Draw combat state.

        Parameters:
            surface: Surface where to draw.

        """
        super().draw(surface)
        self.draw_hp_bars()
        self.draw_exp_bars()

    def draw_hp_bars(self) -> None:
        """Go through the HP bars and redraw them."""
        for monster, hud in self.hud.items():
            rect = Rect(0, 0, tools.scale(70), tools.scale(8))
            rect.right = hud.image.get_width() - tools.scale(8)
            if hud.player:
                rect.top += tools.scale(18)
            else:
                rect.top += tools.scale(12)
            self._hp_bars[monster].draw(hud.image, rect)

    def draw_exp_bars(self) -> None:
        """Go through the EXP bars and redraw them."""
        for monster, hud in self.hud.items():
            if hud.player:
                rect = Rect(0, 0, tools.scale(70), tools.scale(6))
                rect.right = hud.image.get_width() - tools.scale(8)
                rect.top += tools.scale(31)
                self._exp_bars[monster].draw(hud.image, rect)

    def determine_phase(
        self,
        phase: Optional[CombatPhase],
    ) -> Optional[CombatPhase]:
        """
        Determine the next phase and set it.

        Part of state machine
        Only test and set new phase.
        * Do not update phase actions
        * Try not to modify any values
        * Return a phase name and phase will change
        * Return None and phase will not change

        Parameters:
            phase: Current phase of the combat. Could be ``None`` if called
                before the combat had time to start.

        Returns:
            Next phase of the combat.

        """
        if phase is None or phase == "begin":
            return None

        elif phase == "ready":
            return "housekeeping phase"

        elif phase == "housekeeping phase":
            # this will wait for players to fill battleground positions
            for player in self.active_players:
                if len(alive_party(player)) == 1:
                    player.max_position = 1
                positions_available = player.max_position - len(
                    self.monsters_in_play[player]
                )
                if positions_available:
                    return None
            return "decision phase"

        elif phase == "decision phase":
            # TODO: only works for single player and if player runs
            if len(self.remaining_players) == 1:
                return "ran away"

            # assume each monster executes one action
            # if number of actions == monsters, then all monsters are ready
            elif len(self._action_queue) == len(self.active_monsters):
                return "pre action phase"

            return None

        elif phase == "pre action phase":
            return "action phase"

        elif phase == "action phase":
            if not self._action_queue:
                return "post action phase"

            return None

        elif phase == "post action phase":
            if not self._action_queue:
                return "resolve match"

            return None

        elif phase == "resolve match":
            remaining = len(self.remaining_players)

            if remaining == 0:
                return "draw match"
            elif remaining == 1:
                return "has winner"
            else:
                return "housekeeping phase"

        elif phase == "ran away":
            return "end combat"

        elif phase == "draw match":
            return "end combat"

        elif phase == "has winner":
            return "end combat"

        elif phase == "end combat":
            return None

        else:
            assert_never(phase)

    def transition_phase(self, phase: CombatPhase) -> None:
        """
        Change from one phase from another.

        Part of state machine
        * Will be run just -once- when phase changes
        * Do not change phase
        * Execute code only to change into new phase
        * The phase's update will be executed -after- this

        Parameters:
            phase: Name of phase to transition to.

        """
        letter_time: float = 0.02
        action_time: float = 3.0
        if phase == "begin" or phase == "ready" or phase == "pre action phase":
            pass

        elif phase == "housekeeping phase":
            self._turn += 1
            # reset run for the next turn
            self._run = "on"
            # fill all battlefield positions, but on round 1, don't ask
            self.fill_battlefield_positions(ask=self._turn > 1)

            # plague
            # record the useful properties of the last monster we fought
            monster_record = self.monsters_in_play[self.players[1]][0]
            if self.players[1].plague == PlagueType.infected:
                monster_record.plague = PlagueType.infected
            if monster_record in self.active_monsters:
                var = self.players[0].game_variables
                var["battle_last_monster_name"] = monster_record.name
                var["battle_last_monster_level"] = monster_record.level
                var["battle_last_monster_type"] = monster_record.types[0]
                var["battle_last_monster_category"] = monster_record.category
                var["battle_last_monster_shape"] = monster_record.shape
                # Avoid reset string to seen if monster has already been caught
                if monster_record.slug not in self.players[0].tuxepedia:
                    self.players[0].tuxepedia[
                        monster_record.slug
                    ] = SeenStatus.seen

        elif phase == "decision phase":
            self.reset_status_icons()
            # saves random value, so we are able to reproduce
            # inside the condition files if a tech hit or missed
            value = random.random()
            self.players[0].game_variables["random_tech_hit"] = value
            if not self._decision_queue:
                for player in self.human_players:
                    # tracks human players who need to choose an action
                    self._decision_queue.extend(self.monsters_in_play[player])

                for trainer in self.ai_players:
                    for monster in self.monsters_in_play[trainer]:
                        self.get_combat_decision_from_ai(monster)
                        # recharge opponent moves
                        for tech in monster.moves:
                            tech.recharge()

        elif phase == "action phase":
            self.sort_action_queue()

        elif phase == "post action phase":
            # apply status effects to the monsters
            for monster in self.active_monsters:
                for technique in monster.status:
                    # validate status
                    if technique.validate(monster):
                        self.enqueue_action(None, technique, monster)
                    # avoid multiple effect status
                    monster.set_stats()

        elif phase == "resolve match":
            pass

        elif phase == "ran away":
            self.players[0].set_party_status()
            var = self.players[0].game_variables
            if self.is_trainer_battle:
                var["battle_last_result"] = OutputBattle.forfeit
                var["teleport_clinic"] = OutputBattle.lost
                message = T.format(
                    "combat_forfeit",
                    {
                        "npc": self.players[1].name,
                    },
                )
            else:
                # remove monsters still around
                for mon in self.ai_players:
                    mon.monsters.pop()
                var["battle_last_result"] = OutputBattle.ran
                message = T.translate("combat_player_run")

            # push a state that blocks until enter is pressed
            # after the state is popped, the combat state will clean up and close
            # if you run in PvP, you need "defeated message"
            self.alert(message)
            action_time += len(message) * letter_time
            self.task(
                partial(self.client.push_state, WaitForInputState()),
                action_time,
            )
            self.suppress_phase_change(action_time)

        elif phase == "draw match":
            self.players[0].set_party_status()
            var = self.players[0].game_variables
            var["battle_last_result"] = OutputBattle.draw
            var["teleport_clinic"] = OutputBattle.lost
            if self.is_trainer_battle:
                var["battle_last_trainer"] = self.players[1].slug
                # track battles against NPC
                battle = Battle()
                battle.opponent = self.players[1].slug
                battle.outcome = OutputBattle.draw
                battle.date = dt.date.today().toordinal()
                self.players[0].battles.append(battle)

            # it is a draw match; both players were defeated in same round
            message = T.translate("combat_draw")
            self.alert(message)
            action_time += len(message) * letter_time

            # push a state that blocks until enter is pressed
            # after the state is popped, the combat state will clean up and close
            self.task(
                partial(self.client.push_state, WaitForInputState()),
                action_time,
            )
            self.suppress_phase_change(action_time)

        elif phase == "has winner":
            # TODO: proper match check, etc
            # This assumes that player[0] is the human playing in single player
            self.players[0].set_party_status()
            var = self.players[0].game_variables
            if self.remaining_players[0] == self.players[0]:
                var["battle_last_result"] = OutputBattle.won
                if self.is_trainer_battle:
                    message = T.format(
                        "combat_victory_trainer",
                        {
                            "npc": self.players[1].name,
                            "prize": self._prize,
                            "currency": "$",
                        },
                    )
                    self.players[0].give_money(self._prize)
                    var["battle_last_trainer"] = self.players[1].slug
                    # track battles against NPC
                    battle = Battle()
                    battle.opponent = self.players[1].slug
                    battle.outcome = OutputBattle.won
                    battle.date = dt.date.today().toordinal()
                    self.players[0].battles.append(battle)
                else:
                    message = T.translate("combat_victory")

            else:
                var["battle_last_result"] = OutputBattle.lost
                var["teleport_clinic"] = OutputBattle.lost
                message = T.translate("combat_defeat")
                if self.is_trainer_battle:
                    var["battle_last_trainer"] = self.players[1].slug
                    # track battles against NPC
                    battle = Battle()
                    battle.opponent = self.players[1].slug
                    battle.outcome = OutputBattle.lost
                    battle.date = dt.date.today().toordinal()
                    self.players[0].battles.append(battle)

            # push a state that blocks until enter is pressed
            # after the state is popped, the combat state will clean up and close
            self.alert(message)
            action_time += len(message) * letter_time
            self.task(
                partial(self.client.push_state, WaitForInputState()),
                action_time,
            )
            self.suppress_phase_change(action_time)

        elif phase == "end combat":
            self.players[0].set_party_status()
            self.end_combat()
            self.evolve()

        else:
            assert_never(phase)

    def get_combat_decision_from_ai(self, monster: Monster) -> None:
        """
        Get ai action from a monster and enqueue it.

        Parameters:
            monster: Monster whose action will be decided.

        Returns:
            Enqueued action of the monster.

        """
        # TODO: parties/teams/etc to choose opponents
        opponents = self.monsters_in_play[self.players[0]]
        trainer = self.players[1]
        assert monster.ai
        if self.is_trainer_battle:
            user, technique, target = monster.ai.make_decision_trainer(
                trainer, monster, opponents
            )
        else:
            user, technique, target = monster.ai.make_decision_wild(
                trainer, monster, opponents
            )
        # check status response
        if isinstance(user, Monster) and isinstance(technique, Technique):
            # null action for dozing
            if has_status(user, "status_dozing"):
                status = Technique()
                status.load("status_dozing")
                technique = status
            # null action for plague - spyder_bite
            if user.plague == PlagueType.infected:
                value = random.randint(1, 8)
                if value == 1:
                    status = Technique()
                    status.load("status_spyderbite")
                    technique = status
                    if self.players[1].plague == PlagueType.infected:
                        target.plague = PlagueType.infected
            # check status response
            if self.status_response_technique(user, technique):
                self._lost_monster = user
        if isinstance(user, NPC) and isinstance(technique, Item):
            if self.status_response_item(target):
                self._lost_monster = target
        action = EnqueuedAction(user, technique, target)
        self._action_queue.append(action)
        self._log_action.append((self._turn, action))

    def sort_action_queue(self) -> None:
        """Sort actions in the queue according to game rules.

        * Swap actions are always first
        * Techniques that damage are sorted by monster speed
        * Items are sorted by trainer speed

        """

        def rank_action(action: EnqueuedAction) -> Tuple[int, int]:
            if action.technique is None:
                return 0, 0
            sort = action.technique.sort
            primary_order = sort_order.index(sort)

            if sort == "meta":
                # all meta items sorted together
                # use of 0 leads to undefined sort/probably random
                return primary_order, 0
            elif sort == "potion":
                return primary_order, 0
            else:
                # TODO: determine the secondary sort element,
                # monster speed, trainer speed, etc
                assert action.user
                return primary_order, action.user.speed_test(action)

        # TODO: move to mod config
        sort_order = [
            "meta",
            "item",
            "utility",
            "potion",
            "food",
            "heal",
            "damage",
        ]

        # TODO: Running happens somewhere else, it should be moved here
        # i think.
        # TODO: Eventually make an action queue class?
        self._action_queue.sort(key=rank_action, reverse=True)

    def update_phase(self) -> None:
        """
        Execute/update phase actions.

        Part of state machine
        * Do not change phase
        * Will be run each iteration phase is active
        * Do not test conditions to change phase

        """
        if self.phase == "decision phase":
            # show monster action menu for human players
            if self._decision_queue:
                monster = self._decision_queue.pop()
                for tech in monster.moves:
                    tech.recharge()
                self.show_monster_action_menu(monster)

        elif self.phase == "action phase":
            self.handle_action_queue()

        elif self.phase == "post action phase":
            self.handle_action_queue()

    def handle_action_queue(self) -> None:
        """Take one action from the queue and do it."""
        if self._action_queue:
            action = self._action_queue.pop()
            self.perform_action(*action)
            self.task(self.check_party_hp, 1)
            self.task(self.animate_party_status, 3)

    def ask_player_for_monster(self, player: NPC) -> None:
        """
        Open dialog to allow player to choose a Tuxemon to enter into play.

        Parameters:
            player: Player who has to select a Tuxemon.

        """

        def add(menuitem: MenuItem[Monster]) -> None:
            monster = menuitem.game_object
            if monster.current_hp == 0:
                tools.open_dialog(
                    local_session,
                    [
                        T.format(
                            "combat_fainted",
                            parameters={"name": monster.name},
                        ),
                    ],
                )
            elif monster in self.active_monsters:
                tools.open_dialog(
                    local_session,
                    [
                        T.format(
                            "combat_isactive",
                            parameters={"name": monster.name},
                        ),
                    ],
                )
                msg = T.translate("combat_replacement_is_fainted")
                tools.open_dialog(local_session, [msg])
            else:
                self.add_monster_into_play(player, monster)
                self.client.pop_state()

        state = self.client.push_state(MonsterMenuState())
        # must use a partial because alert relies on a text box that may not
        # exist until after the state hs been startup
        state.task(partial(state.alert, T.translate("combat_replacement")), 0)
        state.on_menu_selection = add  # type: ignore[assignment]
        state.escape_key_exits = False

    def fill_battlefield_positions(self, ask: bool = False) -> None:
        """
        Check the battlefield for unfilled positions and send out monsters.

        Parameters:
            ask: If True, then open dialog for human players.

        """
        # TODO: let work for trainer battles
        humans = list(self.human_players)

        # TODO: integrate some values for different match types
        released = False
        for player in self.active_players:
            if len(alive_party(player)) == 1:
                player.max_position = 1
            positions_available = player.max_position - len(
                self.monsters_in_play[player]
            )
            if positions_available:
                available = get_awake_monsters(
                    player, self.monsters_in_play[player]
                )
                for _ in range(positions_available):
                    released = True
                    if player in humans and ask:
                        self.ask_player_for_monster(player)
                    else:
                        self.add_monster_into_play(player, next(available))

        if released:
            self.suppress_phase_change()

    def add_monster_into_play(
        self,
        player: NPC,
        monster: Monster,
    ) -> None:
        """
        Add a monster to the battleground.

        Parameters:
            player: Player who adds the monster, if any.
            monster: Added monster.

        """
        # TODO: refactor some into the combat animations
        self.animate_monster_release(player, monster)
        self.monsters_in_play[player].append(monster)
        double = len(self.monsters_in_play[player])
        if double > 1:
            self.build_hud(
                self._layout[player]["hud1"][0],
                self.monsters_in_play[player][0],
            )
            self.build_hud(
                self._layout[player]["hud2"][0],
                self.monsters_in_play[player][1],
            )
        else:
            self.build_hud(
                self._layout[player]["hud"][0],
                self.monsters_in_play[player][0],
            )

        # remove "connected" status (eg. lifeleech, etc.)
        for mon in self.monsters_in_play[self.players[0]]:
            if has_status_bond(mon):
                mon.status.clear()

        # TODO: not hardcode
        message = T.format(
            "combat_swap",
            {
                "target": monster.name.upper(),
                "user": player.name.upper(),
            },
        )
        self.alert(message)
        # save iid monster fighting
        if player is self.players[0]:
            self.players[0].game_variables["iid_fighting_monster"] = str(
                monster.instance_id.hex
            )
        elif self.is_trainer_battle:
            pass
        else:
            message = T.format(
                "combat_wild_appeared",
                {"name": monster.name.upper()},
            )
            self.alert(message)

    def reset_status_icons(self) -> None:
        """
        Update/reset status icons for monsters.

        TODO: caching, etc
        """
        # remove all status icons
        for s in self._status_icons:
            self.sprites.remove(s)

        # add status icons
        for monster in self.active_monsters:
            for status in monster.status:
                if status.icon:
                    status_ico: Tuple[float, float] = (0.0, 0.0)
                    if monster in self.players[1].monsters:
                        status_ico = (
                            self.rect.width * 0.06,
                            self.rect.height * 0.12,
                        )
                    elif monster in self.players[0].monsters:
                        status_ico = (
                            self.rect.width * 0.64,
                            self.rect.height * 0.56,
                        )
                    # load the sprite and add it to the display
                    icon = self.load_sprite(
                        status.icon,
                        layer=200,
                        center=status_ico,
                    )
                    self._status_icons.append(icon)

    def show_combat_dialog(self) -> None:
        """Create and show the area where battle messages are displayed."""
        # make the border and area at the bottom of the screen for messages
        rect_screen = self.client.screen.get_rect()
        rect = Rect(0, 0, rect_screen.w, rect_screen.h // 4)
        rect.bottomright = rect_screen.w, rect_screen.h
        border = graphics.load_and_scale(self.borders_filename)
        self.dialog_box = GraphicBox(border, None, self.background_color)
        self.dialog_box.rect = rect
        self.sprites.add(self.dialog_box, layer=100)

        # make a text area to show messages
        self.text_area = TextArea(self.font, self.font_color)
        self.text_area.rect = self.dialog_box.calc_inner_rect(
            self.dialog_box.rect,
        )
        self.sprites.add(self.text_area, layer=100)

    def show_monster_action_menu(self, monster: Monster) -> None:
        """
        Show the main window for choosing player actions.

        Parameters:
            monster: Monster to choose an action for.

        """
        from tuxemon.states.combat.combat_menus import MainCombatMenuState

        message = T.format("combat_monster_choice", {"name": monster.name})
        self.alert(message)
        rect_screen = self.client.screen.get_rect()
        rect = Rect(0, 0, rect_screen.w // 2.5, rect_screen.h // 4)
        rect.bottomright = rect_screen.w, rect_screen.h

        state = self.client.push_state(
            MainCombatMenuState(
                monster=monster,
                player=self.players[0],
                enemy=self.players[1],
            )
        )
        state.rect = rect

    def enqueue_action(
        self,
        user: Union[NPC, Monster, None],
        technique: Union[Item, Technique, None],
        target: Monster,
    ) -> None:
        """
        Add some technique or status to the action queue.

        Parameters:
            user: The user of the technique.
            technique: The technique used.
            target: The target of the action.

        """
        action = EnqueuedAction(user, technique, target)
        self._action_queue.append(action)
        self._log_action.append((self._turn, action))

    def rewrite_action_queue_target(
        self,
        original: Monster,
        new: Monster,
    ) -> None:
        """
        Used for swapping monsters.

        Parameters:
            original: Original targeted monster.
            new: New monster.

        """
        # rewrite actions in the queue to target the new monster
        for index, action in enumerate(self._action_queue):
            if action.target is original:
                new_action = EnqueuedAction(action.user, action.technique, new)
                self._action_queue[index] = new_action

    def remove_monster_from_play(
        self,
        monster: Monster,
    ) -> None:
        """
        Remove monster from play without fainting it.

        * If another monster has targeted this monster, it can change action
        * Will remove actions as well
        * currently for 'swap' technique

        """
        self.remove_monster_actions_from_queue(monster)
        self.animate_monster_faint(monster)

    def remove_monster_actions_from_queue(self, monster: Monster) -> None:
        """
        Remove all queued actions for a particular monster.

        This is used mainly for removing actions after monster is fainted.

        Parameters:
            monster: Monster whose actions will be removed.

        """
        to_remove = set()
        for action in self._action_queue:
            if action.user is monster or action.target is monster:
                to_remove.add(action)

        for action in to_remove:
            self._action_queue.remove(action)

    def suppress_phase_change(
        self,
        delay: float = 3.0,
    ) -> Optional[Task]:
        """
        Prevent the combat phase from changing for a limited time.

        Use this function to prevent the phase from changing.  When
        animating elements of the phase, call this to prevent player
        input as well as phase changes.

        Parameters:
            delay: Amount of seconds to delay phase changes.

        """
        if self._animation_in_progress:
            logger.debug("double suppress: bug?")
            return None

        self._animation_in_progress = True
        return self.task(
            partial(setattr, self, "_animation_in_progress", False),
            delay,
        )

    def perform_action(
        self,
        user: Union[Monster, NPC, None],
        technique: Union[Technique, Item, None],
        target: Monster,
    ) -> None:
        """
        Perform the action.

        Parameters:
            user: Monster that does the action.
            technique: Technique or item used.
            target: Monster that receives the action.

        """
        # This is the time, in seconds, that the text takes to display.
        letter_time: float = 0.02
        # This is the time, in seconds, that the animation takes to finish.
        action_time: float = 3.0
        # action is performed, so now use sprites to animate it
        # this value will be None if the target is off screen
        target_sprite = self._monster_sprite_map.get(target, None)
        # slightly delay the monster shake, so technique animation
        # is synchronized with the damage shake motion
        hit_delay = 0.0
        # monster uses move
        if isinstance(technique, Technique) and isinstance(user, Monster):
            technique.advance_round()
            result_tech = technique.use(user, target)
            context = {
                "user": user.name,
                "name": technique.name,
                "target": target.name,
            }
            message = T.format(technique.use_tech, context)
            if technique.slug == "scope":
                message = scope(target)
            if not result_tech["success"]:
                template = getattr(technique, "use_failure")
                m = T.format(template, context)
                if technique.slug == "status_spyderbite":
                    m = spyderbite(target)
                message += "\n" + m
                action_time += len(message) * letter_time
            # TODO: caching sounds
            audio.load_sound(technique.sfx).play()
            # animation own monster AI NPC
            if "own monster" in technique.target:
                target_sprite = self._monster_sprite_map.get(user, None)
            # TODO: a real check or some params to test if should tackle, etc
            if result_tech["should_tackle"]:
                hit_delay += 0.5
                user_sprite = self._monster_sprite_map[user]
                self.animate_sprite_tackle(user_sprite)

                if target_sprite:
                    self.task(
                        partial(
                            self.animate_sprite_take_damage,
                            target_sprite,
                        ),
                        hit_delay + 0.2,
                    )
                    self.task(
                        partial(self.blink, target_sprite),
                        hit_delay + 0.6,
                    )

                # TODO: track total damage
                # Track damage
                self._damage_map[target].add(user)

                # monster infected
                if user.plague == PlagueType.infected:
                    m = T.format(
                        "combat_state_plague1",
                        {
                            "target": user.name.upper(),
                        },
                    )
                    message += "\n" + m
                # allows tackle to special range techniques too
                if technique.range != "special":
                    element_damage_key = MULT_MAP.get(
                        result_tech["element_multiplier"]
                    )
                    if element_damage_key:
                        m = T.translate(element_damage_key)
                        message += "\n" + m
                        action_time += len(message) * letter_time
                # if the monster lost status due technique
                if self._lost_monster == user:
                    if self._lost_status:
                        message += "\n" + self._lost_status
                        action_time += len(message) * letter_time
                    self._lost_status = None
                    self._lost_monster = None
                else:
                    msg_type = (
                        "use_success"
                        if result_tech["success"]
                        else "use_failure"
                    )
                    context = {
                        "user": getattr(user, "name", ""),
                        "name": technique.name,
                        "target": target.name,
                    }
                    template = getattr(technique, msg_type)
                    tmpl = T.format(template, context)
                    if template:
                        message += "\n" + tmpl
                        action_time += len(message) * letter_time

            self.alert(message)
            self.suppress_phase_change(action_time)

            is_flipped = False
            for trainer in self.ai_players:
                if user in self.monsters_in_play[trainer]:
                    is_flipped = True
                    break
            tech_sprite = self._technique_cache.get(technique, is_flipped)

            if result_tech["success"] and target_sprite and tech_sprite:
                tech_sprite.rect.center = target_sprite.rect.center
                assert tech_sprite.animation
                self.task(tech_sprite.animation.play, hit_delay)
                self.task(
                    partial(self.sprites.add, tech_sprite, layer=50),
                    hit_delay,
                )
                self.task(tech_sprite.kill, action_time)

        # player uses item
        if isinstance(technique, Item) and isinstance(user, NPC):
            result_item = technique.use(user, target)
            context = {
                "user": user.name,
                "name": technique.name,
                "target": target.name,
            }
            message = T.format(technique.use_item, context)
            # handle the capture device
            if technique.category == ItemCategory.capture:
                # retrieve tuxeball
                message += "\n" + T.translate("attempting_capture")
                action_time = result_item["num_shakes"] + 1.8
                self.animate_capture_monster(
                    result_item["success"],
                    result_item["num_shakes"],
                    target,
                    technique,
                    self,
                )
            else:
                msg_type = (
                    "use_success" if result_item["success"] else "use_failure"
                )
                context = {
                    "user": getattr(user, "name", ""),
                    "name": technique.name,
                    "target": target.name,
                }
                template = getattr(technique, msg_type)
                tmpl = T.format(template, context)
                # check status festering, potions = no healing
                if technique.category == ItemCategory.potion and has_status(
                    target, "status_festering"
                ):
                    tmpl = T.translate("combat_state_festering_item")
                if template:
                    message += "\n" + tmpl
                    action_time += len(message) * letter_time

            self.alert(message)
            self.suppress_phase_change(action_time)
        # statuses / conditions
        if user is None and isinstance(technique, Technique):
            result = technique.use(None, target)
            if result["success"]:
                msg_type = (
                    "use_success" if result["success"] else "use_failure"
                )
                context = {
                    "name": technique.name,
                    "target": target.name,
                }
                template = getattr(technique, msg_type)
                message = T.format(template, context)
                # swapping monster
                if technique.slug == "swap":
                    message = T.format(
                        "combat_call_tuxemon",
                        {"name": target.name.upper()},
                    )
                self.alert(message)
                self.suppress_phase_change(action_time)

            # effect animation
            is_flipped = False
            tech_sprite = self._technique_cache.get(technique, is_flipped)
            if target_sprite and tech_sprite:
                tech_sprite.rect.center = target_sprite.rect.center
                assert tech_sprite.animation
                self.task(tech_sprite.animation.play, 0.6)
                self.task(
                    partial(self.sprites.add, tech_sprite, layer=50),
                    0.6,
                )
                self.task(tech_sprite.kill, action_time)

    def faint_monster(self, monster: Monster) -> None:
        """
        Instantly make the monster faint (will be removed later).

        Parameters:
            monster: Monster that will faint.

        """
        faint = Technique()
        faint.load("status_faint")
        monster.current_hp = 0
        monster.status = [faint]

        """
        Experience is earned when the target monster is fainted.
        Any monsters who contributed any amount of damage will be awarded.
        Experience is distributed evenly to all participants.
        """
        message: str = ""
        action_time: float = 3.0
        letter_time: float = 0.02
        if monster in self._damage_map:
            # Award Experience
            awarded_exp = (
                monster.total_experience
                // (monster.level * len(self._damage_map[monster]))
            ) * monster.experience_modifier
            awarded_mon = monster.level * monster.money_modifier
            for winners in self._damage_map[monster]:
                # check before giving exp
                self._level_before = winners.level
                winners.give_experience(awarded_exp)
                # check after giving exp
                self._level_after = winners.level
                if self.is_trainer_battle:
                    self._prize += awarded_mon
                # it checks if there is a "level up"
                if self._level_before != self._level_after:
                    diff = self._level_after - self._level_before
                    if winners in self.players[0].monsters:
                        # checks and eventually teaches move/moves
                        self.check_moves(
                            self.monsters_in_play[self.players[0]][0], diff
                        )
                        # updates hud graphics player
<<<<<<< HEAD
                        if len(self.monsters_in_play[self.players[0]]) > 1:
                            self.build_hud(
                                self._layout[self.players[0]]["hud1"][0],
                                self.monsters_in_play[self.players[0]][0],
                            )
                            self.build_hud(
                                self._layout[self.players[0]]["hud2"][0],
                                self.monsters_in_play[self.players[0]][1],
                            )
                        else:
                            self.build_hud(
                                self._layout[self.players[0]]["hud"][0],
                                self.monsters_in_play[self.players[0]][0],
                            )
=======
                        self.build_hud(
                            self._layout[self.players[0]]["hud"][0],
                            self.monsters_in_play[self.players[0]][0],
                        )
                if winners in self.players[0].monsters:
                    m = T.format(
                        "combat_gain_exp",
                        {"name": winners.name.upper(), "xp": awarded_exp},
                    )
                    message += "\n" + m
            action_time += len(message) * letter_time
            self.alert(message)
            self.suppress_phase_change(action_time)
>>>>>>> 3b64f38b

            # Remove monster from damage map
            del self._damage_map[monster]

    def animate_party_status(self) -> None:
        """
        Animate monsters that need to be fainted.

        * Animation to remove monster is handled here
        TODO: check for faint status, not HP

        """
        for _, party in self.monsters_in_play.items():
            for monster in party:
                if fainted(monster):
                    self.alert(
                        T.format(
                            "combat_fainted",
                            {"name": monster.name},
                        ),
                    )
                    self.animate_monster_faint(monster)
                    self.suppress_phase_change()

    def check_party_hp(self) -> None:
        """
        Apply status effects, then check HP, and party status.

        * Monsters will be removed from play here

        """
        for _, party in self.monsters_in_play.items():
            for monster in party:
                self.animate_hp(monster)
                # check for recover (completely healed)
                if monster.current_hp >= monster.hp and has_status(
                    monster, "status_recover"
                ):
                    monster.status = []
                    # avoid "overcome" hp bar
                    if monster.current_hp > monster.hp:
                        monster.current_hp = monster.hp
                    self.alert(
                        T.format(
                            "combat_state_recover_failure",
                            {
                                "target": monster.name.upper(),
                            },
                        )
                    )
                # check for condition diehard
                if monster.current_hp <= 0 and has_status(
                    monster, "status_diehard"
                ):
                    monster.current_hp = 1
                    monster.status = []
                    self.alert(
                        T.format(
                            "combat_state_diehard_tech",
                            {
                                "target": monster.name.upper(),
                            },
                        )
                    )
                if monster.current_hp <= 0 and not has_status(
                    monster, "status_faint"
                ):
                    self.remove_monster_actions_from_queue(monster)
                    self.faint_monster(monster)

                    # If a monster fainted, exp was given, thus the exp bar
                    # should be updated
                    # The exp bar must only be animated for the player's
                    # monsters
                    # Enemies don't have a bar, doing it for them will
                    # cause a crash
                    for monster in self.monsters_in_play[local_session.player]:
                        self.task(partial(self.animate_exp, monster), 2.5)
                        self.suppress_phase_change()

    @property
    def active_players(self) -> Iterable[NPC]:
        """
        Generator of any non-defeated players/trainers.

        Returns:
            Iterable with active players.

        """
        for player in self.players:
            if not defeated(player):
                yield player

    @property
    def human_players(self) -> Iterable[NPC]:
        for player in self.players:
            if player.isplayer:
                yield player

    @property
    def ai_players(self) -> Iterable[NPC]:
        yield from set(self.active_players) - set(self.human_players)

    @property
    def active_monsters(self) -> Sequence[Monster]:
        """
        List of any non-defeated monsters on battlefield.

        Returns:
            Sequence of active monsters.

        """
        return list(chain.from_iterable(self.monsters_in_play.values()))

    @property
    def remaining_monsters(self) -> Sequence[Monster]:
        """
        List of any non-fainted monsters in party (human).

        """
        return [p for p in self.players[0].monsters if not fainted(p)]

    @property
    def remaining_monsters_ai(self) -> Sequence[Monster]:
        """
        List of any non-fainted monsters in party (ai).

        """
        return [p for p in self.players[1].monsters if not fainted(p)]

    @property
    def remaining_players(self) -> Sequence[NPC]:
        """
        List of non-defeated players/trainers. WIP.

        Right now, this is similar to Combat.active_players, but it may change
        in the future.
        For implementing teams, this would need to be different than
        active_players.

        Use to check for match winner.

        Returns:
            Sequence of remaining players.

        """
        # TODO: perhaps change this to remaining "parties", or "teams",
        # instead of player/trainer
        return [p for p in self.players if not defeated(p)]

    def status_response_item(self, monster: Monster) -> bool:
        # change charging -> charged up
        if has_status(monster, "status_charging"):
            monster.status.clear()
            status = Technique()
            status.load("status_chargedup")
            monster.apply_status(status)
            return True
        return False

    def status_response_technique(
        self, monster: Monster, technique: Technique
    ) -> bool:
        """Checks the technique used and its status response:
        - eventually removes the status
        - eventually shows a text
        """
        # removes enraged
        if has_status(monster, "status_enraged") and not has_effect_give(
            technique, "status_enraged"
        ):
            monster.status.clear()
            return True
        # removes sniping
        if has_status(monster, "status_sniping") and not has_effect_give(
            technique, "status_sniping"
        ):
            monster.status.clear()
            return True
        # removes dozing
        if has_status(monster, "status_dozing"):
            monster.status.clear()
            return True
        # removes tired
        if has_status(monster, "status_tired"):
            monster.status.clear()
            label = T.format(
                "combat_state_tired_end",
                {
                    "target": monster.name.upper(),
                },
            )
            self._lost_status = label
            return True
        # change exhausted -> tired
        if has_status(monster, "status_exhausted") and not has_effect_give(
            technique, "status_exhausted"
        ):
            monster.status.clear()
            status = Technique()
            status.load("status_tired")
            monster.apply_status(status)
            return True
        # change charging -> charged up
        if has_status(monster, "status_charging") and not has_effect_give(
            technique, "status_charging"
        ):
            monster.status.clear()
            status = Technique()
            status.load("status_chargedup")
            monster.apply_status(status)
            return True
        # change charged up -> exhausted
        if has_status(monster, "status_chargedup") and not has_effect_give(
            technique, "status_chargedup"
        ):
            monster.status.clear()
            status = Technique()
            status.load("status_exhausted")
            monster.apply_status(status)
            return True
        # change nodding off -> dozing
        if has_status(monster, "status_noddingoff") and not has_effect_give(
            technique, "status_noddingoff"
        ):
            monster.status.clear()
            status = Technique()
            status.load("status_dozing")
            monster.apply_status(status)
            return True
        return False

    def check_moves(self, monster: Monster, levels: int) -> None:
        for move in monster.moveset:
            # monster levels up 1 level
            if levels == 1:
                if move.level_learned == monster.level:
                    self.learn(monster, move.technique)
            # monster levels up multiple levels
            else:
                level_before = monster.level - levels
                # if there are techniques in this range
                if level_before < move.level_learned <= monster.level:
                    self.learn(monster, move.technique)

    def learn(self, monster: Monster, tech: str) -> None:
        technique = Technique()
        technique.load(tech)
        duplicate = [
            mov for mov in monster.moves if mov.slug == technique.slug
        ]
        if duplicate:
            return
        monster.learn(technique)

    def evolve(self) -> None:
        self.client.pop_state()
        for monster in self.players[0].monsters:
            for evolution in monster.evolutions:
                evolved = Monster()
                evolved.load_from_db(evolution.monster_slug)
                if evolution.path == "standard":
                    if evolution.at_level <= monster.level:
                        self.question_evolution(monster, evolved)
                elif evolution.path == "gender":
                    if evolution.at_level <= monster.level:
                        if evolution.gender == monster.gender:
                            self.question_evolution(monster, evolved)
                elif evolution.path == "element":
                    if evolution.at_level <= monster.level:
                        if self.players[0].has_type(evolution.element):
                            self.question_evolution(monster, evolved)
                elif evolution.path == "tech":
                    if evolution.at_level <= monster.level:
                        if self.players[0].has_tech(evolution.tech):
                            self.question_evolution(monster, evolved)
                elif evolution.path == "location":
                    if evolution.at_level <= monster.level:
                        if evolution.inside == self.client.map_inside:
                            self.question_evolution(monster, evolved)
                elif evolution.path == "stat":
                    if evolution.at_level <= monster.level:
                        if monster.return_stat(
                            evolution.stat1
                        ) >= monster.return_stat(evolution.stat2):
                            self.question_evolution(monster, evolved)
                elif evolution.path == "season":
                    if evolution.at_level <= monster.level:
                        if (
                            evolution.season
                            == self.players[0].game_variables["season"]
                        ):
                            self.question_evolution(monster, evolved)

    def question_evolution(self, monster: Monster, evolved: Monster) -> None:
        tools.open_dialog(
            local_session,
            [
                T.format(
                    "evolution_confirmation",
                    {
                        "name": monster.name.upper(),
                        "evolve": evolved.name.upper(),
                    },
                )
            ],
        )
        tools.open_choice_dialog(
            local_session,
            menu=(
                (
                    "yes",
                    T.translate("yes"),
                    partial(
                        self.positive_answer,
                        monster,
                        evolved,
                    ),
                ),
                (
                    "no",
                    T.translate("no"),
                    self.negative_answer,
                ),
            ),
        )

    def positive_answer(self, monster: Monster, evolved: Monster) -> None:
        self.client.pop_state()
        self.client.pop_state()
        self.players[0].evolve_monster(monster, evolved.slug)

    def negative_answer(self) -> None:
        self.client.pop_state()
        self.client.pop_state()

    def end_combat(self) -> None:
        """End the combat."""
        # TODO: End combat differently depending on winning or losing
        for player in self.players:
            player.max_position = 1
            for mon in player.monsters:
                # reset status stats
                mon.set_stats()
                mon.end_combat()
                # reset technique stats
                for tech in mon.moves:
                    tech.set_stats()

        # clear action queue
        self._action_queue = list()
        self._log_action = list()

        # fade music out
        self.client.event_engine.execute_action("fadeout_music", [1000])

        # remove any menus that may be on top of the combat state
        while self.client.current_state is not self:
            self.client.pop_state()

        self.client.push_state(FadeOutTransition(caller=self))<|MERGE_RESOLUTION|>--- conflicted
+++ resolved
@@ -1235,7 +1235,6 @@
                             self.monsters_in_play[self.players[0]][0], diff
                         )
                         # updates hud graphics player
-<<<<<<< HEAD
                         if len(self.monsters_in_play[self.players[0]]) > 1:
                             self.build_hud(
                                 self._layout[self.players[0]]["hud1"][0],
@@ -1250,11 +1249,6 @@
                                 self._layout[self.players[0]]["hud"][0],
                                 self.monsters_in_play[self.players[0]][0],
                             )
-=======
-                        self.build_hud(
-                            self._layout[self.players[0]]["hud"][0],
-                            self.monsters_in_play[self.players[0]][0],
-                        )
                 if winners in self.players[0].monsters:
                     m = T.format(
                         "combat_gain_exp",
@@ -1264,7 +1258,6 @@
             action_time += len(message) * letter_time
             self.alert(message)
             self.suppress_phase_change(action_time)
->>>>>>> 3b64f38b
 
             # Remove monster from damage map
             del self._damage_map[monster]
