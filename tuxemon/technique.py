#
# Tuxemon
# Copyright (C) 2014, William Edwards <shadowapex@gmail.com>,
#                     Benjamin Bean <superman2k5@gmail.com>
#
# This file is part of Tuxemon.
#
# Tuxemon is free software: you can redistribute it and/or modify
# it under the terms of the GNU General Public License as published by
# the Free Software Foundation, either version 3 of the License, or
# (at your option) any later version.
#
# Tuxemon is distributed in the hope that it will be useful,
# but WITHOUT ANY WARRANTY; without even the implied warranty of
# MERCHANTABILITY or FITNESS FOR A PARTICULAR PURPOSE.  See the
# GNU General Public License for more details.
#
# You should have received a copy of the GNU General Public License
# along with Tuxemon.  If not, see <http://www.gnu.org/licenses/>.
#
# Contributor(s):
#
# William Edwards <shadowapex@gmail.com>
# Leif Theden <leif.theden@gmail.com>
# Andy Mender <andymenderunix@gmail.com>
#
#
#
#

from __future__ import annotations
import logging
import random


from tuxemon import formula
from tuxemon import prepare
from tuxemon.db import db, process_targets
from tuxemon.graphics import animation_frame_files
from tuxemon.locale import T
from typing import Optional, Sequence, TYPE_CHECKING, TypedDict, List, Tuple

if TYPE_CHECKING:
    from tuxemon.monster import Monster

logger = logging.getLogger(__name__)

class EffectResult(TypedDict, total=False):
    damage: int
    element_multiplier: float
    success: bool
    should_tackle: bool
    status: Optional[Technique]


class TechniqueResult(EffectResult):
    name: str
    # Related Mypy bug: https://github.com/python/mypy/issues/8714
    success: bool
    should_tackle: bool
    capture: bool
    statuses: List[Optional[Technique]]


def merge_results(result: EffectResult, meta_result: TechniqueResult) -> TechniqueResult:
    status = result.pop("status", None)
    if status:
        meta_result["statuses"].append(status)
    # Known Mypy bug: https://github.com/python/mypy/issues/6462
    meta_result.update(result)
    return meta_result


class Technique:
    """A technique object is a particular skill that tuxemon monsters can use
    in battle.
    """
    def __init__(
        self,
        slug: Optional[str] = None,
        carrier: Optional[Monster] = None,
        link: Optional[Monster] = None,
    ) -> None:
        self._combat_counter = 0  # number of turns that this technique has been active
        self._life_counter = 0
        self.accuracy = 0.0
        self.animation = ""
        self.can_apply_status = False
        self.carrier = carrier
        self.category = "attack"
        self.effect: Sequence[str] = []
        self.icon = ""
        self.images: Sequence[str] = []
        self.is_area = False
        self.is_fast = False
        self.link = link
        self.name = "Pound"
        self.next_use = 0.0
        self.potency = 0.0
        self.power = 1.0
        self.statspeed: Sequence[str] = []
        self.stathp: Sequence[str] = []
        self.statranged: Sequence[str] = []
        self.statarmour: Sequence[str]= []
        self.statmelee: Sequence[str] = []
        self.statdodge: Sequence[str] = []
        self.range: Optional[str] = None
        self.recharge_length = 0
        self.sfx = ""
        self.sort = ""
        self.slug = slug
        self.target: Sequence[str] = []
        self.type1: Optional[str] = "aether"
        self.type2: Optional[str] = None
        self.use_item = ""
        self.use_success = ""
        self.use_failure = ""
        self.use_tech = ""


        # If a slug of the technique was provided, autoload it.
        if slug:
            self.load(slug)

    def load(self, slug: str) -> None:
        """Loads and sets this technique's attributes from the technique
        database. The technique is looked up in the database by slug.

        :param slug: The slug of the technique to look up in the database.

        :type slug: String

        :rtype: None
        """

        results = db.lookup(slug, table="technique")
        self.slug = results["slug"]  # a short English identifier
        self.name = T.translate(self.slug)  # locale-specific string

        self.sort = results["sort"]

        # technique use notifications (translated!)
        # NOTE: should be `self.use_tech`, but Technique and Item have overlapping checks
        self.use_item = T.maybe_translate(results.get("use_tech"))
        self.use_success = T.maybe_translate(results.get("use_success"))
        self.use_failure = T.maybe_translate(results.get("use_failure"))

        self.category = results["category"]
        self.icon = results["icon"]
        self._combat_counter = 0
        self._life_counter = 0

        if results.get("types"):
            self.type1 = results["types"][0]
            if len(results["types"]) > 1:
                self.type2 = results["types"][1]
            else:
                self.type2 = None
        else:
            self.type1 = self.type2 = None

        self.power = results.get("power", self.power)


        self.statspeed = results.get("statspeed")
        self.stathp = results.get("stathp")
        self.statarmour = results.get("statarmour")
        self.statmelee = results.get("statmelee")
        self.statranged = results.get("statranged")
        self.statdodge = results.get("statdodge")

        self.is_fast = results.get("is_fast", self.is_fast)
        self.recharge_length = results.get("recharge", self.recharge_length)
        self.is_area = results.get("is_area", self.is_area)
        self.range = results.get("range", self.range)
        self.accuracy = results.get("accuracy", self.accuracy)
        self.potency = results.get("potency", self.potency)
        self.effect = results["effects"]
        self.target = process_targets(results["target"])

        # Load the animation sprites that will be used for this technique
        self.animation = results["animation"]
        if self.animation:
            directory = prepare.fetch("animations", "technique")
            self.images = animation_frame_files(directory, self.animation)
            if self.animation and not self.images:
                logger.error(f"Cannot find animation frames for: {self.animation}")

        # Load the sound effect for this technique
        self.sfx = results["sfx"]

    def advance_round(self, number: int = 1) -> None:
        """
        Advance the turn counters for this technique.

        Techniques have two counters currently, a "combat counter" and a
        "life counter".
        Combat counters should be reset with combat begins.
        Life counters will be set to zero when the Technique is created,
        but will never be reset.

        Calling this function will advance both counters.

        """
        self._combat_counter += 1
        self._life_counter += 1

    def recharge(self) -> None:
        self.next_use -= 1

    def full_recharge(self) -> None:
        self.next_use = 0

    def reset_combat_counter(self) -> None:
        """Reset the combat counter."""
        self._combat_counter = 0

    def use(self, user: Monster, target: Monster) -> TechniqueResult:
        
        """
        Apply the technique.

        Applies this technique's effects as defined in the "effect" column of
        the technique database. This method will execute a function with the
        same name as the effect defined in the database. If you want to add a
        new effect, simply create a new function under the Technique class
        with the name of the effect you define in monster.db.

        Parameters:
            user: The Monster object that used this technique.
            target: Monster object that we are using this technique on.

        Returns:
            A dictionary with the effect name, success and misc properties.

        Examples:

        >>> poison_tech = Technique("technique_poison_sting")
        >>> bulbatux.learn(poison_tech)
        >>>
        >>> bulbatux.moves[0].use(user=bulbatux, target=tuxmander)

        """
        # Loop through all the effects of this technique and execute the effect's function.
        # TODO: more robust API
        # TODO: separate classes for each Technique
        # TODO: consider moving message templates to the JSON DB

        # defaults for the return. items can override these values in their return.
        meta_result: TechniqueResult = {
            "name": self.name,
            "success": False,
            "should_tackle": False,
            "capture": False,
            "statuses": [],
        }
        # TODO: handle conflicting values from multiple technique actions
        # TODO: for example, how to handle one saying success, and another not?
       
        for effect in self.effect:
            if effect == "damage":
                result = self.damage(user, target)
            elif effect == "poison":
                result = self.apply_status("status_poison", target)
            elif effect == "statchange":
                result = self.changestats(user, target)
            elif effect == "lifeleech":
                result = self.apply_lifeleech(user, target)
            elif effect == "recover":
                result = self.apply_status("status_recover", user)
            elif effect == "overfeed":
                result = self.apply_status("status_overfeed", target)
            elif effect == "status":
                for category in self.category:
<<<<<<< HEAD
                    if category == "poison":
                        result = self.poison(target)
                    elif category == "lifeleech":
                        result = self.lifeleech(target)
                    elif category == "recover":
                        result = self.recover(target)
=======
                    if self.category == "poison":
                        result = self.poison(target)
                    elif self.category == "lifeleech":
                        result = self.lifeleech(target)
                    elif self.category == "recover":
                        result = self.recover(target)
                    elif self.category == "overfeed":
                        result = self.overfeed(target)
>>>>>>> 8c422b75
                    else:
                        result = getattr(self, self.category)(target)
            else:
                result = getattr(self, str(effect))(user, target)
            meta_result = merge_results(result, meta_result)

        self.next_use = self.recharge_length

        return meta_result
    
    def changestats(self, user: Monster, target: Monster) -> EffectResult:
        ''' JSON SYNTAX:
        Value: the number to change the stat by, default is add, use negative to subtract.
        Dividing: set this to True to divide instead of adding or subtracting the value.
        Overridetofull: in most cases you wont need this, if True it will set the stat to its original value rather than the specified value, but due to the way the 
        game is coded, it currently only works on hp.
        '''
        statsmaster = [self.statspeed, self.stathp, self.statarmour, self.statmelee, self.statranged, self.statdodge]
        statslugs = ['speed', 'hp', 'armour', 'melee', 'ranged', 'dodge']
        if None not in statsmaster and [] not in statsmaster:
            for stat, slug in zip(statsmaster, statslugs):
                value = stat['value']
                dividing = stat['dividing']
                override = stat['overridetofull']
                basestatvalue = getattr(target, slug)
                if value > 0 and override == False:
                    if dividing == False:
                        newstatvalue = basestatvalue + value
                    else:
                        newstatvalue = basestatvalue // value
                    success = True
                    setattr(target, slug, newstatvalue)
                if override == True and slug == 'hp':
                    success = True
                    target.current_hp = target.hp
        return {
            "success": bool(stat)
        }
    def calculate_damage(
        self,
        user: Monster,
        target: Monster,
    ) -> Tuple[int, float]:
        """
        Calculate damage for the damage technique.

        Parameters:
            user: The Monster object that used this technique.
            target: The Monster object that we are using this technique on.

        Returns:
            A tuple (damage, multiplier).

        """
        return formula.simple_damage_calculate(self, user, target)

    def damage(self, user: Monster, target: Monster) -> EffectResult:
        """
        Apply damage.

        This effect applies damage to a target monster. Damage calculations
        are based upon the original Pokemon battle damage formula. This
        effect will be applied if "damage" is defined in this technique's
        effect list.

        Parameters:
            user: The Monster object that used this technique.
            target: The Monster object that we are using this technique on.

        Returns:
            Dict summarizing the result.

        """
        hit = self.accuracy >= random.random()
        if hit or self.is_area:
            self.can_apply_status = True
            damage, mult = self.calculate_damage(user, target)
            if not hit:
                damage //= 2
            target.current_hp -= damage
        else:
            damage = 0
            mult = 1

        return {
            "damage": damage,
            "element_multiplier": mult,
            "should_tackle": bool(damage),
            "success": bool(damage),
        }

    def apply_status(self, slug: str, target: Monster) -> EffectResult:
        """
        This effect has a chance to apply a status effect to a target monster.

        Parameters:
            slug: Name of the status effect.
            target: The Monster object that we are using this technique on.

        Returns:
            Dict summarizing the result.

        """
        
        already_applied = any(t for t in target.status if t.slug == slug)
        success = not already_applied and self.can_apply_status self.potency >= random.random()
        tech = None
        if success:
            tech = Technique(slug, carrier=target)
            target.apply_status(tech)

        return {
            "status": tech,
        }

    def apply_lifeleech(self, user: Monster, target: Monster) -> EffectResult:
        """
        This effect has a chance to apply the lifeleech status effect.

        Parameters:
            user: The Monster object that used this technique.
            target: The Monster object that we are using this technique on.

        Returns:
            Dict summarizing the result.

        """
        already_applied = any(t for t in target.status if t.slug == "status_lifeleech")
        success = not already_applied and self.potency >= random.random()
        tech = None
        if success:
            tech = Technique("status_lifeleech", carrier=target, link=user)
            target.apply_status(tech)
        return {
            "status": tech,
        }
    def apply_overfeed(self, user: Monster, target: Monster) -> EffectResult:
        already_applied = any(t for t in target.status if t.slug == "status_overfeed")
        success = not already_applied and self.can_apply_status and self.potency >= random.random()
        tech = None
        if success:
            tech = Technique("status_overfeed", carrier=target, link=user)
            target.apply_status(tech)
        return {
            "status": tech,
        }
    def poison(self, target: Monster) -> EffectResult:
        damage = formula.simple_poison(self, self.link, target)
        target.current_hp -= damage
        return {
            "damage": damage,
            "should_tackle": bool(damage),
            "success": bool(damage),
        }

    def recover(self, target: Monster) -> EffectResult:
        heal = formula.simple_recover(self, target)
        target.current_hp += heal
        return {
            "damage": heal,
            "should_tackle": False,
            "success": bool(heal),
        }

    def lifeleech(self, target: Monster) -> EffectResult:
        user = self.link
        assert user
        damage = formula.simple_lifeleech(self, user, target)
        target.current_hp -= damage
        user.current_hp += damage
        return {
            "damage": damage,
            "should_tackle": bool(damage),
            "success": bool(damage),
        }
    def overfeed(self, target: Monster) -> EffectResult:
        user = self.link
        assert user
        target.current_hp = target.hp
        target.speed = formula.simple_overfeed(self, user, target)
            
                
        return {
            "speed": target.speed,
            "success": bool(target.speed),
        }
    def faint(self, user: Monster, target: Monster) -> EffectResult:
        """
        Faint this monster.

        Typically, called by combat to faint self, not others.

        Parameters:
            user: The Monster object that used this technique.
            target: The Monster object that we are using this technique on.

        Returns:
            Dict summarizing the result.

        """
        # TODO: implement into the combat state, currently not used

        already_fainted = any(t for t in target.status if t.name == "status_faint")

        if already_fainted:
            raise RuntimeError

        target.apply_status(Technique("status_faint"))

        return {
            "should_tackle": False,
            "success": True,
        }

    def swap(self, user: Monster, target: Monster) -> EffectResult:
        """
        Used just for combat: change order of monsters.

        Position of monster in party will be changed.

        Returns:
            Dict summarizing the result.

        """
        # TODO: implement actions as events, so that combat state can find them
        # TODO: relies on setting "combat_state" attribute.  maybe clear it up later
        # TODO: these values are set in combat_menus.py

        def swap_add() -> None:
            # TODO: make accommodations for battlefield positions
            combat_state.add_monster_into_play(user, target)

        # TODO: find a way to pass values. this will only work for SP games with one monster party
        combat_state = self.combat_state
        # get the original monster to be swapped out
        original_monster = combat_state.monsters_in_play[user][0]

        # rewrite actions to target the new monster.  must be done before original is removed
        combat_state.rewrite_action_queue_target(original_monster, target)

        # remove the old monster and all their actions
        combat_state.remove_monster_from_play(user, original_monster)

        # give a slight delay
        combat_state.task(swap_add, 0.75)
        combat_state.suppress_phase_change(0.75)

        return {
            "success": True,
            "should_tackle": False,
        }
    def get_state(self) -> Optional[str]:
        return self.slug<|MERGE_RESOLUTION|>--- conflicted
+++ resolved
@@ -272,23 +272,12 @@
                 result = self.apply_status("status_overfeed", target)
             elif effect == "status":
                 for category in self.category:
-<<<<<<< HEAD
                     if category == "poison":
                         result = self.poison(target)
                     elif category == "lifeleech":
                         result = self.lifeleech(target)
                     elif category == "recover":
                         result = self.recover(target)
-=======
-                    if self.category == "poison":
-                        result = self.poison(target)
-                    elif self.category == "lifeleech":
-                        result = self.lifeleech(target)
-                    elif self.category == "recover":
-                        result = self.recover(target)
-                    elif self.category == "overfeed":
-                        result = self.overfeed(target)
->>>>>>> 8c422b75
                     else:
                         result = getattr(self, self.category)(target)
             else:
