--- conflicted
+++ resolved
@@ -428,12 +428,8 @@
         elif phase == "ran away":
             self.players[0].set_party_status()
             var = self.players[0].game_variables
-<<<<<<< HEAD
             var["battle_last_result"] = OutputBattle.ran
-            var["run_attempts"] += 1
-=======
             var["battle_last_result"] = "ran"
->>>>>>> 7baa4d41
             self.alert(T.translate("combat_player_run"))
 
             # after 3 seconds, push a state that blocks until enter is pressed
