--- conflicted
+++ resolved
@@ -10,19 +10,6 @@
     ]
   },
   {
-<<<<<<< HEAD
-    "slug": "spyder_dojo_billie",
-    "template": [
-      {
-        "sprite_name": "fashionista",
-        "combat_front": "fashionista",
-        "slug": "fashionista"
-      }
-    ]
-  },
-  {
-=======
->>>>>>> 196fd59e
     "slug": "spyder_dojo_fu",
     "template": [
       {
