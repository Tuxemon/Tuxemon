<?xml version="1.0" encoding="UTF-8"?>
<map version="1.10" tiledversion="git" orientation="orthogonal" renderorder="right-down" compressionlevel="0" width="45" height="100" tilewidth="16" tileheight="16" infinite="0" nextlayerid="6" nextobjectid="452">
 <properties>
  <property name="edges" value="clamped"/>
  <property name="scenario" value="spyder"/>
  <property name="slug" value="lion_mountain"/>
  <property name="types" value="route"/>
  <property name="west" value="sphalian_town"/>
 </properties>
 <tileset firstgid="1" name="core_outdoor" tilewidth="16" tileheight="16" tilecount="2775" columns="37">
  <image source="../gfx/tilesets/core_outdoor.png" width="592" height="1200"/>
 </tileset>
 <tileset firstgid="2776" source="../gfx/tilesets/core_outdoor_nature.tsx"/>
 <tileset firstgid="10968" name="core_set pieces" tilewidth="16" tileheight="16" tilecount="1550" columns="31">
  <image source="../gfx/tilesets/core_set pieces.png" width="496" height="800"/>
 </tileset>
 <tileset firstgid="12518" source="../gfx/tilesets/core_buildings.tsx"/>
 <layer id="1" name="Layer1 Mountain Terrain" width="45" height="100">
  <data encoding="base64" compression="zlib">
   eAHtm1my3EQQRXsNDBHAKjzhfWHri0URgP6ART0bM3xSt9ER96Vr1NCvifBHRWZVprJOXWVL3R7efXa5vDtwvPr843paY2gvcljzucdLXL+nGnvGh3Be9vf9YHv95b/ncSvf5z3Mynk/yO2ckZH9nRkuct1yHmcl7jWi/yLdO+d2ppiruXO5r1huP7iIuSXm1xLP7c2amDWYP/viv375y3zO4jXd932pxVqJrbTu1+f8yJzLYW+30c/NWSuxldZ1XW38X5nfpN54a2M2n/Vp6R9pgwbuoykxLFqS65aYX0uc63PWezkXj2te033lxTlrWifmtrQe94zzqDG6Rov206LzQ7LyZZWrODHtwbrWXi2DM2BL65HxqLn2Y+9cTeLkMHcr3+fk5uqxVtIyrufmU9oPrannVixRa8WdUb7PPe61jvTZL1fTeZyFa4j73PNyNbWW029kbUo6URtN57SmGorB4yysyTI8Ht+t1D/DwuK1fQ3frXyf69oW84imrdwp7Y/W5PqafDE5o3yfe9zPfqbP/r5HXGMuy3BW4l7DffTosXPao5U3pRzXWtfENc1hFJ8Gc7fOebYPg+9TWtvC3NJtS3xadIvMrr/qKm8Ls9c903c238fX5SuG9Tz3WzrOqU4rpyc+LZqWtHbWFrPzn+2LJcfDWrQlnh6N9ubMy72aKlrfq85woWfUkXVsjDOvaYg+tZzRWElr1VGMc8F3L1Y61rSsxXSGUZ225L9LjA9pL54Z0lNczGNNxWv6Xmup3olDvzdV/8q57CPf577/6/RnKnfPnPhd65bOnjuHaz221VdfPNJ52UNc6IxF66fWWbzO7Hz42F7mrfrF6+ZFP19H4zcppviUhvPhY3uZ0YD8q83sD8v6DOj4zLrG1Hc+fCw5rd7IMcca1JKVZr38qu35um5K41rP/LjfEHOq86huQ0vx1HQXs5/X/ZXT2ImPMK91GqzUlkXHHHsPc27PbubMeZ2t5ec0P5V5Jy/niYw6B70/m+/9t0Vn1Z3SYN89VrVyPVKruYW5Vm9LzLVt8hf0avXzFq7ea5w/9ob3R6z3lMyRpXe+hfnHry+Xn24wfk575M6xhfkh1fo7PXvPHu8/MTc1/iX9lvg1jd/S2Ho/7kHn0XOcyTzKgu4f0j14mxl/LPfmTGYYRu23iS33W1TPBdU6mxmt1cNxlHr6qZlHNVa+vwf13mPo+w06v/jm42f0LZ/P3IuS7vHc6g3OMWJz76Ej3ynxHD4v9XOWKd031vWexl9t4z3o+0btRuZbmVdOO8eROtfO8NTMaN/7TNFZjmYuMYwwRY29pj6nYs69c+Ka3kHZfrjj3tCz79bMUV/07+2NHuZn6Tn/fOf4Ll0PW8keydy8D95HJb/xvNQ59jBL10M4nT8x0xO8F5nrc8xnsGff2Bt8J5iX7wPN3/fOVfNP1lln1Xcwtz3nr+bcmPmIXun5HOe+0+V0iL1Bjuv8w1eXiwaxs6xY4vuDub9HWszfp74+rKdr/Z5iJRZp5DH3XT901pr7nnO0r3/fVarpnO57vnNKa30H51ki/wztSyzi8pj7JWbxx9+efia/bo8vllz/3jszZ45a+tx98mVdR3pD/YDeHj/iWdjS0jndd+bc88J7hHMc2dvO4n7rPDVuZ0ZvWTTfq7dzuj/CrFzXW74/O9DYNdfa1uF/j7OHOXL7fZAvjdE5xvbM9zJrb9fbWe6ZGW7uO+8UMdMbWHJydu7sHe8T7e26u+/6tXz6Aat891vXj8ad0/2ROvChrXRnbaROb65zut97vfLob5554nVmzpLrj5612EPeK1uZxS1GZ3ZO+n1Eh97cPcyuNby8313zXpbevD3M2gNu9kN7ztDTB62cWp+w76h1TWGmZ9yO1r3mp/7bdF3Ss3adMx+l7/p5uAFz7Wwec/3dX3NgxTZ0W6/rzHOdR68t5sOK7WQp1gvX5/qBzw3nKf19Jr+lon3J79mTmKtnW/b80/Ye4V/Zg07VPXfkim3d05gf3N9R/wxuMev/g+u+r+xivGPmItsn5uq7Y7h/TE//3D3qkxv38/P0nVkjd5ZHn7876uEac+xlf9blzngXa9YXV544P7AnXqZ73RpdmkTGOD+Q+R+0sFFc
  </data>
 </layer>
 <layer id="2" name="Layer2 Signs, Plants, Statues" width="45" height="100">
  <data encoding="base64" compression="zlib">
   eAHtW7uSHUUMnS2vIy6PL6AgJvIfeG2TmUcVP+QX2QABAaF/xY90CgqMcz6DIkLH9567Z7WSpnvuzOIAVWnVrT4tndZo+u7DHoZ+2X00DOPHe8VujjMLPHTo0J8Ne/7hMNw29RY5n9++nhf+TB5avMk4Q8GF48wCD+0RcH5gfL809ZZxfL5R6kjM0Ur+Xi5PbO9T0ylR5gDnZ8b3e1NvyQ1WhWeA7yvb/43pt6aVtPB5ZTFem+7wjAJl/Ko3yA22Rc4s313TC9N7B71/mM/yMVwmo+WHUqreIFbx6O9MHlnex6b6bOnL9rT4J+MLpVS9QaziuS+yL4zvS9OdxafSF+FbfaPFg1Kq3lAc8ZtYO2clk/GFUqreUBzx/4VF7aCUqjcUR7y3UX/zjvBYzI/9PVNb3YvaQSlVbyiO+BbLO+KIlXzH/u7gjNpBKVVvKI74NazeKy3xUDsopeoNxRHfa3dBPXeWnxrF8701Gh5KwefY16b4LIPlGJ9riiO+1z60OJCIO+odie+tyfhCM/nBPsMpFY6YVkvuit8VPBQ3Gg6aiXKucNn+Xn9Wa40zGV8ohb3BnqBFbyiO+LXtTrhci33ondEwUEp11ymO+C3sXK0n4wulVHed4oj3NvpM8Rg/f8fxUEN8D7gDp8PcYzEfbR3K+6S664DbQsCRAq5Q9XGNdjI8lPdJ1RvAZbKkvlEscIW21Jn7q94YC87cv5YF70wmnEnWq95QHOOtVV/GU5vV+vh91QFc9cYoZ9PYW413kg+5qcfvq4Sz/3mb80libFlfrQHfSeSm6jrGVW/gnDctO8sJraTqDZzzpup75Gg5s74mBpzZC94Sc9O2pc7Pit/JbM1Xa6rjKu9cb1R711jTmuq4il31xjjzLlRxW9e0tjqu9oNz1hvThpzJT2urY+X81/kwUOGvekP3rT2O+PEcPhf5wkKq3tgj1v/6jlvwDLNzRJyz3lif7T4iuGU1BYJrsMBGnM/trst+z5/x1jh8ZhnW+8nF+zlnvWk1FzBLe0Pj+DFzZ1brHH3Oap0RQ+NjXt0bWI9EY2TjaB99a9S5pzcyjpmfPAfrTQqfOeeZZb01NrC9vaH7W8cZpzk/z6Z5yDm7N8bgPtL9reM5bnPrmoecs96YVuKMnKdIxPmB3XXR3wejOp+Se+neiHPWG1Gdl+Y9ZV/EOeuN97nOWW/M1Tn6PDilntneqM5Zb/TW+ZG9s4/de/vE5k+dL+OW+SPOWW/M1dnneGHcXjp+r2z+2vn8vrl5xDnrjd46z+Veuh5xznqjqnPUB72c+D546+NEnLPeqOoc9YHPtdY84pz1Rlbns47+3OodzHoDdY60p3497+B9qUX1jKv8qLPq7hP7WcfUS1bLrOcjv/JFfOTp4Q0s9Ey+52WciHNWy6znM7/WIquPYnSc4b0/qpfGmRtX74XPNRcrw3t/S73mct2SHlasz6Vr0TjDZ/4oxqk+5mKfVha5iNe8uPcjv2LWHDPX5O4BPwcOQvx+dvk1818i2kdVL98znq25WjlXz6l1be50a3NmvFPs/5zzXjqlrn7vVnVmbzI+8/p3N5sTH1nGxPt2gTsaKsI94gqHwEGIp917L/2cz1nuj2zr3hYcMD4H96GeWGsVH0fnczGI5bP2lvvJh3harsMSo75szP2RzfbQn/Wbrxv5+ByMg7NiT6v4ODpvjRHhyBNrHGts+nQ9ihP5fBydR3jvQ42ouhZx0th+HTEoUTyuwfo4OldcNs7wnlOUizGBnYQzY2L9O/Ernhhviaks88Gq6JxjWFXilS98xHDdW65H1mOjOfZBaPezq3Ou+RzE0rI/cAZ/Dq4B6+PonLEqq3wURz98HGtsjH/5QHdc56mregaeKbK6JxsrH8XQDx/HsKqoHfSmBWeFkNd+dnXONeWrNcLfizLhmWgz3BI/eXGvzjlWzrgPqOCc8eZe1obx17A+JnMhNscZZ3DPeHPvGhznYmgujivOylv5+1ps0SM8C3lizvESzoxHy1icr2m1Pswzx9nXWvmwvhpX19ce93DOeEdceY61+SLeGpwjXtE5ItwSH2O39AbqnNUadd2yttHZlnLm3c39UexTfFUdmBOW9aws7zxyxvOCnirgqDzBJ5NeztojWUz1k8ucJQ/ubeE82Tk/t3/H8GmDfmaY518wem0Rt0cZrYUzsWvbW/L/o3pi3zTni4TnXH/oegtn4H1vvL11tTJvbJ71DvoFa7B3hbP+bQk8oK29cjX75YxxYP198Y/j/LfNPUbfSd4pjP6jcf9J+DMX15daxlnKmTzVksuvxve394yz8tQxOXvL+nh/75xxeuusHP1YOfj3CnlOlSWcPUedez7R++YxvfNezsovGvfmX4InZ9TDc4juDY/xc+2Frcbk7HNj/vudYfjD9I3pn6ZvTSOc+qJe2Mr3Ly1RFeE=
  </data>
 </layer>
 <objectgroup color="#ff0000" id="5" name="Collisions">
  <object id="4" type="collision" x="560" y="1296" width="64" height="16"/>
  <object id="8" type="collision" x="288" y="1296" width="256" height="16"/>
  <object id="25" type="collision" x="288" y="1344" width="304" height="16"/>
  <object id="26" type="collision" x="256" y="1376" width="288" height="16"/>
  <object id="28" type="collision" x="400" y="1248" width="160" height="16"/>
  <object id="29" type="collision" x="224" y="1200" width="304" height="16"/>
  <object id="32" type="collision" x="16" y="1008" width="16" height="160"/>
  <object id="34" type="collision" x="32" y="1168" width="16" height="16"/>
  <object id="35" type="collision" x="48" y="1184" width="16" height="16"/>
  <object id="36" type="collision" x="64" y="1200" width="16" height="16"/>
  <object id="37" type="collision" x="80" y="1216" width="16" height="16"/>
  <object id="38" type="collision" x="96" y="1232" width="16" height="16"/>
  <object id="39" type="collision" x="112" y="1248" width="48" height="48"/>
  <object id="40" type="collision" x="160" y="1296" width="16" height="32"/>
  <object id="41" type="collision" x="176" y="1328" width="16" height="16"/>
  <object id="43" type="collision" x="192" y="1344" width="16" height="64"/>
  <object id="44" type="collision" x="208" y="1424" width="80" height="16"/>
  <object id="47" type="collision" x="304" y="1424" width="16" height="48"/>
  <object id="48" type="collision" x="112" y="1200" width="16" height="16"/>
  <object id="49" type="collision" x="160" y="1168" width="64" height="16"/>
  <object id="50" type="collision" x="96" y="1104" width="16" height="16"/>
  <object id="52" type="collision" x="96" y="1152" width="16" height="48"/>
  <object id="54" type="collision" x="192" y="1280" width="32" height="16"/>
  <object id="55" type="collision" x="208" y="1248" width="176" height="16"/>
  <object id="56" type="collision" x="224" y="1328" width="32" height="64"/>
  <object id="57" type="collision" x="240" y="1312" width="64" height="16"/>
  <object id="58" type="collision" x="368" y="768" width="112" height="64"/>
  <object id="61" type="collision" x="496" y="832" width="224" height="16"/>
  <object id="105" type="collision" x="608" y="240" width="112" height="192"/>
  <object id="111" type="collision" x="608" y="16" width="112" height="192"/>
  <object id="113" type="collision" x="16" y="512" width="176" height="32"/>
  <object id="115" type="collision" x="192" y="544" width="48" height="16"/>
  <object id="121" type="collision" x="240" y="560" width="16" height="16"/>
  <object id="122" type="collision" x="256" y="576" width="32" height="16"/>
  <object id="124" type="collision" x="288" y="592" width="16" height="16"/>
  <object id="126" type="collision" x="304" y="608" width="16" height="32"/>
  <object id="127" type="collision" x="320" y="640" width="48" height="16"/>
  <object id="129" type="collision" x="16" y="544" width="80" height="32"/>
  <object id="131" type="collision" x="16" y="576" width="48" height="32"/>
  <object id="133" type="collision" x="16" y="608" width="32" height="16"/>
  <object id="134" type="collision" x="16" y="624" width="16" height="16"/>
  <object id="139" type="collision" x="384" y="880" width="16" height="16"/>
  <object id="140" type="collision" x="368" y="944" width="16" height="16"/>
  <object id="144" type="collision" x="256" y="1040" width="112" height="160"/>
  <object id="145" type="collision" x="64" y="864" width="32" height="304"/>
  <object id="147" type="collision" x="96" y="960" width="272" height="80"/>
  <object id="148" type="collision" x="288" y="1328" width="16" height="16"/>
  <object id="151" type="collision" x="16" y="832" width="80" height="32"/>
  <object id="153" type="collision" x="688" y="848" width="32" height="720"/>
  <object id="154" type="collision" x="176" y="1216" width="16" height="64"/>
  <object id="158" type="collision" x="208" y="1296" width="16" height="32"/>
  <object id="159" type="collision" x="240" y="1264" width="16" height="48"/>
  <object id="160" type="collision" x="256" y="1152" height="16"/>
  <object id="161" type="collision" x="208" y="1184" width="16" height="64"/>
  <object id="216" type="collision" x="0" y="1456" width="96" height="144"/>
  <object id="217" type="collision" x="16" y="1408" width="192" height="16"/>
  <object id="218" type="collision" x="0" y="0" width="720" height="16"/>
  <object id="220" type="collision" x="288" y="1568" width="432" height="32"/>
  <object id="221" type="collision" x="0" y="16" width="16" height="1408"/>
  <object id="267" type="collision" x="672" y="208" width="16" height="32"/>
  <object id="271" type="collision" x="144" y="1200" width="48" height="16"/>
  <object id="272" type="collision" x="128" y="1104" width="32" height="80"/>
  <object id="273" type="collision" x="48" y="1008" width="16" height="16"/>
  <object id="274" type="collision" x="608" y="432" width="16" height="400"/>
  <object id="275" type="collision" x="512" y="1104" width="48" height="48"/>
  <object id="276" type="collision" x="512" y="1152" width="16" height="48"/>
  <object id="277" type="collision" x="496" y="848" width="32" height="240"/>
  <object id="278" type="collision" x="608" y="1344" width="64" height="16"/>
  <object id="279" type="collision" x="528" y="912" width="144" height="32"/>
  <object id="280" type="collision" x="528" y="1056" width="96" height="32"/>
  <object id="281" type="collision" x="656" y="944" width="16" height="400"/>
  <object id="282" type="collision" x="608" y="1088" width="16" height="208"/>
  <object id="283" type="collision" x="544" y="1152" width="16" height="96"/>
  <object id="284" type="collision" x="352" y="1392" width="192" height="32"/>
  <object id="285" type="collision" x="288" y="1456" width="16" height="80"/>
  <object id="286" type="collision" x="352" y="1424" width="16" height="16"/>
  <object id="287" type="collision" x="352" y="1456" width="16" height="16"/>
  <object id="288" type="collision" x="336" y="1472" width="32" height="32"/>
  <object id="289" type="collision" x="400" y="1440" width="192" height="32"/>
  <object id="290" type="collision" x="400" y="1472" width="32" height="80"/>
  <object id="291" type="collision" x="352" y="1520" width="48" height="32"/>
  <object id="292" type="collision" x="576" y="1360" width="16" height="80"/>
  <object id="301" type="collision" x="480" y="944" width="16" height="16"/>
  <object id="304" type="collision" x="400.667" y="896" width="16" height="16"/>
  <object id="305" type="collision" x="400" y="1024" width="48" height="16"/>
  <object id="306" type="collision" x="432" y="848" width="16" height="16"/>
  <object id="307" type="collision" x="448" y="832" width="16" height="16"/>
  <object id="311" type="collision" x="128" y="880" width="32" height="32"/>
  <object id="312" type="collision" x="160" y="848" width="32" height="32"/>
  <object id="323" type="collision" x="400" y="944" width="64" height="16">
   <properties>
    <property name="continue" value="down"/>
    <property name="enter_from" value="up"/>
    <property name="exit_to" value="down"/>
   </properties>
  </object>
  <object id="324" type="collision" x="368" y="992" width="48" height="16">
   <properties>
    <property name="continue" value="down"/>
    <property name="enter_from" value="up"/>
    <property name="exit_to" value="down"/>
   </properties>
  </object>
  <object id="325" type="collision" x="432" y="992" width="64" height="16">
   <properties>
    <property name="continue" value="down"/>
    <property name="enter_from" value="up"/>
    <property name="exit_to" value="down"/>
   </properties>
  </object>
  <object id="326" type="collision" x="432" y="912" width="64" height="16">
   <properties>
    <property name="continue" value="down"/>
    <property name="enter_from" value="up"/>
    <property name="exit_to" value="down"/>
   </properties>
  </object>
  <object id="327" type="collision" x="448" y="848" width="48" height="16">
   <properties>
    <property name="continue" value="down"/>
    <property name="enter_from" value="up"/>
    <property name="exit_to" value="down"/>
   </properties>
  </object>
  <object id="328" type="collision" x="384" y="848" width="48" height="16">
   <properties>
    <property name="continue" value="down"/>
    <property name="enter_from" value="up"/>
    <property name="exit_to" value="down"/>
   </properties>
  </object>
  <object id="329" type="collision" x="304" y="832" width="48" height="16">
   <properties>
    <property name="continue" value="down"/>
    <property name="enter_from" value="up"/>
    <property name="exit_to" value="down"/>
   </properties>
  </object>
  <object id="330" type="collision" x="288" y="896" width="112" height="16">
   <properties>
    <property name="continue" value="down"/>
    <property name="enter_from" value="up"/>
    <property name="exit_to" value="down"/>
   </properties>
  </object>
  <object id="332" type="collision" x="160" y="800" width="128" height="16">
   <properties>
    <property name="continue" value="down"/>
    <property name="enter_from" value="up"/>
    <property name="exit_to" value="down"/>
   </properties>
  </object>
  <object id="333" type="collision" x="208" y="864" width="48" height="16">
   <properties>
    <property name="continue" value="down"/>
    <property name="enter_from" value="up"/>
    <property name="exit_to" value="down"/>
   </properties>
  </object>
  <object id="334" type="collision" x="96" y="912" width="176" height="16">
   <properties>
    <property name="continue" value="down"/>
    <property name="enter_from" value="up"/>
    <property name="exit_to" value="down"/>
   </properties>
  </object>
  <object id="335" type="collision" x="224" y="736" width="48" height="16">
   <properties>
    <property name="continue" value="down"/>
    <property name="enter_from" value="up"/>
    <property name="exit_to" value="down"/>
   </properties>
  </object>
  <object id="336" type="collision" x="144" y="768" width="48" height="16">
   <properties>
    <property name="continue" value="down"/>
    <property name="enter_from" value="up"/>
    <property name="exit_to" value="down"/>
   </properties>
  </object>
  <object id="337" type="collision" x="304" y="752" width="48" height="16">
   <properties>
    <property name="continue" value="down"/>
    <property name="enter_from" value="up"/>
    <property name="exit_to" value="down"/>
   </properties>
  </object>
  <object id="338" type="collision" x="256" y="848" width="32" height="32"/>
  <object id="339" type="collision" x="272" y="816" width="32" height="32"/>
  <object id="340" type="collision" x="272" y="736" width="32" height="32"/>
  <object id="341" type="collision" x="192" y="736" width="32" height="32"/>
  <object id="342" type="collision" x="112" y="784" width="32" height="32"/>
  <object id="343" type="collision" x="96" y="816" width="16" height="16"/>
  <object id="344" type="collision" x="352" y="848" width="32" height="32"/>
  <object id="345" type="collision" x="16" y="432" width="384" height="16"/>
  <object id="346" type="collision" x="16" y="400" width="96" height="16"/>
  <object id="347" type="collision" x="16" y="368" width="384" height="16"/>
  <object id="348" type="collision" x="16" y="336" width="112" height="16"/>
  <object id="349" type="collision" x="16" y="304" width="352" height="16"/>
  <object id="350" type="collision" x="16" y="272" width="160" height="16"/>
  <object id="351" type="collision" x="16" y="240" width="304" height="16"/>
  <object id="352" type="collision" x="16" y="208" width="256" height="16"/>
  <object id="353" type="collision" x="16" y="176" width="48" height="16"/>
  <object id="354" type="collision" x="16" y="144" width="160" height="16"/>
  <object id="355" type="collision" x="32" y="112" width="64" height="16"/>
  <object id="356" type="collision" x="16" y="480" width="32" height="16"/>
  <object id="357" type="collision" x="64" y="480" width="320" height="16"/>
  <object id="358" type="collision" x="80" y="176" width="176" height="16"/>
  <object id="359" type="collision" x="192" y="512" width="96" height="16"/>
  <object id="360" type="collision" x="128" y="400" width="336" height="16"/>
  <object id="361" type="collision" x="144" y="336" width="288" height="16"/>
  <object id="362" type="collision" x="192" y="272" width="144" height="16"/>
  <object id="363" type="collision" x="416" y="368" width="48" height="16"/>
  <object id="364" type="collision" x="304" y="512" width="64" height="16"/>
  <object id="365" type="collision" x="112" y="112" width="80" height="16"/>
  <object id="366" type="collision" x="192" y="64" width="112" height="48"/>
  <object id="367" type="collision" x="304" y="48" width="128" height="32"/>
  <object id="369" type="collision" x="224" y="112" width="32" height="64"/>
  <object id="370" type="collision" x="336" y="80" width="48" height="96"/>
  <object id="371" type="collision" x="448" y="32" width="128" height="32"/>
  <object id="372" type="collision" x="480" y="192" width="32" height="32"/>
  <object id="374" type="collision" x="432" y="64" width="16" height="16"/>
  <object id="375" type="collision" x="510.5" y="257" width="16" height="16"/>
  <object id="376" type="collision" x="576" y="288" width="32" height="32"/>
  <object id="377" type="collision" x="544" y="64" width="32" height="352"/>
  <object id="378" type="collision" x="368" y="608" width="48" height="16"/>
  <object id="379" type="collision" x="384" y="544" width="80" height="16"/>
  <object id="380" type="collision" x="432" y="656" width="80" height="16"/>
  <object id="381" type="collision" x="368" y="656" width="48" height="16"/>
  <object id="382" type="collision" x="432" y="272" width="16" height="80"/>
  <object id="383" type="collision" x="352" y="272" width="32" height="32"/>
  <object id="384" type="collision" x="336" y="240" width="80" height="16"/>
  <object id="385" type="collision" x="304" y="208" width="32" height="16"/>
  <object id="386" type="collision" x="352" y="176" width="48" height="48"/>
  <object id="387" type="collision" x="288" y="144" width="16" height="32"/>
  <object id="388" type="collision" x="272" y="176" width="16" height="48"/>
  <object id="389" type="collision" x="320" y="144" width="16" height="16"/>
  <object id="390" type="collision" x="400" y="256" width="32" height="80"/>
  <object id="391" type="collision" x="400" y="512" width="16" height="16"/>
  <object id="392" type="collision" x="432" y="512" width="16" height="16"/>
  <object id="393" type="collision" x="448" y="352" width="16" height="16"/>
  <object id="394" type="collision" x="464" y="384" width="32" height="112"/>
  <object id="395" type="collision" x="448" y="432" width="16" height="112"/>
  <object id="396" type="collision" x="368" y="496" width="16" height="112"/>
  <object id="397" type="collision" x="352" y="528" width="16" height="96"/>
  <object id="398" type="collision" x="400" y="448" width="16" height="64"/>
  <object id="399" type="collision" x="384" y="224" width="16" height="16"/>
  <object id="400" type="collision" x="192" y="144" width="32" height="16"/>
  <object id="401" type="collision" x="256" y="112" width="16" height="48"/>
  <object id="402" type="collision" x="304" y="224" width="16" height="16"/>
  <object id="403" type="collision" x="32" y="32" width="96" height="16"/>
  <object id="404" type="collision" x="96" y="16" width="336" height="16"/>
  <object id="407" type="collision" x="256" y="32" width="16" height="16"/>
  <object id="408" type="collision" x="496" y="384" width="48" height="32"/>
  <object id="409" type="collision" x="16" y="48" width="32" height="64"/>
  <object id="410" type="collision" x="96" y="48" width="32" height="16"/>
  <object id="411" type="collision" x="144" y="48" width="48" height="16"/>
  <object id="412" type="collision" x="208" y="32" width="16" height="16"/>
  <object id="413" type="collision" x="480" y="544" width="16" height="64"/>
  <object id="414" type="collision" x="512" y="432" width="16" height="224"/>
  <object id="415" type="collision" x="528" y="432" width="16" height="144"/>
  <object id="416" type="collision" x="544" y="432" width="64" height="48"/>
  <object id="417" type="collision" x="496" y="544" width="16" height="16"/>
  <object id="418" type="collision" x="432" y="608" width="64" height="16"/>
  <object id="450" type="collision" x="144" y="1456" width="144" height="144"/>
 </objectgroup>
 <objectgroup color="#ffff00" id="4" name="Events">
  <object id="2" name="Welcome Sign" type="event" x="192" y="1408" width="16" height="16">
   <properties>
    <property name="act1" value="translated_dialog welcome_location_route"/>
    <property name="cond1" value="is player_facing_tile"/>
    <property name="cond2" value="is button_pressed K_RETURN"/>
   </properties>
  </object>
  <object id="3" name="Play Music" type="event" x="0" y="0" width="16" height="16">
   <properties>
    <property name="act1" value="play_music music_adventure_begins"/>
    <property name="cond1" value="not music_playing music_adventure_begins"/>
   </properties>
  </object>
  <object id="4" name="Teleport Town" type="event" x="0" y="1424" width="16" height="16">
   <properties>
    <property name="act10" value="transition_teleport spyder_sphalian_town.tmx,22,14,0.3"/>
    <property name="act2" value="player_face left"/>
    <property name="cond1" value="is player_at"/>
    <property name="cond2" value="is player_facing left"/>
   </properties>
  </object>
  <object id="5" name="Environment Day" type="event" x="16" y="0" width="16" height="16">
   <properties>
    <property name="act1" value="set_variable environment:snow"/>
    <property name="cond1" value="not variable_set stage_of_day:night"/>
   </properties>
  </object>
  <object id="6" name="Environment Night" type="event" x="32" y="0" width="16" height="16">
   <properties>
    <property name="act1" value="set_variable environment:night_snow"/>
    <property name="cond1" value="is variable_set stage_of_day:night"/>
   </properties>
  </object>
  <object id="7" name="Player Spawn" type="event" x="64" y="1440" width="16" height="16"/>
  <object id="230" name="Encounters" type="event" x="544" y="496" width="48" height="336">
   <properties>
    <property name="act1" value="random_encounter lion_mountain"/>
    <property name="act2" value="play_map_animation grass_blue,0.1,noloop,player"/>
    <property name="cond1" value="is player_moved"/>
    <property name="cond2" value="is player_at"/>
   </properties>
  </object>
  <object id="236" name="Encounters" type="event" x="80" y="608" width="192" height="64">
   <properties>
    <property name="act1" value="random_encounter lion_mountain"/>
    <property name="act2" value="play_map_animation grass_blue,0.1,noloop,player"/>
    <property name="cond1" value="is player_moved"/>
    <property name="cond2" value="is player_at"/>
   </properties>
  </object>
  <object id="238" name="Encounters" type="event" x="272" y="624" width="16" height="48">
   <properties>
    <property name="act1" value="random_encounter lion_mountain"/>
    <property name="act2" value="play_map_animation grass_blue,0.1,noloop,player"/>
    <property name="cond1" value="is player_moved"/>
    <property name="cond2" value="is player_at"/>
   </properties>
  </object>
  <object id="239" name="Encounters" type="event" x="288" y="656" width="16" height="16">
   <properties>
    <property name="act1" value="random_encounter lion_mountain"/>
    <property name="act2" value="play_map_animation grass_blue,0.1,noloop,player"/>
    <property name="cond1" value="is player_moved"/>
    <property name="cond2" value="is player_at"/>
   </properties>
  </object>
  <object id="240" name="Encounters" type="event" x="96" y="592" width="16" height="16">
   <properties>
    <property name="act1" value="random_encounter lion_mountain"/>
    <property name="act2" value="play_map_animation grass_blue,0.1,noloop,player"/>
    <property name="cond1" value="is player_moved"/>
    <property name="cond2" value="is player_at"/>
   </properties>
  </object>
  <object id="241" name="Encounters" type="event" x="224" y="592" width="16" height="16">
   <properties>
    <property name="act1" value="random_encounter lion_mountain"/>
    <property name="act2" value="play_map_animation grass_blue,0.1,noloop,player"/>
    <property name="cond1" value="is player_moved"/>
    <property name="cond2" value="is player_at"/>
   </properties>
  </object>
  <object id="242" name="Encounters" type="event" x="112" y="560" width="64" height="16">
   <properties>
    <property name="act1" value="random_encounter lion_mountain"/>
    <property name="act2" value="play_map_animation grass_blue,0.1,noloop,player"/>
    <property name="cond1" value="is player_moved"/>
    <property name="cond2" value="is player_at"/>
   </properties>
  </object>
  <object id="246" name="Encounters" type="event" x="112" y="576" width="112" height="32">
   <properties>
    <property name="act1" value="random_encounter lion_mountain"/>
    <property name="act2" value="play_map_animation grass_blue,0.1,noloop,player"/>
    <property name="cond1" value="is player_moved"/>
    <property name="cond2" value="is player_at"/>
   </properties>
  </object>
  <object id="269" name="Stop" type="event" x="672" y="208" width="16" height="32">
   <properties>
    <property name="act1" value="translated_dialog spyder_mountain_road_interrupted"/>
    <property name="cond1" value="is player_facing_tile"/>
    <property name="cond2" value="is button_pressed K_RETURN"/>
   </properties>
  </object>
  <object id="313" name="Teleport Town" type="event" x="0" y="1440" width="16" height="16">
   <properties>
    <property name="act10" value="transition_teleport spyder_sphalian_town.tmx,22,15,0.3"/>
    <property name="act2" value="player_face left"/>
    <property name="cond1" value="is player_at"/>
    <property name="cond2" value="is player_facing left"/>
   </properties>
  </object>
  <object id="421" name="Create Nurse" type="event" x="160" y="1424" width="16" height="16">
   <properties>
    <property name="act1" value="create_npc spyder_lionmountain_nurse,10,89"/>
    <property name="cond1" value="not npc_exists spyder_lionmountain_nurse"/>
   </properties>
  </object>
  <object id="422" name="Talk Nurse" type="event" x="160" y="1408" width="16" height="16">
   <properties>
    <property name="act1" value="translated_dialog spyder_lionmountain_nurse1"/>
    <property name="behav1" value="talk spyder_lionmountain_nurse"/>
   </properties>
  </object>
  <object id="423" name="Create Enforcer" type="event" x="576" y="848" width="16" height="16">
   <properties>
    <property name="act1" value="create_npc spyder_lionmountain_enforcer,36,53"/>
    <property name="cond1" value="not npc_exists spyder_lionmountain_enforcer"/>
   </properties>
  </object>
  <object id="424" name="Talk Enforcer" type="event" x="576" y="832" width="16" height="16">
   <properties>
    <property name="act1" value="translated_dialog spyder_lionmountain_enforcer1"/>
    <property name="act2" value="translated_dialog spyder_lionmountain_enforcer2"/>
    <property name="act3" value="translated_dialog spyder_lionmountain_enforcer3"/>
    <property name="act4" value="translated_dialog spyder_lionmountain_enforcer4"/>
    <property name="act5" value="set_variable lionmountainenforcer:yes"/>
    <property name="act6" value="add_monster chromeye,15"/>
    <property name="act7" value="change_state JournalInfoState,chromeye"/>
    <property name="act8" value="remove_state"/>
    <property name="behav1" value="talk spyder_lionmountain_enforcer"/>
    <property name="cond1" value="not variable_set lionmountainenforcer:yes"/>
   </properties>
  </object>
  <object id="425" name="Create Scientist" type="event" x="192" y="1136" width="16" height="16">
   <properties>
    <property name="act1" value="create_npc spyder_lionmountain_scientist,12,71"/>
    <property name="act2" value="npc_face spyder_lionmountain_scientist,left"/>
    <property name="cond1" value="not npc_exists spyder_lionmountain_scientist"/>
   </properties>
  </object>
  <object id="426" name="Talk Scientist" type="event" x="176" y="1168" width="16" height="16">
   <properties>
    <property name="act1" value="translated_dialog spyder_lionmountain_scientist1"/>
    <property name="behav1" value="talk spyder_lionmountain_scientist"/>
   </properties>
  </object>
  <object id="427" name="Talk Enforcer 2" type="event" x="592" y="832" width="16" height="16">
   <properties>
    <property name="act1" value="translated_dialog spyder_lionmountain_enforcer4"/>
    <property name="behav1" value="talk spyder_lionmountain_enforcer"/>
    <property name="cond1" value="is variable_set lionmountainenforcer:yes"/>
   </properties>
  </object>
  <object id="428" name="Create Jacques" type="event" x="48" y="1072" width="16" height="16">
   <properties>
    <property name="act1" value="create_npc spyder_lionmountain_jacques,3,67"/>
    <property name="cond1" value="not npc_exists spyder_lionmountain_jacques"/>
   </properties>
  </object>
  <object id="429" name="Talk Jacques" type="event" x="48" y="1152" width="16" height="16">
   <properties>
    <property name="act0" value="pathfind_to_player spyder_lionmountain_jacques"/>
    <property name="act1" value="translated_dialog spyder_lionmountain_jacques1"/>
    <property name="act2" value="add_monster jemuar,60,spyder_lionmountain_jacques,5,10"/>
    <property name="act3" value="add_monster heronquak,55,spyder_lionmountain_jacques,5,10"/>
    <property name="act4" value="start_battle spyder_lionmountain_jacques"/>
    <property name="act5" value="translated_dialog spyder_lionmountain_jacques2"/>
    <property name="act6" value="set_variable lionmountainjacques:yes"/>
    <property name="cond1" value="not variable_set lionmountainjacques:yes"/>
    <property name="cond2" value="is player_at"/>
   </properties>
  </object>
  <object id="430" name="Create Adam" type="event" x="32" y="912" width="16" height="16">
   <properties>
    <property name="act1" value="create_npc spyder_lionmountain_adam,2,57"/>
    <property name="cond1" value="not npc_exists spyder_lionmountain_adam"/>
   </properties>
  </object>
  <object id="431" name="Talk Adam" type="event" x="32" y="992" width="16" height="16">
   <properties>
    <property name="act0" value="pathfind_to_player spyder_lionmountain_adam"/>
    <property name="act1" value="translated_dialog spyder_lionmountain_adam1"/>
    <property name="act2" value="add_monster tikoal,50,spyder_lionmountain_adam,5,10"/>
    <property name="act3" value="add_monster tikorch,55,spyder_lionmountain_adam,5,10"/>
    <property name="act4" value="add_monster loliferno,55,spyder_lionmountain_adam,5,10"/>
    <property name="act5" value="start_battle spyder_lionmountain_adam"/>
    <property name="act6" value="translated_dialog spyder_lionmountain_adam2"/>
    <property name="act7" value="set_variable lionmountainadam:yes"/>
    <property name="cond1" value="not variable_set lionmountainadam:yes"/>
    <property name="cond2" value="is player_at"/>
   </properties>
  </object>
  <object id="432" name="Create Emilio" type="event" x="432" y="1472" width="16" height="16">
   <properties>
    <property name="act1" value="create_npc spyder_lionmountain_emilio,27,92"/>
    <property name="cond1" value="not npc_exists spyder_lionmountain_emilio"/>
   </properties>
  </object>
  <object id="433" name="Talk Emilio" type="event" x="432" y="1552" width="16" height="16">
   <properties>
    <property name="act0" value="pathfind_to_player spyder_lionmountain_emilio"/>
    <property name="act1" value="translated_dialog spyder_lionmountain_emilio1"/>
    <property name="act2" value="add_monster bumbulus,50,spyder_lionmountain_emilio,5,10"/>
    <property name="act3" value="add_monster glombroc,50,spyder_lionmountain_emilio,5,10"/>
    <property name="act4" value="add_monster tikorch,30,spyder_lionmountain_emilio,5,10"/>
    <property name="act5" value="start_battle spyder_lionmountain_emilio"/>
    <property name="act6" value="translated_dialog spyder_lionmountain_emilio2"/>
    <property name="act7" value="set_variable lionmountainemilio:yes"/>
    <property name="cond1" value="not variable_set lionmountainemilio:yes"/>
    <property name="cond2" value="is player_at"/>
   </properties>
  </object>
  <object id="434" name="Create Chhurim" type="event" x="672" y="848" width="16" height="16">
   <properties>
    <property name="act1" value="create_npc spyder_lionmountain_chhurim,42,53"/>
    <property name="cond1" value="not npc_exists spyder_lionmountain_chhurim"/>
   </properties>
  </object>
  <object id="435" name="Talk Chhurim" type="event" x="672" y="896" width="16" height="16">
   <properties>
    <property name="act0" value="pathfind_to_player spyder_lionmountain_chhurim"/>
    <property name="act1" value="translated_dialog spyder_lionmountain_chhurim1"/>
    <property name="act2" value="add_monster fribbit,50,spyder_lionmountain_chhurim,5,10"/>
    <property name="act3" value="add_monster propellercat,50,spyder_lionmountain_chhurim,5,10"/>
    <property name="act4" value="add_monster agnigon,50,spyder_lionmountain_chhurim,5,10"/>
    <property name="act5" value="start_battle spyder_lionmountain_chhurim"/>
    <property name="act6" value="translated_dialog spyder_lionmountain_chhurim2"/>
    <property name="act7" value="set_variable lionmountainchhurim:yes"/>
    <property name="cond1" value="not variable_set lionmountainchhurim:yes"/>
    <property name="cond2" value="is player_at"/>
   </properties>
  </object>
  <object id="436" name="Create Tom" type="event" x="496" y="1168" width="16" height="16">
   <properties>
    <property name="act1" value="create_npc spyder_lionmountain_tom,31,73"/>
    <property name="act2" value="npc_face spyder_lionmountain_tom,up"/>
    <property name="cond1" value="not npc_exists spyder_lionmountain_tom"/>
   </properties>
  </object>
  <object id="437" name="Talk Tom" type="event" x="496" y="1088" width="16" height="16">
   <properties>
    <property name="act1" value="pathfind_to_player spyder_lionmountain_tom"/>
    <property name="act2" value="translated_dialog spyder_lionmountain_tom1"/>
    <property name="act3" value="add_monster vivicinder,50,spyder_lionmountain_tom,5,10"/>
    <property name="act4" value="start_battle spyder_lionmountain_tom"/>
    <property name="act5" value="translated_dialog spyder_lionmountain_tom2"/>
    <property name="act6" value="set_variable lionmountaintom:yes"/>
    <property name="cond1" value="not variable_set lionmountaintom:yes"/>
    <property name="cond2" value="is player_at"/>
   </properties>
  </object>
  <object id="438" name="Create Conrad" type="event" x="416" y="416" width="16" height="16">
   <properties>
    <property name="act1" value="create_npc spyder_lionmountain_conrad,26,26"/>
    <property name="cond1" value="not npc_exists spyder_lionmountain_conrad"/>
   </properties>
  </object>
  <object id="439" name="Talk Conrad" type="event" x="416" y="496" width="16" height="16">
   <properties>
    <property name="act0" value="pathfind_to_player spyder_lionmountain_conrad"/>
    <property name="act1" value="translated_dialog spyder_lionmountain_conrad1"/>
    <property name="act2" value="add_monster cardinale,50,spyder_lionmountain_conrad,5,10"/>
    <property name="act3" value="add_monster snaki,50,spyder_lionmountain_conrad,5,10"/>
    <property name="act4" value="add_monster slichen,50,spyder_lionmountain_conrad,5,10"/>
    <property name="act5" value="start_battle spyder_lionmountain_conrad"/>
    <property name="act6" value="translated_dialog spyder_lionmountain_conrad2"/>
    <property name="act7" value="set_variable lionmountainconrad:yes"/>
    <property name="cond1" value="not variable_set lionmountainconrad:yes"/>
    <property name="cond2" value="is player_at"/>
   </properties>
  </object>
  <object id="440" name="Create Kurt" type="event" x="496" y="640" width="16" height="16">
   <properties>
    <property name="act1" value="create_npc spyder_lionmountain_kurt,27,92"/>
    <property name="act2" value="npc_face spyder_lionmountain_kurt,left"/>
    <property name="cond1" value="not npc_exists spyder_lionmountain_kurt"/>
   </properties>
  </object>
  <object id="441" name="Talk Kurt" type="event" x="416" y="640" width="16" height="16">
   <properties>
    <property name="act0" value="pathfind_to_player spyder_lionmountain_kurt"/>
    <property name="act1" value="translated_dialog spyder_lionmountain_kurt1"/>
    <property name="act2" value="add_monster rosarin,50,spyder_lionmountain_kurt,5,10"/>
    <property name="act3" value="add_monster anu,50,spyder_lionmountain_kurt,5,10"/>
    <property name="act4" value="add_monster cardinale,50,spyder_lionmountain_kurt,5,10"/>
    <property name="act5" value="start_battle spyder_lionmountain_kurt"/>
    <property name="act6" value="translated_dialog spyder_lionmountain_kurt2"/>
    <property name="act7" value="set_variable lionmountainkurt:yes"/>
    <property name="cond1" value="not variable_set lionmountainkurt:yes"/>
    <property name="cond2" value="is player_at"/>
   </properties>
  </object>
  <object id="442" name="Create Arlene" type="event" x="80" y="256" width="16" height="16">
   <properties>
    <property name="act1" value="create_npc spyder_lionmountain_arlene,5,16"/>
    <property name="act2" value="npc_face spyder_lionmountain_arlene,right"/>
    <property name="cond1" value="not npc_exists spyder_lionmountain_arlene"/>
   </properties>
  </object>
  <object id="443" name="Talk Arlene" type="event" x="176" y="256" width="16" height="16">
   <properties>
    <property name="act0" value="pathfind_to_player spyder_lionmountain_arlene"/>
    <property name="act1" value="translated_dialog spyder_lionmountain_arlene1"/>
    <property name="act2" value="add_monster tadcool,45,spyder_lionmountain_arlene,5,10"/>
    <property name="act3" value="add_monster fribbit,55,spyder_lionmountain_arlene,5,10"/>
    <property name="act4" value="add_monster fribbit,55,spyder_lionmountain_arlene,5,10"/>
    <property name="act5" value="start_battle spyder_lionmountain_arlene"/>
    <property name="act6" value="translated_dialog spyder_lionmountain_arlene2"/>
    <property name="act7" value="set_variable lionmountainarlene:yes"/>
    <property name="cond1" value="not variable_set lionmountainarlene:yes"/>
    <property name="cond2" value="is player_at"/>
   </properties>
  </object>
  <object id="444" name="Create David" type="event" x="16" y="160" width="16" height="16">
   <properties>
    <property name="act1" value="create_npc spyder_lionmountain_david,1,10"/>
    <property name="act2" value="npc_face spyder_lionmountain_david,right"/>
    <property name="cond1" value="not npc_exists spyder_lionmountain_david"/>
   </properties>
  </object>
  <object id="445" name="Talk David" type="event" x="64" y="160" width="16" height="16">
   <properties>
    <property name="act0" value="pathfind_to_player spyder_lionmountain_david"/>
    <property name="act1" value="translated_dialog spyder_lionmountain_david1"/>
    <property name="act2" value="add_monster polyrock,55,spyder_lionmountain_david,5,10"/>
    <property name="act3" value="add_monster slichen,50,spyder_lionmountain_david,5,10"/>
    <property name="act4" value="add_monster glombroc,55,spyder_lionmountain_david,5,10"/>
    <property name="act5" value="start_battle spyder_lionmountain_david"/>
    <property name="act6" value="translated_dialog spyder_lionmountain_david2"/>
    <property name="act7" value="set_variable lionmountaindavid:yes"/>
    <property name="cond1" value="not variable_set lionmountaindavid:yes"/>
    <property name="cond2" value="is player_at"/>
   </properties>
  </object>
  <object id="446" name="Create Alexander" type="event" x="16" y="464" width="16" height="16">
   <properties>
    <property name="act1" value="create_npc spyder_lionmountain_alexander,1,29"/>
    <property name="act2" value="npc_face spyder_lionmountain_alexander,right"/>
    <property name="cond1" value="not npc_exists spyder_lionmountain_alexander"/>
   </properties>
  </object>
  <object id="447" name="Talk Alexander" type="event" x="48" y="464" width="16" height="16">
   <properties>
    <property name="act0" value="pathfind_to_player spyder_lionmountain_alexander"/>
    <property name="act1" value="translated_dialog spyder_lionmountain_alexander1"/>
    <property name="act2" value="add_monster weavifly,50,spyder_lionmountain_alexander,5,10"/>
    <property name="act3" value="add_monster bumbulus,50,spyder_lionmountain_alexander,5,10"/>
    <property name="act4" value="add_monster nimbulex,55,spyder_lionmountain_alexander,5,10"/>
    <property name="act5" value="start_battle spyder_lionmountain_alexander"/>
    <property name="act6" value="translated_dialog spyder_lionmountain_alexander2"/>
    <property name="act7" value="set_variable lionmountainalex:yes"/>
    <property name="cond1" value="not variable_set lionmountainalex:yes"/>
    <property name="cond2" value="is player_at"/>
   </properties>
  </object>
  <object id="448" name="Create Snarlon" type="event" x="64" y="80" width="16" height="16">
   <properties>
    <property name="act1" value="create_npc spyder_lionmountain_snarlon,4,5"/>
    <property name="act2" value="npc_face spyder_lionmountain_snarlon,right"/>
    <property name="cond1" value="not npc_exists spyder_lionmountain_snarlon"/>
    <property name="cond2" value="not variable_set snarlonmountain:yes"/>
    <property name="cond3" value="is variable_set hour:0"/>
   </properties>
  </object>
  <object id="449" name="Talk Snarlon" type="event" x="32" y="48" width="16" height="16">
   <properties>
    <property name="act2" value="translated_dialog spyder_lionmountain_snarlon1"/>
    <property name="act3" value="wild_encounter snarlon,60,,,night_snowplain"/>
    <property name="act4" value="translated_dialog spyder_lionmountain_snarlon2"/>
    <property name="act6" value="set_variable snarlonmountain:yes"/>
    <property name="act7" value="remove_npc spyder_lionmountain_snarlon"/>
    <property name="behav1" value="talk spyder_lionmountain_snarlon"/>
    <property name="cond1" value="not variable_set snarlonmountain:yes"/>
   </properties>
  </object>
<<<<<<< HEAD
  <object id="451" name="Teleport Park" type="event" x="96" y="1584" width="48" height="16">
   <properties>
    <property name="act10" value="transition_teleport spyder_park_entrance.tmx,4,3,0.3"/>
    <property name="act2" value="player_face down"/>
    <property name="cond1" value="is player_at"/>
    <property name="cond2" value="is player_facing down"/>
   </properties>
  </object>
  <object id="13" name="Evolution" type="event" x="0" y="80" width="16" height="16">
   <properties>
    <property name="act1" value="evolution"/>
    <property name="cond1" value="is check_evolution standard"/>
   </properties>
  </object>
=======
>>>>>>> e0486003
 </objectgroup>
</map><|MERGE_RESOLUTION|>--- conflicted
+++ resolved
@@ -680,7 +680,6 @@
     <property name="cond1" value="not variable_set snarlonmountain:yes"/>
    </properties>
   </object>
-<<<<<<< HEAD
   <object id="451" name="Teleport Park" type="event" x="96" y="1584" width="48" height="16">
    <properties>
     <property name="act10" value="transition_teleport spyder_park_entrance.tmx,4,3,0.3"/>
@@ -689,13 +688,5 @@
     <property name="cond2" value="is player_facing down"/>
    </properties>
   </object>
-  <object id="13" name="Evolution" type="event" x="0" y="80" width="16" height="16">
-   <properties>
-    <property name="act1" value="evolution"/>
-    <property name="cond1" value="is check_evolution standard"/>
-   </properties>
-  </object>
-=======
->>>>>>> e0486003
  </objectgroup>
 </map>